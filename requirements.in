<<<<<<< HEAD
Django>=2.2,<3
dateparser
beautifulsoup4
django-admin-sortable2
django-ckeditor
django-crispy-forms
django-daterange-filter
django-extensions
django-leaflet
django-localflavor
django-mathfilters
django-multiselectfield
django-multiupload
django-registration
django-report-utils
django-safedelete
django-silk
django-simple-history
django-uuidfield
django-widget-tweaks
django-wysiwyg
django-webpack-loader
djangorestframework
django-import-export
django-mysql
factory-boy
google-api-python-client
google-auth
google-auth-httplib2
mysqlclient
openpyxl
pbr
pip-tools
python3-saml
pyyaml
simplejson
social-auth-app-django
WeasyPrint
webencodings
=======
Django>=2.2,<3              # 2.2 LTS, supported until Apr 2022
dateparser                  # used in indicators to translate date strings to date objects
beautifulsoup4              # used in testing to parse html response data
django-admin-sortable2      # used in Django admin for sortable indicators
django-crispy-forms         # used in old (siteprofile/formlibrary) forms - deprecated
django-localflavor          # provides localization support for numbers/dates/formatting
django-safedelete           # provides a soft delete model (used for historical records throughout)
django-simple-history       # provides historical records attached to user from request (used only on SiteProfile)
django-widget-tweaks        # used in many templates to provide render_field and other shortcuts
django-webpack-loader       # used to inject webpack bundle into django templates
djangorestframework~=3.11   # DRF - base for our RESTful API serializers/routers
django-import-export        # used in legacy Django admin code to export indicators data (deprecated)
django-mysql~=3.7           # used explicitly in indicators.models (LevelTierTemplate) - provides other helpers
factory-boy~=3.1            # used in testing - provides model factories to quickly spin up fixtures
google-auth                 # potentially used in OAuth flow?  Can't find explicit calls to this
google-auth-httplib2        # used by above package to assist in migrating to google-auth - unknown if used
mysqlclient                 # C bindings for mysql, required for Django to operate over mysql
openpyxl~=3.0               # Excel read/write wrapper for python
pbr                         # potentially used to manage git versions/manifest/tags?  unclear
python3-saml                # potentially a dependency?  Not called directly in code
pyyaml~=5.3                 # python bindings to read YAML files
simplejson~=3.17            # used in template tags to serialize to json
social-auth-app-django~=4.0 # core of social auth (Okta and Google) in tola auth pipeline
WeasyPrint                  # deprecated - only used in legacy (deprecated) disaggregation report (makes PDFs)
>>>>>>> 1e3025ee
<|MERGE_RESOLUTION|>--- conflicted
+++ resolved
@@ -1,44 +1,3 @@
-<<<<<<< HEAD
-Django>=2.2,<3
-dateparser
-beautifulsoup4
-django-admin-sortable2
-django-ckeditor
-django-crispy-forms
-django-daterange-filter
-django-extensions
-django-leaflet
-django-localflavor
-django-mathfilters
-django-multiselectfield
-django-multiupload
-django-registration
-django-report-utils
-django-safedelete
-django-silk
-django-simple-history
-django-uuidfield
-django-widget-tweaks
-django-wysiwyg
-django-webpack-loader
-djangorestframework
-django-import-export
-django-mysql
-factory-boy
-google-api-python-client
-google-auth
-google-auth-httplib2
-mysqlclient
-openpyxl
-pbr
-pip-tools
-python3-saml
-pyyaml
-simplejson
-social-auth-app-django
-WeasyPrint
-webencodings
-=======
 Django>=2.2,<3              # 2.2 LTS, supported until Apr 2022
 dateparser                  # used in indicators to translate date strings to date objects
 beautifulsoup4              # used in testing to parse html response data
@@ -62,5 +21,4 @@
 pyyaml~=5.3                 # python bindings to read YAML files
 simplejson~=3.17            # used in template tags to serialize to json
 social-auth-app-django~=4.0 # core of social auth (Okta and Google) in tola auth pipeline
-WeasyPrint                  # deprecated - only used in legacy (deprecated) disaggregation report (makes PDFs)
->>>>>>> 1e3025ee
+WeasyPrint                  # deprecated - only used in legacy (deprecated) disaggregation report (makes PDFs)