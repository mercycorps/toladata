
@media print {
  a[href]:after {
    content: none;
  }
}
body {
    background-color: #F5F5F5;
}
.dataTables_wrapper.container-fluid {
  padding-right: 0px !important;
  padding-left: 0px !important;
}

.has-error {
  color: #DD0000 !important;
}
.has-error .text-muted {
    color: inherit !important;
}

.hide {
  display: none;
}

.show {
  display: block;
}

.td-no-side-borders {
  border-left: 0px !important;
  border-right: 0px !important;
}

/* Custom page CSS
-------------------------------------------------- */
/* Not required for template or sticky footer method. */

/* ~14pt from a 16pt reference*/
.fontsize-85 {
    font-size: .85rem;
}

/* ~20pt from a 16pt reference*/
.fontsize-125 {
    font-size: 1.25rem;
}

.fontsize-130 {
    font-size: 1.3rem;
}

.color-red {
    color: #DD0000;
}

.paddingright-80 {
    padding-right: .80rem;
}

.paddingright-175 {
    padding-right: 1.75rem;
}

.marginbottom-225 {
    margin-bottom: 2.25rem;
}
/* help links in footer */
.help-link,
.help-link:hover,
.help-link:active,
.help-link:focus {
    color: #54585A;
    font-size: .875rem;
}

.help-link:hover {
    text-decoration: underline;
}

.filter {
    padding: 3px;
    color: #000000;
    background-color: #f5f5f5;
    border-color: #808080;
    border-radius: .5px
}

.btn-frozen {
    color: #fff;
    background-color: #808080;
    border-color: #808080;
}

.x-modal {
    font-weight: 100;
    font-size: 2rem;
}

.date-badge {
    display: inline-block;
    min-width: 10px;
    padding: 3px 7px;
    font-size: 12px;
    font-weight: 700;
    color: #000000;
    line-height: 1;
    vertical-align: baseline;
    white-space: nowrap;
    text-align: center;
    background-color: lightgoldenrodyellow;
    border-radius: 5px
}

.jumbotron.dashboard {
    padding-top: 5px;
    padding-bottom: 16px;
    margin-bottom: 30px;
}

.btn-group.align-right {
    float: right;
}

.lopCols {
	background-color:#F5F5F5 !important;
}

table.table-hover tbody tr:hover {
    background-color: #CCEFEE !important;
}
<<<<<<< HEAD

table.table-hover tbody tr:active {
    background-color: #99DFDD !important;
}

.row-highlight {
    background-color: #CCEFEE !important;
}

#id_missing_targets_msg {
    padding-left: 3.5rem;
=======
.missing_targets_msg {
    padding-left: 2.3rem;
>>>>>>> 356d954a
    margin-top: -0.875rem;
    margin-bottom: 1rem;
}
.missing_targets {
    padding-left: 1rem;
}

#iptt_table {
    background-color: white;
}
#id_td_iptt_program_name {
    padding-left: 0; /* overloads .table-sm td */
    padding-right: 0; /* overloads .table-sm td */
}
#iptt_table, #iptt_table thead tr td{
    border: 0px !important;
}
#iptt_table tr th {
    background-color:#F5F5F5 !important;
}
body.page_iptt_table { /* body element for extra specificity */
    margin-bottom: 0;
}
.page_iptt_table #id_div_content {
    display: flex;
}
.page_iptt_table .popover {
    max-width: 100%; /* Max Width of the popover (depending on the container) */
}
.page_iptt_table #footer {
    position: relative;
}
.iptt_table_wrapper {
    width: 100%;
    overflow-x: auto;
    padding-left: 10px;
}
/* #iptt_table tbody{
    background-color:#ffffff !important;
} */
#id_div_top_iptt_report {
    color: #545858; /* why is this not #54585A ? */
}

/* Start by setting display:none to make this hidden.
   Then we position it in relation to the viewport window
   with position:fixed. Width, height, top and left speak
   for themselves. Background we set to 80% white with
   our animation centered, and no-repeating */
.ajax_loading {
    display:    none;
    position:   fixed;
    z-index:    100000;
    top:        0;
    left:       0;
    height:     100%;
    width:      100%;
    background: rgba( 255, 255, 255, .8 )
                url('../img/ajax-loader.gif')
                50% 50%
                no-repeat;
}

/* When the body has the loading class, we turn
   the scrollbar off with overflow:hidden */
body.loading {
    overflow: hidden;
}

/* Anytime the body has the loading class, our
   modal element will be visible */
body.loading .ajax_loading {
    display: block;
}

/*General marker style*/
.map-marker {
  width: 20px;
  height: 20px;
  border-radius: 50% 50% 50% 0;
  background: rgb(232, 148, 36);
  position: absolute;
  transform: rotate(-45deg);
  left: 50%;
  top: 50%;
  margin: -20px 0 0 -20px;
  box-shadow: 2px 1px 1px #888888;
}

.map-marker.indicator {
  width: 20px;
  height: 20px;
  border-radius: 50% 50% 50% 0;
  background: #00cae9;
  position: absolute;
  transform: rotate(-45deg);
  left: 50%;
  top: 50%;
  margin: -20px 0 0 -20px;
  box-shadow: 2px 1px 1px #888888;
}

.map-marker:after {
  content: "";
  width: 10px;
  height: 10px;
  margin: 5px 0 0 5px;
  background: #e6e6e6;
  position: absolute;
  border-radius: 50%;
}

.leaflet-div-icon {
  border: 0!important;
  display: none;
}

/* Chart.js legends */

.chart-legend {
  list-style: none;
  position: relative;
  right: 8px;
  top: 0;
}
.chart-legend li {
  display: block;
  padding-left: 30px;
  position: relative;
  margin-bottom: 4px;
  border-radius: 5px;
  padding: 2px 8px 2px 28px;
  font-size: 14px;
  cursor: default;
  -webkit-transition: background-color 200ms ease-in-out;
  -moz-transition: background-color 200ms ease-in-out;
  -o-transition: background-color 200ms ease-in-out;
  transition: background-color 200ms ease-in-out;
}
.chart-legend li:hover {
  background-color: #fafafa; /* should probably be #F5F5F5 */
}
.chart-legend li span {
  display: block;
  position: absolute;
  left: 0;
  top: 0;
  width: 20px;
  height: 20px;
  border-radius: 5px;
}

.chart-title {
  display: block;
  text-align: center;
}

/* Login buttons for Social */
.social-buttons{
    margin:12px 0px 0px 0px;
}
.btn-go{
    color: #fff;
    background-color:#55acee;
    margin:12px 0px 12px 0px;
}
.btn-go:hover{
    color: #fff;
    background-color:#59b5fa;
}

#iframe {
    width: 400px;
    height: 100px;
    overflow: auto;
}

/* paginate */

ul.paginate {
    display: inline-block;
    padding: 0;
    margin: 0;
}

ul.paginate li {display: inline;}

ul.paginate li a {
    color: black;
    float: left;
    padding: 8px 16px;
    text-decoration: none;
    transition: background-color .3s;
    border: 1px solid #ddd;
}

ul.paginate li a.active {
    background-color: #4CAF50;
    color: white;
    border: 1px solid #4CAF50;
}

ul.paginate li a:hover:not(.active) {background-color: #ddd;} /* should probably be #DBDCDE */

.per_page
{
    float: right;
    margin-right: 15px;
}
.float-right
{
  float: right;
}
/* Keep the picker on top of other elements */
.ui-datepicker{z-index: 10000 !important};

/*Indicator line graph with slider*/
.clear-fix
{
  margin-top: 10px;
  min-height: 10px;
}

select.listoption_filters
{
  height:36px;
  width:150px;
  border: 2px solid#ddd; /* should probably be #DBDCDE */
  background: none;
  -webkit-appearance: none;
  -webkit-border-radius: 0;
  -moz-border-radius: 0;
  border-radius: 0;
  padding-left: 5px;
  -moz-appearance: none;
}

/* Indicator periodic target creation */

#indicator_form .tab-content.panel-body,
#indicator_modal_body .tab-content.panel-body,
#indicator_modal_body
{
  padding-bottom: 0px;
}

.input-symbol-percent {
    position: relative;
    display: inline-block;
    width: 100%;
}
.input-symbol-percent input {
    padding-right: 15px;
    width: 100%;
}
.input-symbol-percent:after {
    position: absolute;
    top: 50%;
    transform: translateY(-50%);
    margin: auto;
    content:"%";
    right: 20px;
}
.inputs-in-a-box {
    background-color: #F5F5F5;
    border: 0px;
}

.periodic-target, #pt_sum_targets {
  border-bottom: 1px solid #DBDCDE;
  border-top: 1px solid #DBDCDE;
  background-color: #FFFFFF;
}

#periodic-targets-tablediv .pt-delete-row {
  padding: 1px 0px 1px 10px;
  vertical-align: middle;
  border: none;
}

#indicator_modal_body {
}

#indicator_modal_body .tab-content {
    background-color: #FFFFFF;
}

#indicator_modal_body .form-row > label{
    font-weight: bold;
}

@media (max-width: 575px) {
    #indicator_modal_body .form-row > label{
        text-align: left;
    }
}

#indicator_modal_body .select2-selection {
    border-radius: 0px;
    border-color: #B8BABD;
}

#indicator_modal_body .select2-container--focus .select2-selection{
  border-color: #3366cc;
  outline: 0;
  box-shadow: 0 0 0 0.2rem rgba(51, 102, 204, .40);
}

/* This helps with the predictability of spacing between
inputs on the indicator setup page/modal */
#indicator_modal_body .div-input-container > textarea,
#indicator_modal_body .div-input-container > input,
#indicator_modal_body .div-input-container > select,
#indicator_modal_body .div-input-container > .inputs-in-a-box,
#indicator_modal_body .div-input-container .select2 {
    height: 100%
}

/* In each case, the hieght of these divs changes when the has-error class is
applied.  This keeps the inputs from getting taller when there is an error. */
#div_id_name,
#div_id_target_frequency,
#div_id_target_frequency .div-input-container,
#id_baseline,
#div_id_target_frequency_custom {
    height: 2.25rem;
}

#div_id_unit_of_measure_type_0 {
    margin-left: 2px;
}

#id_delete_indicator_btn {
    font-size: 1rem;
}

#indicatorTabs .nav-link.active {
    font-size: 1rem;
    color: #54585A;
    font-weight: bold;
}
/* Don't define border property here.  Assigning here prevents red border
from being applied when there is no value */
.periodic-target .input-value {
  margin: 10px 10px 10px 6px;
  padding-right: 10px;
  text-align: right;
  width: 150px;
  display: table-cell;
}

.input-symbol-percent .input-value {
    padding-right: 1.60rem;
}

/* Don't define border property here.  Assigning here prevents red border
from being applied when there is no value */
.periodic-target .input-text {
  padding-right: 2px;
  text-align: left;
  box-shadow: none;
  display: table-cell;
}

.periodic-target .controls input::placeholder {
  color: #b8babd;
}

.lop-display {
  padding: 0px 15px 10px 1px;
  margin-top: 10px;
  margin-bottom: 10px;
  border-bottom: 1px solid #DBDCDE;
}

.target-value-error {
  margin: 5px 5px 0px 5px;
  float: left;
  margin-right: 10px;
}

/* Used for turning red borders off for input fields with errors */
.border-1px input{
  border: 1px solid #DBDCDE;
}

/* turn off arrows from input[type=number] */
input[type=number] {
   -moz-appearance: textfield;
}
input[type=number]::-webkit-inner-spin-button,
input[type=number]::-webkit-outer-spin-button {
  -webkit-appearance: none;
  margin: 0;
}

#id_div_is_cumulative .card-body {
    border: 1px solid #B8BABD;
    border-radius: .25rem;
}

#id_div_is_cumulative_section1,
#id_div_is_cumulative_section2,
#id_div_is_cumulative_section3 {
    display: none;
}

/* END Indicator periodic target creation */


/* START Indicator list page css */

#div-id-indicator-list .card-header {
    background-color: #54585A;
    color: #FFFFFF;
}


#div-id-indicator-list .card-body {
    padding-top: .5rem;
    padding-bottom: .5rem;
}

#div-id-indicator-list .card-header .program-name {
    width: 78%;
}

.btn-white,
.btn-white:hover,
.btn-white:active,
.btn-white:focus {
    color: #FFFFFF;
}

.div-expand-symbol {
    width: .7rem;
    display: inline-block;
}

#id_reporting_period_modal {
    line-height: 1.2;
}

.rptMonthPicker {
    width: 10rem;
}

/* END Indicator list page css */

/* BEGIN datepicker styling */

.month-only .ui-datepicker-calendar {
  display: none;
}

/* END datepicker styling */

.blink {
    animation: blink 2s linear infinite;
}

@keyframes blink { /* where is this used? */
0% {
    opacity: .2;
    color: blue;
}
50% {
    opacity: .7;
    color: red;
}
80% {
    opacity: .8;
}
100% {
    opacity: 1;
}
}
/* Hidable side bar filter */

.filter-wrapper {
    display: flex;
}


#filter-top {
    background-color: #54585A!important;
    color:#fff;
    /* margin-bottom: -20px; */
}

#filter-middle {
    background-color: #DBDCDE;
    margin-bottom: 0px;
    margin-top: 0px;
    padding-bottom: 4px;
}

#filter-bottom {
    background-color: #808080!important;
    color:#fff;
    font-size: smaller;
    padding-top: 10px;
}

#id_iptt_report_filter {
    font-size: .875rem;
    min-width: 330px;
    max-width: 330px;
}
#id_form_indicator_filter .col-form-label {
  display: block;
  padding-bottom: calc(.1875rem + 1px); /* TODO: this should be applied universally but regressions */
}

.filter-form-padding-10 {
    width: 100%;
    padding-left: 10px;
    padding-right: 10px;
}
.filter-title {
    color: #ddd;
    line-height: 42px;
}


#sidebar {
    flex-basis: 1;
    overflow: hidden;
    z-index: 3;
}
#sidebar .list-group {
    min-width: 400px;
    background-color: #333;/* should probably be #323232 */
    min-height: 100vh;
}
#sidebar i {
    margin-right: 6px;
}

#sidebar .list-group-item {
    border-radius: 0;
    background-color: #333;/* should probably be #323232 */
    color: #ccc;
    border-left: 0;
    border-right: 0;
    border-color: #2c2c2c; /* ??? */
    white-space: nowrap;
}

/* highlight active menu */
#sidebar .list-group-item:not(.collapsed) {
    background-color: #222; /* should probably be #2c2c2c ? */
}

/* closed state */
#sidebar .list-group .list-group-item[aria-expanded="false"]::after {
  content: " \f0d7";
  font-family: FontAwesome;
  display: inline;
  text-align: right;
  padding-left: 5px;
}

/* open state */
#sidebar .list-group .list-group-item[aria-expanded="true"] {
  background-color: #222; /* should probably be #2c2c2c ? */
}
#sidebar .list-group .list-group-item[aria-expanded="true"]::after {
  content: " \f0da";
  font-family: FontAwesome;
  display: inline;
  text-align: right;
  padding-left: 5px;
}

/* level 1*/
#sidebar .list-group .collapse .list-group-item,
#sidebar .list-group .collapsing .list-group-item  {
  padding-left: 20px;
}

/* level 2*/
#sidebar .list-group .collapse > .collapse .list-group-item,
#sidebar .list-group .collapse > .collapsing .list-group-item {
  padding-left: 30px;
}

/* level 3*/
#sidebar .list-group .collapse > .collapse > .collapse .list-group-item {
  padding-left: 40px;
}

@media (max-width:768px) {
    .iptt_table_wrapper {
        padding-left: 0;
    }
    #id_span_iptt_date_range {
        display: block;
        padding-left: 45px;
    }
    .sidebar_wrapper {
        padding-right: 40px;
        position: fixed;
    }
    .sidebar-toggle {
        position: absolute;
        top: 0;
        right: 0;
    }
    #sidebar {
        width: 330px;
        overflow-y: auto;
        overflow-x: visible;
        transition: all .2 ease;
        transform: translateX(40);
    }

    #sidebar.show {
        transform: translateX(0);
    }

    #sidebar::-webkit-scrollbar{ width: 0px; }

    #sidebar, #sidebar .list-group {
        min-width: 35px;
        overflow: visible;
    }
    /* overlay sub levels on small screens */
    #sidebar .list-group .collapse.show, #sidebar .list-group .collapsing {
        position: relative;
        z-index: 1;
        width: 190px;
        top: 0;
    }
    #sidebar .list-group > .list-group-item {
        text-align: center;
        padding: .75rem .5rem;
    }
    /* hide caret icons of top level when collapsed */
    #sidebar .list-group > .list-group-item[aria-expanded="true"]::after,
    #sidebar .list-group > .list-group-item[aria-expanded="false"]::after {
        display:none;
    }
}

.collapse.show {
  visibility: visible;
}
.collapsing {
  visibility: visible;
  height: 0;
  -webkit-transition-property: height, visibility;
  transition-property: height, visibility;
  -webkit-transition-timing-function: ease;
  transition-timing-function: ease;
}
.collapsing.width {
  -webkit-transition-property: width, visibility;
  transition-property: width, visibility;
  width: 0;
  height: 100%;
  -webkit-transition-timing-function: ease;
  transition-timing-function: ease;
}

/* Sidebar toggle */
.sidebar_wrapper {
    display: flex;
}
.sidebar-toggle {
    display: block;
    height: 42px;
    text-align: center;
    width: 40px;
}
.sidebar-toggle a {
    background-color:#00A49F;
    color: white;
    display: block;
    font-size: 1.25rem;
    padding: 0.3em 0.5em; /* TODO: what is the usual visual rhythm? */
}
.sidebar-toggle a[aria-expanded=false] svg {
  transform: rotate(-180deg); /* TODO: ideally do this via JS */
}

/* "add a thing" buttons */
.btn-add {
    color: #4CAF50;
    padding-left: 0.625rem;
    padding-right: 0.625rem;
}
.btn-add:hover {
    color: #2A7C2D;
}

.page-title {
    margin-bottom: 1rem;
    margin-top: 1rem;
}

#indicator_collecteddata_content .modal-footer { /* overloads selectorin modals.scss */
    background-color: #DBDCDE;
    border-radius: 0 0 0.3rem 0.3rem;
    margin-left: -1rem;
    margin-right: -1rem;
}
.indicator_results_toggle {
    display: block;
    text-indent: -15px;
    margin-left: 15px;
}
.indicator_results_toggle .svg-inline--fa {
    margin-right: 5px;
}<|MERGE_RESOLUTION|>--- conflicted
+++ resolved
@@ -129,7 +129,6 @@
 table.table-hover tbody tr:hover {
     background-color: #CCEFEE !important;
 }
-<<<<<<< HEAD
 
 table.table-hover tbody tr:active {
     background-color: #99DFDD !important;
@@ -139,12 +138,8 @@
     background-color: #CCEFEE !important;
 }
 
-#id_missing_targets_msg {
-    padding-left: 3.5rem;
-=======
 .missing_targets_msg {
     padding-left: 2.3rem;
->>>>>>> 356d954a
     margin-top: -0.875rem;
     margin-bottom: 1rem;
 }
