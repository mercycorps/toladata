from random import randint

import faker
from django.utils import timezone
from factory import DjangoModelFactory, post_generation, SubFactory, lazy_attribute, Sequence
from factory.fuzzy import FuzzyChoice

from indicators.models import (
    CollectedData as CollectedDataM,
    ExternalService as ExternalServiceM,
    ReportingFrequency as ReportingFrequencyM,
    Indicator as IndicatorM,
    IndicatorType as IndicatorTypeM,
    Level as LevelM,
    Objective as ObjectiveM,
    PeriodicTarget as PeriodicTargetM,
    StrategicObjective as StrategicObjectiveM,
<<<<<<< HEAD
    PinnedReport as PinnedReportM,
=======
    DisaggregationType as DisaggregationTypeM,
    DataCollectionFrequency as DataCollectionFrequencyM
>>>>>>> b0820df1
)
from workflow_models import OrganizationFactory, ProgramFactory, CountryFactory

FAKER = faker.Faker(locale='en_US')


class ReportingFrequency(DjangoModelFactory):
    class Meta:
        model = ReportingFrequencyM

    frequency = 'Bi-weekly'
    description = 'Every two weeks'
    organization = SubFactory(OrganizationFactory)


class RandomIndicatorFactory(DjangoModelFactory):
    class Meta:
        model = IndicatorM

    name = lazy_attribute(lambda n: FAKER.sentence(nb_words=8))
    number = lazy_attribute(
        lambda n: "%s.%s.%s" % (randint(1, 2), randint(1, 4), randint(1, 5)))
    create_date = lazy_attribute(lambda t: timezone.now())

    @post_generation
    def program(self, create, extracted, **kwargs):
        if not create:
            # Simple build, do nothing.
            return

        if type(extracted) is list:
            # A list of program were passed in, use them
            for program in extracted:
                self.program.add(program)
        elif extracted:
            self.program.add(extracted)
        else:
            pass


class IndicatorFactory(DjangoModelFactory):
    class Meta:
        model = IndicatorM
        django_get_or_create = ('name',)

    name = Sequence(lambda n: 'Indicator {0}'.format(n))

    @post_generation
    def program(self, create, extracted, **kwargs):
        if not create:
            # Simple build, do nothing.
            return

        if type(extracted) is list:
            # A list of program were passed in, use them
            for program in extracted:
                self.program.add(program)
        elif extracted:
            self.program.add(extracted)
        else:
            pass


class DefinedIndicatorFactory(IndicatorFactory):
    number = Sequence(lambda n: '1.1.{0}'.format(n))
    source = "indicator source"
    definition = "indicator definition"
    justification = "rationale or justification"
    unit_of_measure = "a unit of measure"
    unit_of_measure_type = IndicatorM.NUMBER
    baseline = 100
    lop_target = 1000
    target_frequency = IndicatorM.QUARTERLY
    means_of_verification = "some means of verifying"
    data_collection_method = "some method of collecting data"
    data_collection_frequency = SubFactory('factories.indicators_models.DataCollectionFrequencyFactory')

class Objective(DjangoModelFactory):
    class Meta:
        model = ObjectiveM

    name = 'Get Tola rocking!'


class LevelFactory(DjangoModelFactory):
    class Meta:
        model = LevelM

    name = Sequence(lambda n: 'Level: {0}'.format(n))


class CollectedDataFactory(DjangoModelFactory):
    class Meta:
        model = CollectedDataM

    program = SubFactory(ProgramFactory)
    indicator = SubFactory(IndicatorFactory)
    description = Sequence(lambda n: 'Data description {0}'.format(n))
    achieved = 10

    @post_generation
    def sites(self, create, extracted, **kwargs):
        if not create:
            # Simple build, do nothing.
            return

        if type(extracted) is list:
            # A list of program were passed in, use them
            for site in extracted:
                self.site.add(site)


class IndicatorTypeFactory(DjangoModelFactory):
    class Meta:
        model = IndicatorTypeM
        django_get_or_create = ('indicator_type',)

    indicator_type = Sequence(lambda n: 'Indicator Type {0}'.format(n))


class ExternalServiceFactory(DjangoModelFactory):
    class Meta:
        model = ExternalServiceM

    name = Sequence(lambda n: 'External Service {0}'.format(n))


class StrategicObjective(DjangoModelFactory):
    class Meta:
        model = StrategicObjectiveM

    name = Sequence(lambda n: 'Stratigic Objective {0}'.format(n))


class PeriodicTargetFactory(DjangoModelFactory):
    class Meta:
        model = PeriodicTargetM

    target = 0
    period = lazy_attribute(
        lambda pt: 'PeriodicTarget for %s: %s - %s' % (pt.indicator.name, pt.start_date, pt.end_date))

<<<<<<< HEAD

class PinnedReportFactory(DjangoModelFactory):
    class Meta:
        model = PinnedReportM

    name = Sequence(lambda n: 'Test pinned report: {0}'.format(n))
    report_type = FuzzyChoice(['timeperiods', 'targetperiods'])
=======
class DisaggregationTypeFactory(DjangoModelFactory):
    class Meta:
        model = DisaggregationTypeM
    disaggregation_type = Sequence(lambda n: "disagg type {0}".format(n))
    description = "disaggregation description"
    country = SubFactory(CountryFactory)

class DataCollectionFrequencyFactory(DjangoModelFactory):
    class Meta:
        model = DataCollectionFrequencyM

    frequency = "some reasonable frequency"
    description = "a description of how frequent this is"
    numdays = 10
>>>>>>> b0820df1
<|MERGE_RESOLUTION|>--- conflicted
+++ resolved
@@ -15,12 +15,9 @@
     Objective as ObjectiveM,
     PeriodicTarget as PeriodicTargetM,
     StrategicObjective as StrategicObjectiveM,
-<<<<<<< HEAD
     PinnedReport as PinnedReportM,
-=======
     DisaggregationType as DisaggregationTypeM,
     DataCollectionFrequency as DataCollectionFrequencyM
->>>>>>> b0820df1
 )
 from workflow_models import OrganizationFactory, ProgramFactory, CountryFactory
 
@@ -163,7 +160,6 @@
     period = lazy_attribute(
         lambda pt: 'PeriodicTarget for %s: %s - %s' % (pt.indicator.name, pt.start_date, pt.end_date))
 
-<<<<<<< HEAD
 
 class PinnedReportFactory(DjangoModelFactory):
     class Meta:
@@ -171,7 +167,7 @@
 
     name = Sequence(lambda n: 'Test pinned report: {0}'.format(n))
     report_type = FuzzyChoice(['timeperiods', 'targetperiods'])
-=======
+
 class DisaggregationTypeFactory(DjangoModelFactory):
     class Meta:
         model = DisaggregationTypeM
@@ -185,5 +181,4 @@
 
     frequency = "some reasonable frequency"
     description = "a description of how frequent this is"
-    numdays = 10
->>>>>>> b0820df1
+    numdays = 10