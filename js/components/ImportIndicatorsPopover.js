import React, { useState, useContext, useEffect } from 'react';
import { FontAwesomeIcon } from '@fortawesome/react-fontawesome';
import Select from 'react-select';
import { BootstrapPopoverButton } from './helpPopover';
import api from '../apiv2';
import LoadingSpinner from './loading-spinner';

export const ImportIndicatorsContext = React.createContext();

export class ImportIndicatorsButton extends BootstrapPopoverButton {
    // Overriding variables in the BootstrapPopoverButton
    popoverName = "importIndicators";
    popoverTitle = "Import indicators";

    constructor(props) {
        super(props);
    }

    // Overriding a method in the BootstrapPopoverButton and provides the content for when the Import indicators button is clicked
    getPopoverContent = () => {
        let tierLevelsUsed = [];
        this.props.chosenTiers.map((tier, i) => {
            tierLevelsUsed[i] = {
                name: tier,
                used: false,
            }
        })
        this.props.levels.map((level) => {
            tierLevelsUsed[level.level_depth - 1].used = true;
        })
        return (
                <ImportIndicatorsPopover program_id={ this.props.program_id } tierLevelsUsed={ tierLevelsUsed } />
        );
    }

    render() {
        return (
                <React.Fragment>
                    <button
                    role="button"
                    type="button"
                    ref="target"
                    className="btn btn-sm btn-primary pl-2"
                    >
                        <i className="fas fa-download"></i>
                            {
                                //  # Translators: a button to open the import indicators popover
                                gettext('Import indicators')
                            }
                    </button>
                </React.Fragment>
        );
    }
}

export const ImportIndicatorsPopover = ({ program_id, tierLevelsUsed }) => {

    // These define the different cases/views of the Popover to switch between.
    let INITIAL = 0;
    let FEEDBACK = 1;
    let CONFIRM = 2;
    let SUCCESS = 3;
    let ERROR = 4;
    let SENDING = 5;
    const [views, setViews] = useState(INITIAL);
    const [loading, setLoading] = useState(true);

    // State to hold the tier levels name and the desired number of rows for the excel template. Default values of 10 or 20 is set on mount.
    const [tierLevelsRows, setTierLevelsRows] = useState([]); 
    useEffect(() => {
        let level = [];
        tierLevelsUsed.map((tier, i) => {
            level[i] =  { name: tier.name, rows: i < tierLevelsUsed.length - 2 ? 10 : 20 };
        })
        setTierLevelsRows(level);
    }, [])
    // Download template file providing the program ID and number of rows per tier level
    let handleDownload = () => {
        api.downloadTemplate(program_id, tierLevelsRows)
            .then(response => {
                if (response = Error) {
                    setViews(ERROR);
                } 
            })
    }

    const [validIndicatorsCount, setvalidIndicatorsCount] = useState(0);
    const [invalidIndicatorsCount, setInvalidIndicatorsCount] = useState(0);

    // Upload template file and send api request
    let handleUpload = (e) => {
        setLoading(true);
        let files = e.target.files;
        let reader = new FileReader();
        reader.readAsDataURL(files[0]);
        reader.onload = (e) => {
            setTimeout(() => {
                api.uploadTemplate(e.target.result)
                    .then(response => {
                        setLoading(false)
                        setvalidIndicatorsCount(16)
                        setInvalidIndicatorsCount(4)
                        console.log("Reponse:", response);
                        setViews(FEEDBACK);
                    })
            }, 5000)
        }
    }
    // Triggers the file upload from the Upload button
    let uploadClick = () => {
        console.log("Upload Clicked");
        document.getElementById("fileUpload").click();
    }

    return (
        <React.Fragment>
            {(() => {
                switch(views) {
                    // View for downloading and uploading the template
                    case INITIAL:
                        return (
                            <div className="import-initial">
                                <LoadingSpinner isLoading={loading}>
                                <div className="import-initial-text">
                                    <ol>
                                        <li>
                                            {
                                                // # Translators: Instructions for users to download the template, open it in Excel, and then fill in indicators information.
                                                gettext("Download the template, open it in Excel, and enter indicators.")
                                            }
                                        </li>
                                        <li>
                                            {
                                                // # Translators: Instructions for users to upload their filled in template and then follow the instructions to complete the import process.
                                                gettext("Upload the template and follow instructions to complete the process.")
                                            }
                                        </li>
                                    </ol>
                                </div>
                                </LoadingSpinner>

                                    <ImportIndicatorsContext.Provider value={{ tierLevelsUsed: tierLevelsUsed, tierLevelsRows: tierLevelsRows, setTierLevelsRows: setTierLevelsRows }}>
                                        <AdvancedImport />
                                    </ImportIndicatorsContext.Provider>    

                                <div className="import-initial-buttons">
                                    <button
                                        role="button"
                                        type="button"
                                        className="btn btn-sm btn-primary btn-download"
                                        onClick={ () => handleDownload() }
                                        >
                                        {
                                            // # Translators: Button to download a template
                                            gettext("Download template")
                                        }
                                    </button>
                                    <button
                                        role="button"
                                        type="button"
                                        className="btn btn-sm btn-primary btn-upload"
                                        onClick={ () => uploadClick() }
                                    >
                                        {
                                            // # Translators: Button to upload a template
                                            gettext("Upload template")
                                        }
                                    </button>
                                    <input 
                                        id="fileUpload" 
                                        type="file" 
                                        style={{ display: "none" }} 
                                        onChange={ (e) => handleUpload(e) }
                                    />
                                </div>                              
                            </div> 
                        );
                    // TODO: View to provide error feedback on their uploaded template
                    case FEEDBACK:
                        return (
                            <div>
                                <div className="temp-view">
                                    Error Feedback View
                                </div>
                                <br/>
                                <a type="submit" value="submit" href="#">Download a copy of your template with errors highlighted</a>
                                <button className="btn btn-sm btn-primary" onClick={ () => setViews(CONFIRM) }>Upload</button>
                            </div>
                        )
                    // TODO: View to ask users to confirm the upload
                    case CONFIRM:
                        return (
                            <div className="import-confirm">
                                <div className="import-confirm-text">
                                    {/* <i className="fas fa-check-circle"/> */}
                                    <div>
                                        {
                                            // # Translators: 
                                            interpolate(ngettext(
                                                "%s indicator is ready to be imported. Are you ready to complete the import process? (This action cannot be undone.)",
                                                "%s indicators are ready to be imported. Are you ready to complete the import process? (This action cannot be undone.)", 
                                                validIndicatorsCount
                                            ), [validIndicatorsCount])
                                            // gettext("indicators are ready to be imported. Are you ready to complete the import process? (This action cannot be undone.)")
                                        }
                                    </div>
                                </div>
                                <div className="import-confirm-buttons">
                                    <button className="btn btn-sm btn-primary" onClick={ () => setViews(SUCCESS) }>Complete Import</button>
                                    <button className="btn btn-sm" onClick={ () => setViews(INITIAL) }>Cancel</button>
                                </div>
                            </div>
                        )
                    // TODO: View for a successful upload (May or may not be needed if using PNotify)
                    case SUCCESS:
                        return (
                            <div className="import-success">
                                    {/* <span>{indicatorCount}</span>&nbsp; */}
                                <div  className="import-success-text">
                                    {
                                        // # Translators: 
                                        interpolate(ngettext(
                                            "%s indicator is ready to be imported. Are you ready to complete the import process? (This action cannot be undone.)",
                                            "%s indicators are ready to be imported. Are you ready to complete the import process? (This action cannot be undone.)", 
                                            indicatorCount
                                        ), [indicatorCount])
                                        // gettext("indicators are ready to be imported. Are you ready to complete the import process? (This action cannot be undone.)")
                                    }
                                    <a href={ api.getProgramPageUrl(program_id)}>
                                        {
                                            // # Translators:
                                            gettext("Visit the program page to complete setup of these indicators.")
                                        }
                                    </a> 
                                </div>
                            </div>
                        )
                    // TODO: View for when an API call fails 
                    case ERROR:
                        return (
                            <div className="import-error">
                                <p className="text-secondary px-1 my-auto">
                                    {   
                                        // # Translators: Notification for a error that happend on the web server.
                                        gettext('There was a server-related problem')
                                    }    
                                </p>
                                <button className="btn btn-sm btn-primary" onClick={() => setViews(INITIAL) }>Try again</button>
                            </div>
                        )
                    case SENDING:
                        return (
                            <div className="btn btn-primary popover-loader" disabled>
                                <img src='/static/img/ajax-loader.gif' />&nbsp;
                            </div>
                        );
                }
            })()}      
        </React.Fragment>
    )
}

const AdvancedImport = () => {
    const { tierLevelsRows } = useContext(ImportIndicatorsContext);

    const [expanded, setExpanded] = useState(false);

    return (
<<<<<<< HEAD
        <div>
            <div className="import-advanced-button">
=======
        <div className="import-advanced">
            <div className="advanced-button">
>>>>>>> 755535fb
                <FontAwesomeIcon icon={ expanded ? 'caret-down' : 'caret-right' } /> &nbsp;
                <a 
                    data-toggle="collapse" 
                    href="#optionsForm" 
                    role="button" 
                    aria-expanded={ expanded } 
                    aria-controls="optionsForm" 
                    onClick={ () => setExpanded(!expanded) }
                    >
                        {
                            // # Translators: Click to view the Advanced Option section
                            gettext('Advanced options')
                        }
                    </a>
            </div>
            <div id="optionsForm" className="collapse">
                <p className="import-advanced-text">
                    {
                        // # Translators: Details explaining that by default the template will include 10 or 20 rows per result level. You can adjust the number if you need more or less rows.
                        gettext('By default, the template will include 10 or 20 indicator rows per result level. Adjust the numbers if you need more or fewer rows.')
                    }
                </p>
                {tierLevelsRows.map((level, i) => <LevelIndicatorCount key={i} level={level} i={i} />)}
            </div>
        </div>
    )
}

const LevelIndicatorCount = ({ level, i }) => {
    const { tierLevelsUsed, tierLevelsRows, setTierLevelsRows } = useContext(ImportIndicatorsContext);

    let choices = [0, 5, 10, 15, 20, 25];
    let options = [];
    choices.map((choice, i) => {
        options[i] = {
            label: choice,
            value: choice,
        }
    })
    let handleSelect = (event) => {
        let updatedTiers = $.extend(true, [], tierLevelsRows);
        updatedTiers[i] = {
            name: level.name,
            rows: event.value
        };
        setTierLevelsRows(updatedTiers);
    }

    const customStyles = {
        control: base => ({
            ...base,
            height: 30,
            minHeight: 30,
        }),
        valueContainer: base => ({
            ...base,
            height: 25,
            minHeight: 25,
        }),
        indicatorsContainer: base => ({
            ...base,
            height: 25,
            minHeight: 25,
        }),
        indicatorSeparator: base => ({
            ...base,
            height: 15,
            minHeight: 15,
            marginTop: 6,
        }),
        singleValue: base => ({
            ...base,
            paddingBottom: 2,
        })
      };

    return (
        <div key={ i } className="level-count-row"> 
            <label htmlFor={ level.name }> { level.name } </label>
            <Select 
                id={ level.name }
                className="level-count-options"
                options={options}
                value={ {value: level.rows, label: level.rows} }
                isDisabled={!tierLevelsUsed[i].used}
                onChange={ (event) => handleSelect(event) }
                styles={customStyles}
                >
            </Select>
        </div>
    )
}<|MERGE_RESOLUTION|>--- conflicted
+++ resolved
@@ -63,7 +63,7 @@
     let ERROR = 4;
     let SENDING = 5;
     const [views, setViews] = useState(INITIAL);
-    const [loading, setLoading] = useState(true);
+    const [loading, setLoading] = useState(false);
 
     // State to hold the tier levels name and the desired number of rows for the excel template. Default values of 10 or 20 is set on mount.
     const [tierLevelsRows, setTierLevelsRows] = useState([]); 
@@ -89,7 +89,8 @@
 
     // Upload template file and send api request
     let handleUpload = (e) => {
-        setLoading(true);
+        // setLoading(true);
+        setViews(SENDING)
         let files = e.target.files;
         let reader = new FileReader();
         reader.readAsDataURL(files[0]);
@@ -97,7 +98,7 @@
             setTimeout(() => {
                 api.uploadTemplate(e.target.result)
                     .then(response => {
-                        setLoading(false)
+                        // setLoading(false)
                         setvalidIndicatorsCount(16)
                         setInvalidIndicatorsCount(4)
                         console.log("Reponse:", response);
@@ -119,8 +120,8 @@
                     // View for downloading and uploading the template
                     case INITIAL:
                         return (
+                            <LoadingSpinner isLoading={loading}>
                             <div className="import-initial">
-                                <LoadingSpinner isLoading={loading}>
                                 <div className="import-initial-text">
                                     <ol>
                                         <li>
@@ -137,7 +138,6 @@
                                         </li>
                                     </ol>
                                 </div>
-                                </LoadingSpinner>
 
                                     <ImportIndicatorsContext.Provider value={{ tierLevelsUsed: tierLevelsUsed, tierLevelsRows: tierLevelsRows, setTierLevelsRows: setTierLevelsRows }}>
                                         <AdvancedImport />
@@ -173,7 +173,8 @@
                                         onChange={ (e) => handleUpload(e) }
                                     />
                                 </div>                              
-                            </div> 
+                            </div>
+                            </LoadingSpinner>
                         );
                     // TODO: View to provide error feedback on their uploaded template
                     case FEEDBACK:
@@ -266,13 +267,8 @@
     const [expanded, setExpanded] = useState(false);
 
     return (
-<<<<<<< HEAD
-        <div>
+        <div className="import-advanced">
             <div className="import-advanced-button">
-=======
-        <div className="import-advanced">
-            <div className="advanced-button">
->>>>>>> 755535fb
                 <FontAwesomeIcon icon={ expanded ? 'caret-down' : 'caret-right' } /> &nbsp;
                 <a 
                     data-toggle="collapse" 
