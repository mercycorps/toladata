--- conflicted
+++ resolved
@@ -3,28 +3,17 @@
 import { BootstrapPopoverButton } from './helpPopover';
 import api from '../apiv2';
 
-<<<<<<< HEAD
 export const ImportIndicatorsContext = React.createContext();
 
 export class ImportIndicatorsButton extends BootstrapPopoverButton {
     // Overwritting variables in the BootstrapPopoverButton
     popoverName = "importIndicators";
     popoverTitle = "Import indicators";
-=======
-class ImportIndicatorsPopover extends React.Component {
-    // These define the different cases/views of the Popover to switch between.
-    DOWNLOAD_UPLOAD = 0;
-    FEEDBACK = 1;
-    CONFIRM = 2;
-    SUCCESS = 3;
-    ERROR = 4;
->>>>>>> bbe784fa
 
     constructor(props) {
         super(props);
     }
 
-<<<<<<< HEAD
     // Overwritting a method in the BootstrapPopoverButton and provides the content for when the Import indicators button is clicked
     getPopoverContent = () => {
         let program_id = this.props.levelStore.program_id; 
@@ -81,11 +70,11 @@
             program_id: program_id,
             tierLevelsRows: tierLevelsRows,
         }
-        api.downloadTemplate(data)
+        api.downloadTemplate(program_id, tierLevelsRows)
             .then(response => {
-                console.log("Reponse:", response, tierLevelsRows);
-                alert(`DONWLOAD TEMPLATE, ${JSON.stringify(tierLevelsRows)}`);
-                // window.open(response); //TODO: Open template file
+                if (response = Error) {
+                    setViews(ERROR);
+                } 
             })
     }
     // Upload template file and send api request
@@ -95,19 +84,11 @@
         reader.readAsDataURL(files[0]);
         reader.onload = (e) => {
             api.uploadTemplate(e.target.result)
-            .then(response => {
-                console.log("Reponse:", response);
-                alert("UPLOAD TEMPLATE");
-                setViews(FEEDBACK);
-=======
-    handleDownload = () => {
-        api.downloadTemplate(this.props.program_id)
-            .then(response => {
-                if (response = Error){
-                    this.setState({status: this.ERROR});
-                } 
->>>>>>> bbe784fa
-            })
+                .then(response => {
+                    console.log("Reponse:", response);
+                    alert("UPLOAD TEMPLATE");
+                    setViews(FEEDBACK);
+                })
         }
     }
     // Triggers the file upload from the Upload button
@@ -137,20 +118,8 @@
                                                 // # Translators: Instructions for users to upload their filled in template and then follow the instructions to complete the import process.
                                                 gettext("Upload the template and follow instructions to complete the process.")
                                             }
-<<<<<<< HEAD
                                         </li>
                                     </ol>
-=======
-                                        </button>
-                                    </div>
-                                </div>
-                            );
-                        // View to provide error feedback on their uploaded template
-                        case this.FEEDBACK:
-                            return (
-                                <div>
-                                    Error Feedback
->>>>>>> bbe784fa
                                 </div>
 
                                     <ImportIndicatorsContext.Provider value={ { tierLevelsRows: tierLevelsRows, setTierLevelsRows: setTierLevelsRows }}>
@@ -208,7 +177,7 @@
                                 <div className="temp-view">
                                     Confirm Import View
                                 </div>
-<<<<<<< HEAD
+
                                 <br/>
                                 <button className="btn btn-sm btn-primary" onClick={ () => setViews(SUCCESS) }>Complete Import</button>
                             </div>
@@ -225,10 +194,14 @@
                     // TODO: View for when an API call fails 
                     case ERROR:
                         return (
-                            <div>
-                                <div className="temp-view">
-                                    Error occured, Try Again.
-                                </div>
+                            <div className="import-error">
+                                <p className="text-secondary px-1 my-auto">
+                                    {   
+                                        // #Translators: Notification for a error that happend on the web server.
+                                        gettext('There was a server-related problem')
+                                    }    
+                                </p>
+                                <button className="btn btn-sm btn-primary" onClick={() => setViews(INITIAL) }>Try again</button>
                             </div>
                         )
                 }
@@ -241,39 +214,6 @@
     const { tierLevelsRows } = useContext(ImportIndicatorsContext);
 
     const [expanded, setExpanded] = useState(false);
-=======
-                            )
-                        // TODO: View for when an API call fails 
-                        case this.ERROR:
-                            return (
-                                <div>
-                                    <div className="temp-view">
-                                        <h3>Error occured!!!</h3>
-                                        <button className="btn btn-sm btn-primary" onClick={() => this.setState({status: this.DOWNLOAD_UPLOAD})}>Try Again</button>
-                                    </div>
-                                </div>
-                            )
-                    }
-                })()}
-            </React.Fragment>
-        )
-    }
-}
-
-export class ImportIndicatorsButton extends BootstrapPopoverButton {
-    popoverName = "importIndicators";
-    popoverTitle = gettext("Import indicators");
-
-    constructor(props) {
-        super(props);
-    }
-
-    getPopoverContent = () => {
-        return (
-            <ImportIndicatorsPopover program_id={this.props.program_id}/>
-            );
-    }
->>>>>>> bbe784fa
 
     return (
         <div>
