import React, { useState, useEffect } from 'react';
import { CommonFields } from './components/CommonFields.js';
import { ActualValueFields } from './components/ActualValueFields.js';
import { EvidenceFields } from './components/EvidenceFields.js';
import { DisaggregationFields } from './components/DisaggregationFields.js'
import api from '../../apiv2';


const PCResultsForm = ({indicatorID="", resultID="", readOnly}) => {
    // Helper Methods
    let handleReceivedDisaggregations = (disaggregations_data) => {
        return disaggregations_data.reduce((disaggObj, disagg, i) => {
            disaggObj[disagg.disaggregation_type] = {...disagg, sort_order: i, };
            disagg.disaggregation_type.includes('without') ? disaggObj[disagg.disaggregation_type] = {...disaggObj[disagg.disaggregation_type], double_counting: false} : disaggObj[disagg.disaggregation_type] = {...disaggObj[disagg.disaggregation_type], double_counting: true};
            disagg.disaggregation_type.includes('Indirect') ? disaggObj[disagg.disaggregation_type] = {...disaggObj[disagg.disaggregation_type], count_type: "Indirect"} : disaggObj[disagg.disaggregation_type] = {...disaggObj[disagg.disaggregation_type], count_type: "Direct"};
            return disaggObj;
        }, {});
    }

    let formatOutcomeThemesData = (outcomeThemes) => {
       return outcomeThemes.reduce((themesArray, theme, i) => {
            themesArray[i] = {value: theme[0], label: theme[1]};
            return themesArray;
        }, [])
    }

    let formatSelectedOutcomeThemes = (outcomeThemes) => {
       return outcomeThemes.reduce((themesArray, theme, i) => {
           if (theme[2]) {
               themesArray[i] = {value: theme[0], label: theme[1]};
           }
            return themesArray;
        }, [])
    }

    // Form Validations
    let validateForm = () => {
        let detectedErrors = {};

        let maxDate = formatDate(localdate()) < commonFieldsInput.program_end_date ? formatDate(localdate()) : commonFieldsInput.program_end_date;
        if (!commonFieldsInput.date_collected || commonFieldsInput.date_collected === "" || commonFieldsInput.date_collected < commonFieldsInput.program_start_date || commonFieldsInput.date_collected > maxDate) {
            detectedErrors = {...detectedErrors, date_collected: gettext("This date should be within the fiscal year of the reporting period.")}
        };

        if (!commonFieldsInput.periodic_target || commonFieldsInput.periodic_target === "") {
            detectedErrors = {...detectedErrors, fiscal_year: gettext("You cannot change the fiscal year during the current reporting period. ")}
        };

        if (!commonFieldsInput.outcome_theme || commonFieldsInput.outcome_theme === []) {
            detectedErrors = {...detectedErrors, outcome_theme: gettext("Please complete this field. You can select more than one outcome theme.")}
        };

        let sumSADDwithout = disaggregationData["648"].labels.reduce((sum, label) => {
            sum+= parseInt(label.value) || 0;
            return sum}, 0);
        if (parseInt(sumSADDwithout) !== parseInt(disaggregationData["652"].labels[0].value || 0)) {
            detectedErrors = {...detectedErrors, "649-648": gettext("The sum of 'SADD without double counting' should be equal to the sum of 'Direct without double counting'.")}
        };
        let sumSADDwith = disaggregationData["649"].labels.reduce((sum, label) => {
            sum+= parseInt(label.value) || 0;
            return sum}, 0);
        if (parseInt(sumSADDwith) !== parseInt(disaggregationData["653"].labels[0].value || 0)) {
            detectedErrors = {...detectedErrors, "649-648": gettext("The sum of 'SADD with double counting' should be equal to the sum of 'Direct with double counting'.")}
        };

        if (!disaggregationData['653'].labels[0].value || !disaggregationData['653'].labels[1].value) {
            detectedErrors = {...detectedErrors, totals_error: gettext("Direct/indirect total participants with double counting is required. Please complete these fields.")}
        };

        if (
            parseInt(disaggregationData['652'].labels[0].value || 0) > parseInt(disaggregationData['653'].labels[0].value || 0) ||
            parseInt(disaggregationData['652'].labels[1].value || 0) > parseInt(disaggregationData['653'].labels[1].value || 0)
            ) {
                detectedErrors = {...detectedErrors, totals_error: gettext("Direct/indirect without double counting should be equal or lower than Direct/indirect with double counting.")}
        }

        if (evidenceFieldsInput.evidence_url ) {
            if (!evidenceFieldsInput.evidence_url.match(/^(http(s)?|file):\/\/.+/)) {
                detectedErrors = {...detectedErrors, evidence_url: gettext("Please enter a valid evidence link.")}
            }
        }

        setFormErrors(detectedErrors);
        return Object.keys(detectedErrors).length === 0 ? true: false;
    }

    // State Variables
    let formID = indicatorID ? indicatorID : resultID;
    const [outcomeThemesData, setOutcomeThemesData] = useState([]);
    const [disaggregationData, setDisaggregationData] = useState([]);
    const [evidenceFieldsInput, setEvidenceFieldsInput] = useState({});
    const [commonFieldsInput, setCommonFieldsInput] = useState({});
    const [formErrors, setFormErrors] = useState({});

    // On Mounting of the results form modal
    useEffect(() => {

        $(`#resultModal_${formID}`).on('shown.bs.modal', function () {
            $(`#resultModal_${formID}`).on('hidden.bs.modal', function () {
                setDisaggregationData([])
                setCommonFieldsInput({})
                setEvidenceFieldsInput({})
                setOutcomeThemesData([])
                setFormErrors({})
            })
            $(document).on("keyup", function(event) {
                if(event.key === 'Escape') {
                    $(`#resultModal_${formID}`).modal('hide');
                }
            })
            if (indicatorID) {
                api.getPCountResultCreateData(indicatorID)
                    .then(response => {
                        console.log("Form received data!", response);
                        setOutcomeThemesData(formatOutcomeThemesData(response.outcome_themes));
                        setDisaggregationData(handleReceivedDisaggregations(response.disaggregations));
                        setCommonFieldsInput({
                            program_start_date: response.program_start_date,
                            program_end_date: response.program_end_date,
                            periodic_target: response.periodic_target
                        });
                    })
            } else {
                api.getPCountResultUpdateData(resultID)
                .then(response => {
                    console.log("Form received data!", response);
                    setOutcomeThemesData(formatOutcomeThemesData(response.outcome_themes));
                    setDisaggregationData(handleReceivedDisaggregations(response.disaggregations));
                    setCommonFieldsInput({
                        periodic_target: response.periodic_target,
                        date_collected: response.date_collected,
                        outcome_theme: formatSelectedOutcomeThemes(response.outcome_themes),
                        program_start_date: response.program_start_date,
                        program_end_date: response.program_end_date,
                    });
                    setEvidenceFieldsInput({
                        evidence_url: response.evidence_url,
                        record_name: response.record_name
                    });
                })
            }
        })
    }, [])

    // On Submission of the results form
    let handleSubmit = (e) => {
        e.preventDefault();
        // if ( validateForm() ) {

            let data = [];
            data = {...data, indicator: indicatorID, ...commonFieldsInput, ...evidenceFieldsInput, disaggregations: Object.values(disaggregationData)};
<<<<<<< HEAD
            data['outcome_theme'] = data['outcome_theme'].map((theme) => theme.value).filter(t => t != null);
            data['periodic_target'] = data['periodic_target']['id'];
=======
            data['outcome_theme'] = data['outcome_theme'].map((theme) => theme.value)
            data['periodic_target'] = data['periodic_target']['id']
            console.log("Submit Data", data);
>>>>>>> 7d362173
            if (indicatorID) {
                api.createPCountResult(indicatorID, data)
                    .then(response => {
                        console.log("Saved Form Data!", response);
<<<<<<< HEAD
                        $(`#resultModal_${resultID || indicatorID}`).modal('hide');
                        // TODO: Add action after the form is sent
=======
                        if (response.status === 200) {
                            $(`#resultModal_${indicatorID || resultID}`).modal('hide');
                        }
>>>>>>> 7d362173
                    })
            } else {
                api.updatePCountResult(resultID, data)
                    .then(response => {
<<<<<<< HEAD
                        console.log("Saved Form Data!", response);
                        $(`#resultModal_${resultID || indicatorID}`).modal('hide');
                        // TODO: Add action after the form is sent
=======
                        if (response.status === 200) {
                            $(`#resultModal_${indicatorID || resultID}`).modal('hide');
                        }
                        console.log("Updated Form Data!", response);
>>>>>>> 7d362173
                    })
            }
        // }
    }

    if (Object.keys(disaggregationData).length > 0) {
        return (
            <div style={{textAlign: "left"}}>
                <h2>
                    {gettext('Result')}
                </h2>
                <button type="button" className="close" data-dismiss="modal" aria-label="Close">
                    <span aria-hidden="true">&times;</span>
                </button>
                <h3 className="no-bold indicator_name">
                    {gettext('Participant Count')}
                </h3>

                {Object.keys(commonFieldsInput).length > 0 &&
                    <CommonFields
                        commonFieldsInput={commonFieldsInput}
                        setCommonFieldsInput={setCommonFieldsInput}
                        outcomeThemesData={outcomeThemesData}
                        formErrors={formErrors}
                        setFormErrors={setFormErrors}
                        readOnly={readOnly}
                    />
                }

                <ActualValueFields
                    disaggregationData={disaggregationData}
                    setDisaggregationData={setDisaggregationData}
                    formErrors={formErrors}
                    readOnly={readOnly}
                />
                {
                    Object.keys(disaggregationData).map((disagg) => {
                        let disaggs = [];
                        if (disaggregationData[disagg].disaggregation_type.includes('SADD') && disaggregationData[disagg].double_counting === true) {
                            disaggs = Object.keys(disaggregationData).reduce((arrSADD, currentDisagg) => {
                                if (disaggregationData[currentDisagg].disaggregation_type.includes("SADD")) {
                                    arrSADD.push(disaggregationData[currentDisagg]);
                                }
                                return arrSADD;
                            }, []);
                        } else if (disaggregationData[disagg].disaggregation_type.includes('Sectors')) {
                            disaggs = [disaggregationData[disagg]]
                        } else { return; }

                        return (
                            <DisaggregationFields
                                key={disaggregationData[disagg].disaggregation_type}
                                disagg={disaggs}
                                formID={indicatorID || resultID}
                                readOnly={readOnly}
                                formErrors={formErrors}
                                disaggregationData={disaggregationData}
                                setDisaggregationData={setDisaggregationData}
                            />
                        )
                    })
                }
                <EvidenceFields
                    evidenceFieldsInput={evidenceFieldsInput}
                    setEvidenceFieldsInput={setEvidenceFieldsInput}
                    formErrors={formErrors}
                    readOnly={readOnly}
                />

                {!readOnly &&
                <div className="form-actions">
                    <div>
                        <button
                            type="button"
                            className="btn btn-primary result-group"
                            id="result-submit-create"
                            onClick={(e) => handleSubmit(e)}
                        >{gettext('Save and close')}
                        </button>
                        <button
                            type="button"
                            className="btn btn-reset result-group"
                            id="result-cancel-btn"
                            data-dismiss="modal"
                        >{gettext('Cancel')}
                        </button>
                    </div>
                </div>
                }
            </div>
        )
    } else {
        return (
            <React.Fragment></React.Fragment> //TODO: Add a waiting spinner/indicator will waiting for API response for data
        )
    }
}


export { PCResultsForm };<|MERGE_RESOLUTION|>--- conflicted
+++ resolved
@@ -149,40 +149,24 @@
 
             let data = [];
             data = {...data, indicator: indicatorID, ...commonFieldsInput, ...evidenceFieldsInput, disaggregations: Object.values(disaggregationData)};
-<<<<<<< HEAD
-            data['outcome_theme'] = data['outcome_theme'].map((theme) => theme.value).filter(t => t != null);
-            data['periodic_target'] = data['periodic_target']['id'];
-=======
             data['outcome_theme'] = data['outcome_theme'].map((theme) => theme.value)
             data['periodic_target'] = data['periodic_target']['id']
             console.log("Submit Data", data);
->>>>>>> 7d362173
             if (indicatorID) {
                 api.createPCountResult(indicatorID, data)
                     .then(response => {
                         console.log("Saved Form Data!", response);
-<<<<<<< HEAD
-                        $(`#resultModal_${resultID || indicatorID}`).modal('hide');
-                        // TODO: Add action after the form is sent
-=======
                         if (response.status === 200) {
                             $(`#resultModal_${indicatorID || resultID}`).modal('hide');
                         }
->>>>>>> 7d362173
                     })
             } else {
                 api.updatePCountResult(resultID, data)
                     .then(response => {
-<<<<<<< HEAD
-                        console.log("Saved Form Data!", response);
-                        $(`#resultModal_${resultID || indicatorID}`).modal('hide');
-                        // TODO: Add action after the form is sent
-=======
                         if (response.status === 200) {
                             $(`#resultModal_${indicatorID || resultID}`).modal('hide');
                         }
                         console.log("Updated Form Data!", response);
->>>>>>> 7d362173
                     })
             }
         // }
