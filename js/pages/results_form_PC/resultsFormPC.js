import React, { useState, useEffect } from 'react';
import { CommonFields } from './components/CommonFields.js';
import { ActualValueFields } from './components/ActualValueFields.js';
import { EvidenceFields } from './components/EvidenceFields.js';
import { DisaggregationFields } from './components/DisaggregationFields.js'
import api from '../../apiv2';


const PCResultsForm = ({indicatorID="", resultID="", readOnly}) => {
    // Helper Methods
    let handleReceivedDisaggregations = (disaggregations_data) => {
        return disaggregations_data.reduce((disaggObj, disagg, i) => {
            disaggObj[disagg.disaggregation_type] = {...disagg, sort_order: i, };
            disagg.disaggregation_type.includes('without') ? disaggObj[disagg.disaggregation_type] = {...disaggObj[disagg.disaggregation_type], double_counting: false} : disaggObj[disagg.disaggregation_type] = {...disaggObj[disagg.disaggregation_type], double_counting: true};
            disagg.disaggregation_type.includes('Indirect') ? disaggObj[disagg.disaggregation_type] = {...disaggObj[disagg.disaggregation_type], count_type: "Indirect"} : disaggObj[disagg.disaggregation_type] = {...disaggObj[disagg.disaggregation_type], count_type: "Direct"};
            return disaggObj;
        }, {});
    }

    let formatOutcomeThemesData = (outcomeThemes) => {
       return outcomeThemes.reduce((themesArray, theme, i) => {
            themesArray[i] = {value: theme[0], label: theme[1]};
            return themesArray;
        }, [])
    }

    let formatSelectedOutcomeThemes = (outcomeThemes) => {
       return outcomeThemes.reduce((themesArray, theme, i) => {
           if (theme[2]) {
               themesArray[i] = {value: theme[0], label: theme[1]};
           }
            return themesArray;
        }, [])
    }

    // Form Validations
    let validateForm = () => {
        let detectedErrors = {};

        // Common Fields Validation
        let maxDate = formatDate(localdate()) < commonFieldsInput.program_end_date ? formatDate(localdate()) : commonFieldsInput.program_end_date;
        if (!commonFieldsInput.date_collected || commonFieldsInput.date_collected === "" || commonFieldsInput.date_collected < commonFieldsInput.program_start_date || commonFieldsInput.date_collected > maxDate) {
            detectedErrors = {...detectedErrors, date_collected: gettext("This date should be within the fiscal year of the reporting period.")}
        };

        if (!commonFieldsInput.periodic_target || commonFieldsInput.periodic_target === "") {
            detectedErrors = {...detectedErrors, fiscal_year: gettext("You cannot change the fiscal year during the current reporting period. ")}
        };

        if (!commonFieldsInput.outcome_theme || commonFieldsInput.outcome_theme === []) {
            detectedErrors = {...detectedErrors, outcome_theme: gettext("Please complete this field. You can select more than one outcome theme.")}
        };

        // Actual Fields Validation
        let actualsValid = true;
        if (!disaggregationData['Actual with double counting'].labels[0].value || !disaggregationData['Actual with double counting'].labels[1].value) {
            console.log("1");
            actualsValid = false;
            detectedErrors = {...detectedErrors, totals_error: gettext("Direct/indirect total participants with double counting is required. Please complete these fields.")}
        };

        disaggregationData['Actual with double counting'].labels.map((label, i) => {
            if (disaggregationData['Actual without double counting'].labels[i].value) {
                if ( parseInt(disaggregationData['Actual without double counting'].labels[i].value) > parseInt(disaggregationData['Actual with double counting'].labels[i].value) ) {
                    actualsValid = false;
                    detectedErrors = {...detectedErrors, totals_error: gettext("Direct/indirect without double counting should be equal or lower than Direct/indirect with double counting.")}
                }
            }
        })
        actualsValid ? delete detectedErrors.totals_error : null;

        // Disaggregation Fields Validation
        // let sumSADDwithout = disaggregationData["648"].labels.reduce((sum, label) => {
        //     sum+= parseInt(label.value) || 0;
        //     return sum}, 0);
        // if (parseInt(sumSADDwithout) !== parseInt(disaggregationData["652"].labels[0].value || 0)) {
        //     detectedErrors = {...detectedErrors, "649-648": gettext("The sum of 'SADD without double counting' should be equal to the sum of 'Direct without double counting'.")}
        // };
        // let sumSADDwith = disaggregationData["649"].labels.reduce((sum, label) => {
        //     sum+= parseInt(label.value) || 0;
        //     return sum}, 0);
        // if (parseInt(sumSADDwith) !== parseInt(disaggregationData["653"].labels[0].value || 0)) {
        //     detectedErrors = {...detectedErrors, "649-648": gettext("The sum of 'SADD with double counting' should be equal to the sum of 'Direct with double counting'.")}
        // };

        // Evidence Fields Validation
        let evidenceURL = evidenceFieldsInput.evidence_url || "";
        let recordName = evidenceFieldsInput.record_name || "";

        if(evidenceURL.length > 0) {
            if (!evidenceURL.match(/^(http(s)?|file):\/\/.+/)) {
                detectedErrors = {...detectedErrors, evidence_url: gettext("Please enter a valid evidence link.")}
            } else if (!recordName.length > 0) {
                detectedErrors = {...detectedErrors, record_name: gettext("A record name must be included along with the link.")}
            }
        } else if (recordName.length > 0) {
            detectedErrors = {...detectedErrors, evidence_url: gettext("A link must be included along with the record name.")}
        } else {
            delete detectedErrors.evidence_url;
            delete detectedErrors.record_name
        }
        

        setFormErrors(detectedErrors);
        return Object.keys(detectedErrors).length === 0 ? true: false;
    }

    // State Variables
    let formID = indicatorID ? indicatorID : resultID;
    const [outcomeThemesData, setOutcomeThemesData] = useState([]);
    const [disaggregationData, setDisaggregationData] = useState([]);
    const [evidenceFieldsInput, setEvidenceFieldsInput] = useState({});
    const [commonFieldsInput, setCommonFieldsInput] = useState({});
    const [formErrors, setFormErrors] = useState({});

    // On Mounting of the results form modal
    useEffect(() => {

        $(`#resultModal_${resultID || indicatorID}`).on('shown.bs.modal', function () {
            $(`#resultModal_${resultID || indicatorID}`).on('hidden.bs.modal', function () {
                setDisaggregationData([])
                setCommonFieldsInput({})
                setEvidenceFieldsInput({})
                setOutcomeThemesData([])
                setFormErrors({})
            })
            $(document).on("keyup", function(event) {
                if(event.key === 'Escape') {
                    $(`#resultModal_${resultID || indicatorID}`).modal('hide');
                }
            })
            if (indicatorID) {
                api.getPCountResultCreateData(indicatorID)
                    .then(response => {
                        console.log("Form received data!", response);
                        setOutcomeThemesData(formatOutcomeThemesData(response.outcome_themes));
                        setDisaggregationData(handleReceivedDisaggregations(response.disaggregations));
                        setCommonFieldsInput({
                            program_start_date: response.program_start_date,
                            program_end_date: response.program_end_date,
                            periodic_target: response.periodic_target
                        });
                    })
            } else {
                api.getPCountResultUpdateData(resultID)
                .then(response => {
                    console.log("Form received data!", response);
                    setOutcomeThemesData(formatOutcomeThemesData(response.outcome_themes));
                    setDisaggregationData(handleReceivedDisaggregations(response.disaggregations));
                    setCommonFieldsInput({
                        periodic_target: response.periodic_target,
                        date_collected: response.date_collected,
                        outcome_theme: formatSelectedOutcomeThemes(response.outcome_themes),
                        program_start_date: response.program_start_date,
                        program_end_date: response.program_end_date,
                    });
                    setEvidenceFieldsInput({
                        evidence_url: response.evidence_url,
                        record_name: response.record_name
                    });
                })
            }
        })
    }, [])

    let send_update_request = (rationale) => {
        let data = prepare_sumbission_data();
        data['rationale'] = rationale;
        api.updatePCountResult(resultID, data)
            .then(response => {
                if (response.status === 200) {
                    console.log("Updated Form Data!", response);
                    window.location.reload();
                }

            })
    }

    let prepare_sumbission_data = () => {
        let data = [];
        data = {...data, indicator: indicatorID, ...commonFieldsInput, ...evidenceFieldsInput, disaggregations: Object.values(disaggregationData)};
        data['outcome_theme'] = data['outcome_theme'].map((theme) => theme.value).filter(ot => ot !== null)
        data['periodic_target'] = data['periodic_target']['id']
        return data
    }

    // On Submission of the results form
    let handleSubmit = (e) => {
        e.preventDefault();
        if ( validateForm() ) {

            if (indicatorID) {
                let data = prepare_sumbission_data();
                console.log("Submit create data", data);
                api.createPCountResult(indicatorID, data)
                    .then(response => {
                        console.log("Saved Form Data!", response);
                        if (response.status === 200) {
                            window.location.reload();
                        }
                    })
            } else {
                window.create_unified_changeset_notice({
                    header: gettext("Reason for change"),
                    show_icon: true,
                    // context: document.getElementById('modal_dialog'),
                    message_text: gettext("Your changes will be recorded in a change log.  For future reference, please share your reason for these changes."),
                    include_rationale: true,
                    rationale_required: true,
                    notice_type: 'notice',
                    on_submit: send_update_request,
                    // on_cancel: () => this.props.rootStore.uiStore.setDisableCardActions(false),
                });
            }
<<<<<<< HEAD
        }
=======
>>>>>>> 33a753ae
    }

    if (Object.keys(disaggregationData).length > 0) {
        return (
            <div style={{textAlign: "left"}}>
                <h2>
                    {gettext('Result')}
                </h2>
                <button type="button" className="close" data-dismiss="modal" aria-label="Close">
                    <span aria-hidden="true">&times;</span>
                </button>
                <h3 className="no-bold indicator_name">
                    {gettext('Participant Count')}
                </h3>

                {Object.keys(commonFieldsInput).length > 0 &&
                    <CommonFields
                        commonFieldsInput={commonFieldsInput}
                        setCommonFieldsInput={setCommonFieldsInput}
                        outcomeThemesData={outcomeThemesData}
                        formErrors={formErrors}
                        setFormErrors={setFormErrors}
                        readOnly={readOnly}
                    />
                }

                <ActualValueFields
                    disaggregationData={disaggregationData}
                    setDisaggregationData={setDisaggregationData}
                    formErrors={formErrors}
                    setFormErrors={setFormErrors}
                    readOnly={readOnly}
                />
                {
                    Object.keys(disaggregationData).map((disagg) => {
                        let disaggs = [];
                        if (disaggregationData[disagg].disaggregation_type.includes('SADD') && disaggregationData[disagg].double_counting === true) {
                            disaggs = Object.keys(disaggregationData).reduce((arrSADD, currentDisagg) => {
                                if (disaggregationData[currentDisagg].disaggregation_type.includes("SADD")) {
                                    arrSADD.push(disaggregationData[currentDisagg]);
                                }
                                return arrSADD;
                            }, []);
                        } else if (disaggregationData[disagg].disaggregation_type.includes('Sectors')) {
                            disaggs = [disaggregationData[disagg]]
                        } else { return; }

                        return (
                            <DisaggregationFields
                                key={disaggregationData[disagg].disaggregation_type}
                                disagg={disaggs}
                                formID={indicatorID || resultID}
                                readOnly={readOnly}
                                formErrors={formErrors}
                                disaggregationData={disaggregationData}
                                setDisaggregationData={setDisaggregationData}
                            />
                        )
                    })
                }
                <EvidenceFields
                    evidenceFieldsInput={evidenceFieldsInput}
                    setEvidenceFieldsInput={setEvidenceFieldsInput}
                    formErrors={formErrors}
                    setFormErrors={setFormErrors}
                    readOnly={readOnly}
                />

                {!readOnly &&
                <div className="form-actions">
                    <div>
                        <button
                            type="button"
                            className="btn btn-primary result-group"
                            id="result-submit-create"
                            onClick={(e) => handleSubmit(e)}
                        >{gettext('Save and close')}
                        </button>
                        <button
                            type="button"
                            className="btn btn-reset result-group"
                            id="result-cancel-btn"
                            data-dismiss="modal"
                        >{gettext('Cancel')}
                        </button>
                    </div>
                </div>
                }
            </div>
        )
    } else {
        return (
            <React.Fragment></React.Fragment> //TODO: Add a waiting spinner/indicator will waiting for API response for data
        )
    }
}


export { PCResultsForm };<|MERGE_RESOLUTION|>--- conflicted
+++ resolved
@@ -212,10 +212,7 @@
                     // on_cancel: () => this.props.rootStore.uiStore.setDisableCardActions(false),
                 });
             }
-<<<<<<< HEAD
         }
-=======
->>>>>>> 33a753ae
     }
 
     if (Object.keys(disaggregationData).length > 0) {
