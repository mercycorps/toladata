import React from 'react'
import { observer } from "mobx-react"
import Select from 'react-select'
import CheckboxedMultiSelect from 'components/checkboxed-multi-select'
import ManagementTable from 'components/management-table'
import UserEditor from './components/user_editor'
import EditUserProfile from './components/edit_user_profile'
import EditUserPrograms from './components/edit_user_programs'
import EditUserHistory from './components/edit_user_history'
import Pagination from 'components/pagination'
import LoadingSpinner from 'components/loading-spinner'
import FoldingSidebar from 'components/folding-sidebar'
import { FontAwesomeIcon } from '@fortawesome/react-fontawesome'

// # Translators: Nothing selected by user
const selection_placeholder = gettext("None Selected");
const UserFilter = observer(({store, selections}) => {
    return <div className="form-group react-multiselect-checkbox">
        <label htmlFor="users_filter">{gettext("Users")}</label>
        <CheckboxedMultiSelect
            value={store.filters.users}
            options={selections}
            onChange={(e) => store.changeUserFilter(e)}
            placeholder={selection_placeholder}
            id="users_filter" />
    </div>
})

const CountryFilter = observer(({store, selections}) => {
    return <div className="form-group react-multiselect-checkbox">
        {
            /* # Translators: The countries a user is allowed to access */}
        <label htmlFor="countries_permitted_filter">{gettext("Countries Permitted")}</label>
        <CheckboxedMultiSelect
            value={store.filters.countries}
            options={selections}
            onChange={(e) => store.changeCountryFilter(e)}
            placeholder={selection_placeholder}
            id="countries_permitted_filter" />
    </div>
})

const BaseCountryFilter = observer(({store, selections}) => {
    return <div className="form-group react-multiselect-checkbox">
        {
            /* # Translators: Primary country of the user */}
        <label htmlFor="base_country_filter">{gettext("Base Country")}</label>
        <CheckboxedMultiSelect
            value={store.filters.base_countries}
            options={selections}
            onChange={(e) => store.changeBaseCountryFilter(e)}
            placeholder={selection_placeholder}
            id="base_country_filter" />
    </div>
})

const ProgramFilter = observer(({store, selections}) => {
    return <div className="form-group react-multiselect-checkbox">
        <label htmlFor="programs_filter">{gettext("Programs")}</label>
        <CheckboxedMultiSelect
            value={store.filters.programs}
            options={selections}
            onChange={(e) => store.changeProgramFilter(e)}
            placeholder={selection_placeholder}
            id="programs_filter" />
    </div>
})

class SetUserStatusBulkAction extends React.Component {
    constructor(props) {
        super(props)
        this.state = {
            value: []
        }
    }

    onChange(new_val) {
        this.setState({
            value: new_val
        })
    }

    onApply() {
        this.props.onApply(this.state.value)
    }

    render() {
        return <Select options={this.props.options} value={this.state.value} onChange={(val) => this.onChange(val)} />
    }
}

class UpdateProgramsBulkAction extends React.Component {
    constructor(props) {
        super(props)
        this.state = {
            values: []
        }
    }

    onChange(new_vals) {
        this.setState({
            values: new_vals
        })
    }

    render() {
        return <CheckboxedMultiSelect options={this.props.options} value={this.state.values} onChange={(val) => this.onChange(val)} />
    }
}

class BulkActions extends React.Component {
    constructor(props) {
        super(props)
        this.active_child = React.createRef()
        this.state = {
            current_action: null,
            current_vals: []
        }
    }

    onActionChanged(new_action) {
        this.setState({
            current_action: new_action.value,
            current_vals: [],
        })
    }

    onChange(vals) {
        this.setState({
            current_vals: vals
        })
    }

    onApply() {
        const selected = this.props.secondaryOptions[this.state.current_action]
        if(selected) {
            selected.onApply(this.state.current_vals)
        }
    }

    render() {
        const selected = this.props.secondaryOptions[this.state.current_action]
        const SecondaryComponent = selected && selected.component
        const apply_disabled = !this.state.current_action || (Array.isArray(this.state.current_vals) && !this.state.current_vals.length) || !this.state.current_vals
        return <div className="controls__bulk-actions">
            <div className="bulk__select">
                <Select
                placeholder={gettext("Bulk Actions")}
                value={this.props.primaryOptions.find((o) => o.value == this.state.current_action)}
                options={this.props.primaryOptions} onChange={(val) => this.onActionChanged(val)} />
            </div>
            {selected &&
            <div className="bulk__select">
                <SecondaryComponent value={this.state.current_vals} onChange={(vals) => this.onChange(vals)}/>
            </div>
            }
            {!selected &&
            <div className="bulk__select">
                <Select placeholder="---"/>
            </div>
            }
            <button className="btn btn-secondary" disabled={apply_disabled} onClick={() => this.onApply()}>Apply</button>
        </div>
    }
}

export const IndexView = observer(
    ({store}) => {
        const programOptions = store.program_selections
        const bulk_actions = {
            primary_options: [
                // # Translators: Set an account to active or inactive
                {label: gettext('Set account status'), value: 'set_account_status'},
                // # Translators: Associate a user with a program granting permission
                {label: gettext('Add to program'), value: 'add_to_program'},
                // # Translators: Disassociate a user with a program removing permission
                {label: gettext('Remove from program'), value: 'remove_from_program'},
            ],
            secondary_options: {
                set_account_status: {
                    component: (props) => <Select options={store.user_status_options} {...props} />,
                    onApply: (option) => store.bulkUpdateUserStatus(option.value)
                },
                add_to_program: {
                    component: (props) => <CheckboxedMultiSelect options={store.program_bulk_selections} {...props} />,
                    onApply: (vals) => store.bulkAddPrograms(vals.map(option => option.value))
                },
                remove_from_program: {
                    component: (props) => <CheckboxedMultiSelect options={store.program_bulk_selections} {...props} />,
                    onApply: (vals) => store.bulkRemovePrograms(vals.map(option => option.value))
                },
            }
        }

        return <div id="user-management-index-view" className="row">
            <FoldingSidebar>
                <div className="filter-section">
                    <CountryFilter store={store} selections={store.countries_selections} />
                    <BaseCountryFilter store={store} selections={store.countries_selections} />
                    <ProgramFilter store={store} selections={store.program_selections} />
                    <div className="form-group react-multiselect-checkbox">
                        <label htmlFor="organization_filter">{gettext("Organization")}</label>
                        <CheckboxedMultiSelect
                        value={store.filters.organizations}
                        options={store.organization_selections}
                        onChange={(e) => store.changeOrganizationFilter(e)}
                        placeholder={selection_placeholder}
                        id="organization_filter" />
                    </div>
                    <div className="form-group">
                        <label htmlFor="status_filter">{gettext("Status")}</label>
                        <Select
                        value={store.filters.user_status}
                        options={store.user_status_options}
                        onChange={(e) => store.changeUserStatusFilter(e)}
                        placeholder={selection_placeholder}
                        id="status_filter" />
                    </div>
                    <div className="form-group">
                        <label htmlFor="admin_role_filter">{gettext("Administrator?")}</label>
                        <Select
                        value={store.filters.admin_role}
                        options={store.admin_role_options}
                        onChange={(e) => store.changeAdminRoleFilter(e)}
                        placeholder={selection_placeholder}
                        id="admin_role_filter" />
                    </div>
                    <UserFilter store={store} selections={store.user_selections} />
                </div>
                <div className="filter-section filter-buttons">
                    <button className="btn btn-primary" onClick={() => store.applyFilters()}>{gettext("Apply")}</button>
                    <button className="btn btn-inverse" onClick={() => store.clearFilters()}>{gettext("Reset")}</button>
                </div>
            </FoldingSidebar>
            <div className="col admin-list">
                <header className="page-title">
                    <h1>{gettext("Admin:")} <small>{gettext("Users")}</small></h1>
                </header>
                <div className="admin-list__controls">
                    <BulkActions primaryOptions={bulk_actions.primary_options} secondaryOptions={bulk_actions.secondary_options}/>
                    <div className="controls__buttons">
                        <a href="#" tabIndex="0" className="btn btn-link btn-add" onClick={() => store.createUser()}>
                            <i className="fas fa-plus-circle"/>
                            {gettext("Add user")}
                        </a>
                    </div>
                </div>
                <LoadingSpinner isLoading={store.fetching_users_listing || store.applying_bulk_updates}>
                    <div className="admin-list__table">
                        <ManagementTable
                            data={store.users_listing.map(id => store.users[id])}
                            keyField="id"
                            HeaderRow={({Col, Row}) =>
                                <Row>
                                    <Col size="0.5">
                                        <input type="checkbox" checked={store.bulk_targets_all} onChange={() => store.toggleBulkTargetsAll()}/>
                                    </Col>
                                    <Col size="2" className="td--stretch">{gettext("User")}</Col>
                                    <Col>{gettext("Organization")}</Col>
                                    <Col>{gettext("Programs")}</Col>
                                    {
<<<<<<< HEAD
=======
                                        /* # Translators: Label for yes/no choice form input - if user is an admin or not */}
                                    <Col size="0.5">{gettext("Administrator?")}</Col>
                                    {
>>>>>>> fc43c167
                                        /* # Translators: Label for column identifying "active" or "inactive" user status */}
                                    <Col size="0.25">{gettext("Status")}</Col>
                                </Row>
                            }
                            Row={({Col, Row, data}) =>
                                <Row
                                expanded={data.id == store.editing_target}
                                Expando={observer(({Wrapper}) =>
                                    <Wrapper>
                                            <UserEditor
                                                notifyPaneChange={(new_pane) => store.onProfilePaneChange(new_pane)}
                                                new={data.id == 'new'}
                                                active_pane={store.active_editor_pane}
                                                ProfileSection={observer(() =>
                                                    <LoadingSpinner isLoading={store.fetching_editing_target || store.saving_user_profile || store.saving_user_programs}>
                                                        <EditUserProfile
                                                            disabled={data.organization_id == 1 && !store.is_superuser && data.id != 'new'}
                                                            is_superuser={store.is_superuser}
                                                            new={data.id == 'new'}
                                                            userData={store.editing_target_data.profile}
                                                            errors={store.editing_errors}
                                                            key={store.editing_target_data.profile.id}
                                                            onUpdate={(new_user_data) => store.updateUserProfile(data.id, new_user_data)}
                                                            onCreate={(new_user_data) => store.saveNewUser(new_user_data)}
                                                            onCreateAndAddAnother={(new_user_data) => store.saveNewUserAndAddAnother(new_user_data)}
                                                            organizations={store.organization_selections}
                                                            onIsDirtyChange={is_dirty => store.setActiveFormIsDirty(is_dirty)}
                                                        />
                                                    </LoadingSpinner>
                                                )}
                                                ProgramSection={observer(() =>
                                                    <LoadingSpinner isLoading={store.fetching_editing_target || store.saving_user_profile || store.saving_user_programs}>
                                                        <EditUserPrograms
                                                            store={store}
                                                            user={data}
                                                            adminUserProgramRoles={store.access.program}
                                                            adminUserCountryRoles={store.access.countries}
                                                            onSave={(new_program_data) => store.saveUserPrograms(data.id, new_program_data)}
                                                            onIsDirtyChange={is_dirty => store.setActiveFormIsDirty(is_dirty)}
                                                        />
                                                    </LoadingSpinner>
                                                )}
                                                HistorySection={observer(() =>
                                                    <LoadingSpinner isLoading={store.fetching_editing_target || store.saving_user_profile || store.saving_user_programs}>
                                                        <EditUserHistory
                                                            store={store}
                                                            disabled={data.organization_id == 1 && !store.is_superuser}
                                                            userData={store.editing_target_data.profile}
                                                            history={store.editing_target_data.history}
                                                            onResendRegistrationEmail={() => store.resendRegistrationEmail(data.id)}
                                                            onSave={(new_data) => store.updateUserIsActive(data.id, new_data)}
                                                            onIsDirtyChange={is_dirty => store.setActiveFormIsDirty(is_dirty)}
                                                        />
                                                    </LoadingSpinner>
                                                )}
                                            />
                                    </Wrapper>
                                )}>
                                    <Col size="0.5">
                                            <input type="checkbox" checked={store.bulk_targets.get(data.id) || false} onChange={() => store.toggleBulkTarget(data.id) }/>
                                    </Col>
                                    <Col size="2" className="td--stretch">
                                        <div className="expando-toggle icon__clickable" onClick={() => store.toggleEditingTarget(data.id)} >
                                            <div className="expando-toggle__icon">
                                                <FontAwesomeIcon icon={(store.editing_target == data.id) ? 'caret-down' : 'caret-right'} />
                                            </div>
                                            <div className="expando-toggle__label">
                                                <i className="fas fa-user"/>&nbsp;
                                                {
                                                    /* # Translators: The highest level of administrator in the system */}
                                                {data.name || "---"} {data.is_super && <span className="badge badge-danger">{gettext("Super Admin")}</span>}
                                            </div>
                                        </div>
                                    </Col>
                                    <Col>
                                        <i className="fas fa-building"/>&nbsp;
                                        {data.organization_name || "---"}
                                    </Col>
                                    <Col className="text-nowrap">
                                        <a href={`/tola_management/program/?users[]=${data.id}`}>
                                            <i className="fas fa-cubes"/>&nbsp;
                                            {data.user_programs} {gettext("programs")}
                                        </a>
                                    </Col>
                                    <Col size="0.25">{data.is_active?gettext('Active'):gettext('Inactive')}</Col>
                                </Row>
                            }
                        />
                    </div>
                </LoadingSpinner>
                <div className="admin-list__metadata">
                    <div className="metadata__count text-muted text-small">{store.users_count?`${store.users_count} ${gettext("users")}`:`--`}</div>
                    <div className="metadata__controls">
                        {store.total_pages &&
                         <Pagination
                            pageCount={store.total_pages}
                            initialPage={store.current_page}
                            onPageChange={page => store.changePage(page)} />
                        }
                    </div>
                </div>
            </div>
        </div>
    }
)<|MERGE_RESOLUTION|>--- conflicted
+++ resolved
@@ -259,12 +259,6 @@
                                     <Col>{gettext("Organization")}</Col>
                                     <Col>{gettext("Programs")}</Col>
                                     {
-<<<<<<< HEAD
-=======
-                                        /* # Translators: Label for yes/no choice form input - if user is an admin or not */}
-                                    <Col size="0.5">{gettext("Administrator?")}</Col>
-                                    {
->>>>>>> fc43c167
                                         /* # Translators: Label for column identifying "active" or "inactive" user status */}
                                     <Col size="0.25">{gettext("Status")}</Col>
                                 </Row>
