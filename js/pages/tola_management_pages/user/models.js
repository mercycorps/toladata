import { observable, computed, action, runInAction } from 'mobx';
import api from './api';

const default_user = {
    id: null,
    first_name: "",
    last_name: "",
    username: "",
    email: "",
    phone_number: "",
    organization_id: null,
    mode_of_contact: "",
    title: "",
    user_programs: 0,
    user: {is_active:true},
}

const default_editing_target_data = {
    profile: {...default_user},
    access: {country: {}, programs:[]},
    history: []
}

export class UserStore {
    @observable users = {}
    @observable users_listing = []
    @observable users_count = null
    @observable fetching_users_listing = false
    @observable current_page = 0
    @observable total_pages = null
    @observable bulk_targets = new Map()
    @observable bulk_targets_all = false
    @observable applying_bulk_updates = false

    @observable saving_user_profile = false
    @observable saving_user_programs = false

    @observable access = {countries: {}, programs: {}}
    @observable is_superuser = false

    @observable fetching_editing_target = false
    @observable editing_target = null
    @observable editing_target_data = {...default_editing_target_data}
    @observable editing_errors = {}

    @observable new_user = null

    //filter options
    @observable countries = {}
    @observable ordered_country_ids = []
    @observable organizations = {}
    @observable programs = {}
    @observable available_users = []

    @observable countries_selections = []
    @observable organization_selections = []
    @observable program_selections = []
    @observable user_selections = []
    @observable program_bulk_selections = []

    @observable unsaved_changes_actions = {
        save: () => {},
        discard: () => {}
    }

    @observable active_editor_pane = 'profile'

    active_pane_is_dirty = false

    country_role_choices = []
    program_role_choices = []

    user_status_options = [
        {value: 1, label: gettext('Active')},
        {value: 0, label: gettext('Inactive')}
    ]

    admin_role_options = [
        {value: 1, label: gettext('Yes')},
        {value: 0, label: gettext('No')}
    ]

    @observable filters = {
        countries: [],
        base_countries: [],
        organizations: [],
        programs: [],
        user_status: '',
        admin_role: '',
        users: []
    }

    @observable appliedFilters = {
    }

    // UI state - track what history rows are expanded
    @observable changelog_expanded_rows = new Set();

    constructor({
        regions,
        countries,
        organizations,
        programs,
        users,
        access,
        is_superuser,
        programs_filter,
        country_filter,
        organizations_filter,
        program_role_choices,
        country_role_choices,
    }) {
        this.regions = regions
        this.countries = countries
        this.ordered_country_ids = Object.values(countries).sort((a, b) => a.name.localeCompare(b.name)).map(country => country.id)
        this.organizations = organizations
        this.programs = programs
        this.available_users = users.filter(user => user.name)

        this.countries_selections = this.ordered_country_ids.map(id => this.countries[id])
                                                            .map(country => ({value: country.id, label: country.name}))

        this.organization_selections = Object.values(organizations).map(org => ({value: org.id, label: org.name}))

        this.program_selections = this.createProgramSelections(this.programs)

        this.user_selections = this.available_users.map(user => ({value: user.id, label: user.name}))

        this.program_bulk_selections = this.ordered_country_ids.map(id => this.countries[id]).map((country) => ({
            label: country.name,
            options: country.programs.map(program_id => ({
                label: country.name+": "+programs[program_id].name,
                value: country.id+"_"+program_id
            }))
        }))

        this.access = access
        this.is_superuser = is_superuser
        this.filters.programs = programs_filter.map(id => this.programs[id]).map(program => ({label: program.name, value: program.id}))
        this.filters.organizations = organizations_filter.map(id => this.organizations[id]).map(org => ({label: org.name, value: org.id}))
        this.filters.countries = country_filter.map(id => this.countries[id]).map(country => ({label: country.name, value: country.id}))

        this.country_role_choices = country_role_choices.map(([value, label]) => ({label, value}))
        this.program_role_choices = program_role_choices.map(([value, label]) => ({label, value}))
        this.appliedFilters = {...this.filters}
        this.fetchUsers()
    }

    /*******************
    we turn the complex intermediate filter objects into simple lists for
    transmission to the api, (while retaining their filter keys)

    eg

    {
    ...
    countries: [{label: 'Afghanistan', value: 1}]
    }

    becomes

    {
    ...
    countries: [1]
    }

    */
    marshalFilters(filters) {
        return Object.entries(filters).reduce((xs, x) => {
            if(Array.isArray(x[1])) {
                xs[x[0]] = x[1].map(x => x.value)
            } else {
                xs[x[0]] = x[1].value
            }
            return xs
        }, {})
    }

    @computed get countriesByRegion() {
        return Object.values(this.regions || {})
            .map(region => ({
                id: region.id,
                name: gettext(region.name),
                countries: Object.values(this.countries).filter(country => country.region == region.id)
            }))
            .filter(region => region.countries.length > 0)
            .sort((regionA, regionB) => (regionA.name.toUpperCase() < regionB.name.toUpperCase()) ? -1 : 1);
    }

    dirtyConfirm() {
        return !this.active_pane_is_dirty || (this.active_pane_is_dirty && confirm(gettext("You have unsaved changes. Are you sure you want to discard them?")))
    }

    getSelectedBulkTargetIDs() {
        return [...this.bulk_targets.entries()]
            .filter(([_, selected]) => selected)
            .map(([user_id, _]) => user_id)
    }

    onSaveErrorHandler(message) {
        PNotify.error({
            // # Translators: Saving to the server failed
            text: message || gettext('Saving Failed'),
            delay: 5000
        });
    }

    onSaveSuccessHandler(message) {
        // # Translators: Saving to the server succeeded
        PNotify.success({text: message || gettext('Successfully Saved'), delay: 5000})
    }

    createProgramSelections(programs) {
        return Object.values(programs).map(program => ({value: program.id, label: program.name}))
    }

    toggleDisableForMCOrg(disabled=true){
        for (let org of this.organization_selections){
            if (org.label === "Mercy Corps") {
                runInAction(()=>{
                    org.label = "Mercy Corps -- managed by Single sign-on (SSO)";
                    org.isDisabled = disabled;
                })
                break;
            }
        }
    }

    @action
    onProfilePaneChange(new_pane) {
        if(this.dirtyConfirm()) {
            this.active_editor_pane = new_pane
            this.active_pane_is_dirty = false
        }
    }

    setActiveFormIsDirty(is_dirty) {
        this.active_pane_is_dirty = is_dirty
    }

    @action
    fetchUsers() {
        if(this.dirtyConfirm()) {
            this.fetching_users_listing = true
            api.fetchUsersWithFilter(this.current_page + 1, this.marshalFilters(this.appliedFilters)).then(results => {
                runInAction(() => {
                    this.active_editor_pane = 'profile'
                    this.active_pane_is_dirty = false
                    this.fetching_users_listing = false
                    this.users = results.users.reduce((xs, x) => {
                        xs[x.id] = x
                        return xs
                    }, {})
                    this.users_listing = results.users.map(u => u.id)
                    this.bulk_targets_all = false
                    this.bulk_targets = new Map()
                    this.users_count = results.total_users
                    this.total_pages = results.total_pages
                    this.next_page = results.next_page
                    this.previous_page = results.previous_page
                })
            })
        }
    }

    @action
    applyFilters() {
        this.appliedFilters = {...this.filters}
        this.current_page = 0
        this.fetchUsers()
    }

    @action
    changePage(page) {
        if(page.selected != this.current_page) {
            this.current_page = page.selected
            this.fetchUsers()
        }
    }

    @action
    toggleBulkTargetsAll() {
        this.bulk_targets_all = !this.bulk_targets_all
        let user_ids = Object.values(this.users_listing)
        this.bulk_targets = new Map(user_ids.map(id => [id, this.bulk_targets_all]))
    }

    @action
    toggleBulkTarget(target_id) {
        this.bulk_targets.set(target_id, !this.bulk_targets.get(target_id))
    }

    @action
    changeCountryFilter(countries) {
        this.filters.countries = countries
        if(countries.length == 0) {
            this.program_selections = this.createProgramSelections(this.programs)
        } else {
            const candidate_programs = countries.map(selection => selection.value)
                                                .map(id => this.countries[id])
                                                .flatMap(country => country.programs)
            const selected_programs_set = new Set(candidate_programs)
            this.program_selections = this.createProgramSelections(Array.from(selected_programs_set).map(id => this.programs[id]))
        }
    }

    @action
    changeBaseCountryFilter(base_countries) {
        this.filters.base_countries = base_countries
    }

    @action
    changeOrganizationFilter(organizations) {
        this.filters.organizations = organizations
    }

    @action
    changeProgramFilter(programs) {
        this.filters.programs = programs
    }

    @action
    changeUserStatusFilter(status) {
        this.filters.user_status = status
    }

    @action
    changeAdminRoleFilter(role) {
        this.filters.admin_role = role
    }

    @action
    changeUserFilter(users) {
        this.filters.users = users;
        // "Find a user" filter should immediately activate filters:
        this.applyFilters();
    }

    @action
    toggleEditingTarget(user_id) {
        if(this.dirtyConfirm()) {
            this.editing_errors = {}
            this.editing_target_data = {...default_editing_target_data}
            this.active_pane_is_dirty = false
            if(this.editing_target == 'new') {
                this.users_listing.shift()
            }
            this.active_editor_pane = 'profile'

            if(this.editing_target == user_id) {
                this.editing_target = null
            } else {
                this.editing_target = user_id
                this.fetching_editing_target = true
                Promise.all([api.fetchUser(user_id), api.fetchUserProgramAccess(user_id), api.fetchUserHistory(user_id)]).then(([user, access_data, history_data]) => {
                    runInAction(() => {
                        this.fetching_editing_target = false
                        this.editing_target_data = {
                            profile: user,
                            access: access_data,
                            history: history_data
                        }
                    })
                })
            }
        }
    }

    @action
    updateActiveEditPage(section_name) {
        this.active_edit_page = section_name
        this.active_pane_is_dirty = false
    }

    @action
    createUser() {
        if(this.dirtyConfirm()) {
            this.editing_errors = {}
            this.active_pane_is_dirty = false
            this.active_editor_pane = 'profile'
            if(this.editing_target == 'new') {
                this.users_listing.shift()
            }

            this.editing_target_data = {...default_editing_target_data}

            this.users["new"] = {
                id: "new",
                name: "",
                organization_name: "",
                user_programs: 0,
                is_active: false
            }

            this.users_listing.unshift("new")
            this.editing_target = 'new'
        }
    }

    @action
    updateUserProfile(user_id, new_user_data) {
        this.saving_user_profile = true
        this.editing_errors = {}
        this.active_pane_is_dirty = false
        api.saveUserProfile(user_id, new_user_data).then(result => Promise.all([api.fetchUserAggregates(result.id), api.fetchUserHistory(result.id)]).then(([aggregates, history]) => {
            this.onSaveSuccessHandler()
            runInAction(() => {
                this.saving_user_profile = false
                this.users[result.id] = {
                    id: result.id,
                    name: result.name,
                    organization_name: this.organizations[result.organization_id].name,
                    user_programs: aggregates.program_count,
                    is_active: result.user.is_active
                }
                this.active_pane_is_dirty = false
                this.editing_target_data.profile = result
                this.editing_target_data.history = history
            })
        })).catch(errors => {
            this.onSaveErrorHandler(errors.response.data.detail)
            runInAction(() => {
                this.saving_user_profile = false
                this.editing_errors = errors.response.data
            })
        })
    }

    @action
    updateUserIsActive(user_id, new_user_data) {
        this.saving_user_profile = true
        this.editing_errors = {}
        this.active_pane_is_dirty = false
        api.updateUserIsActive(user_id, new_user_data).then(result => Promise.all([api.fetchUserAggregates(user_id), api.fetchUserHistory(user_id)]).then(([aggregates, history]) => {
            this.onSaveSuccessHandler()
            runInAction(() => {
                this.saving_user_profile = false
                this.users[result.id] = {
                    id: result.id,
                    name: result.name,
                    organization_name: this.organizations[result.organization_id].name,
                    user_programs: aggregates.program_count,
                    is_active: result.user.is_active
                }
                this.active_pane_is_dirty = false
                this.editing_target_data.profile = result
                this.editing_target_data.history = history
            })
        })).catch(errors => {
            this.onSaveErrorHandler(errors.response.data.detail)
            runInAction(() => {
                this.saving_user_profile = false
                this.editing_errors = errors.response.data
            })
        })
    }

    @action
    resendRegistrationEmail(user_id) {
        this.saving_user_profile = true
        api.resendRegistrationEmail(user_id).then(result => {
            runInAction(() => {
                this.saving_user_profile = false
                // # Translators: An email was sent to the user to verify that the email address is valid
                this.onSaveSuccessHandler(gettext("Verification email sent"))
            })
        }).catch(() => {
            // # Translators: Sending an email to the user did not work
            this.onSaveSuccessHandler(gettext("Verification email send failed"))
        })
    }

    @action
    saveNewUser(new_user_data) {
        this.saving_user_profile = true
        this.editing_errors = {}
        this.active_pane_is_dirty = false
        api.createUser(new_user_data).then(result => api.fetchUserAggregates(result.id).then(aggregates => {
            this.onSaveSuccessHandler()
            runInAction(() => {
                this.saving_user_profile = false
                this.users[result.id] = {
                    id: result.id,
                    name: result.name,
                    organization_name: this.organizations[result.organization_id].name,
                    user_programs: aggregates.program_count,
                    is_active: result.user.is_active
                }
                this.active_pane_is_dirty = false
                this.user_selections.push({value: result.id, label: result.name})
                this.users_listing[0] = result.id
                this.editing_target = null
                this.toggleEditingTarget(result.id)
                delete this.users["new"]
            })
        })).catch(errors => {
            this.onSaveErrorHandler(errors.response.data.detail)
            runInAction(() => {
                this.saving_user_profile = false
                this.editing_errors = errors.response.data
            })
        })
    }

    @action
    saveNewUserAndAddAnother(new_user_data) {
        this.saving_user_profile = true
        this.editing_errors = {}
        this.active_pane_is_dirty = false
        api.createUser(new_user_data).then(result => api.fetchUserAggregates(result.id).then(aggregates => {
            this.onSaveSuccessHandler()
            runInAction(() => {
                this.saving_user_profile = false
                this.users[result.id] = {
                    id: result.id,
                    name: result.name,
                    organization_name: this.organizations[result.organization_id].name,
                    user_programs: aggregates.program_count,
                    is_active: result.user.is_active
                }
                this.active_pane_is_dirty = false
                this.user_selections.push({value: result.id, label: result.name})
                this.users_listing[0] = result.id
                delete this.users["new"]
                this.createUser()
            })
        })).catch(errors => {
            this.onSaveErrorHandler(errors.response.data.detail)
            runInAction(() => {
                this.saving_user_profile = false
                this.editing_errors = errors.response.data
            })
        })
    }

    @action
    saveUserPrograms(user_id, new_user_programs_data) {
        this.saving_user_programs = true
        this.active_pane_is_dirty = false
        api.saveUserPrograms(user_id, new_user_programs_data).then(result => Promise.all([api.fetchUserAggregates(user_id), api.fetchUserHistory(user_id), api.fetchUserProgramAccess(user_id)]).then(([aggregates, history, access]) => {
            runInAction(() => {
                this.saving_user_programs = false
                this.users[user_id].user_programs = aggregates.program_count
                this.editing_target_data.history = history
                this.editing_target_data.access = access
                this.active_pane_is_dirty = false
            })
            this.onSaveSuccessHandler()
        })).catch(errors => {
            this.onSaveErrorHandler(errors.response.data.detail)
            runInAction(() => {
                this.saving_user_programs = false
            })
        })
    }

    @action
    bulkUpdateUserStatus(new_status) {
        this.applying_bulk_updates = true
        api.bulkUpdateUserStatus(
            this.getSelectedBulkTargetIDs(),
            new_status
        ).then(result => {
            runInAction(() => {
                result.forEach(updated => {
                    let user = Object.assign(this.users[updated.id], updated)
                    this.users[user.id] = user
                })
                this.applying_bulk_updates = false
            })
            this.onSaveSuccessHandler()
        }).catch(response => {
            runInAction(() => {
                this.applying_bulk_updates = false
            })
            this.onSaveErrorHandler()
        })
    }

    @action
    bulkAddPrograms(added_programs) {
        this.applying_bulk_updates = true
        api.bulkAddPrograms(
            this.getSelectedBulkTargetIDs(),
            added_programs.map(key => {
                const [country_id, program_id] = key.split('_')
                return {country: country_id, program: program_id, role: 'low'}
            })
        ).then(result => {
            //update open user programs
            const updated_users = this.getSelectedBulkTargetIDs()
            updated_users.forEach(id => {
                if(this.editing_target == id) {
                    api.fetchUserProgramAccess(id).then(access => {
                        runInAction(() => {
                            this.editing_target_data.access = access
                        })
                    })
                }
            })

            runInAction(() => {
                Object.entries(result).forEach(([id, count]) => {
                    this.users[id].user_programs = count
                })
                this.applying_bulk_updates = false
            })
            this.onSaveSuccessHandler()
        }).catch(response => {
            runInAction(() => {
                this.applying_bulk_updates = false
            })
            this.onSaveErrorHandler()
        })
    }

    @action
    bulkRemovePrograms(removed_programs) {
        this.applying_bulk_updates = true
        api.bulkRemovePrograms(
            this.getSelectedBulkTargetIDs(),
            removed_programs.map(key => {
                const [country_id, program_id] = key.split('_')
                return {country: country_id, program: program_id, role: 'low'}
            })
        ).then(result => {
            //update open user programs
            const updated_users = this.getSelectedBulkTargetIDs()
            updated_users.forEach(id => {
                if(this.editing_target == id) {
                    api.fetchUserProgramAccess(id).then(access => {
                        runInAction(() => {
                            this.editing_target_data.access = access
                        })
                    })
                }
            })

            runInAction(() => {
                Object.entries(result).forEach(([id, count]) => {
                    this.users[id].user_programs = count
                })
                this.applying_bulk_updates = false
            })

            this.onSaveSuccessHandler()
        }).catch(response => {
            runInAction(() => {
                this.applying_bulk_updates = false
            })
            this.onSaveErrorHandler()
        })
    }

    @action
    clearFilters() {
        this.filters = {
            countries: [],
            base_countries: [],
            organizations: [],
            programs: [],
            user_status: '',
            admin_role: '',
            users: this.filters.users || []
        }
    }

    @action
    toggleChangeLogRowExpando(row_id) {
        if (this.changelog_expanded_rows.has(row_id)) {
            this.changelog_expanded_rows.delete(row_id);
        } else {
            this.changelog_expanded_rows.add(row_id);
        }
    }
}


/**
 * To manage a list of countries and regions being selected and unselected,
 * this takes region data and country data (including country.region) and makes a store that
 * handles selecting and unselecting regions and countries intelligently:
 *   - if all countries in a region are selected, that region becomes automatically selected
 *   - if one country from a selected region is unselected, that region is automatically unselected
 *   - selecting a region automatically selects all countries from that region
 *   - unselecteding a region automatically unselects all countries from that region
 */

export class CountryStore {
    @observable regions;
    @observable countries;
    @observable _selectedCountryIds;
    @observable _expandedCountryIds;

    constructor(regions, countries) {
        this.regions = regions;
        this.countries = countries;
        this._selectedCountryIds = [];
        this._expandedCountryIds = new Set([...Object.keys(this.countries).map(id => parseInt(id))]);
        this.nameSort = (objA, objB) => (objA.name.toUpperCase() < objB.name.toUpperCase()) ? -1 : 1;
    }

    @computed
    get orderedRegions() {
        return Object.values(this.regions || {})
            .map(region => ({
                id: region.id,
                name: gettext(region.name),
                countries: Object.values(this.countries)
                                 .filter(country => country.region == region.id)
                                 .sort(this.nameSort)
            }))
            .filter(region => region.countries.length > 0)
            .sort(this.nameSort);
    }

    @computed
    get groupedOptions() {
        // in the following possible options listing, "selectable: false" ensures the group heading
        // will not have a checkbox adjacent to it
        return [
            {
                // # Translators: a list of groups of countries (i.e. "Asia")
                label: gettext("Regions"),
                value: null,
                selectable: false,
                options: this.orderedRegions.map(region => ({label: region.name, value: `r-${region.id}`}))
            },
            ...this.orderedRegions.map(region => (
                {
                    label: region.name,
                    value: null,
                    divider: true,
                    options: region.countries.map(country => ({label: country.name, value: country.id}))
                }))
        ];
    }

    @computed
    get selectedCountries() {
        return this._selectedCountryIds.map(countryId => parseInt(countryId));
    }

    @computed
    get selectedOptions() {
        // in the following selected option listing, "nolist" prevents counting the option in the
        // "n selected" (i.e. "4 selected") display on the multiselect:
        const isSelected = (country) => this.selectedCountries.includes(country.id)
        return [
            ...this.orderedRegions.filter(region => region.countries.every(isSelected))
                                  .map(region => ({value: `r-${region.id}`, label: region.name, noList: true})),
            ...this.selectedCountries.map(countryId => (
            {label: this.countries[countryId].name, value: this.countries[countryId].id}
        ))];
    }

    isExpanded(countryId) {
        return this._expandedCountryIds.has(parseInt(countryId));
    }

    @action
    toggleExpanded(countryId) {
        if (this._expandedCountryIds.has(parseInt(countryId))) {
            this._expandedCountryIds.delete(parseInt(countryId));
        } else {
            this._expandedCountryIds.add(parseInt(countryId));
        }
    }

    @action
    setExpanded(countryId) {
        this._expandedCountryIds.add(parseInt(countryId));
    }

    @action
    removeRegion(regionId) {
        let countryIds = Object.values(this.countries).filter(country => country.region == regionId)
                                .map(country => country.id);
        this._selectedCountryIds = this._selectedCountryIds.filter(id => !countryIds.includes(id));
    }

    @action
    addRegion(regionId) {
        let countryIds = Object.values(this.countries).filter(country => country.region == regionId)
                                .map(country => country.id);
        this._selectedCountryIds = [...new Set([...this._selectedCountryIds, ...countryIds])];
    }

    @action
    removeCountry(countryId) {
        this._selectedCountryIds = this._selectedCountryIds.filter(id => id !== countryId);
        this._expandedCountryIds.delete(parseInt(countryId))
    }

    @action
    addCountry(countryId) {
        this._selectedCountryIds = [...new Set([...this._selectedCountryIds, countryId])];
        this._expandedCountryIds.add(parseInt(countryId));
    }

    @action
    updateSelected(selected) {
        if (selected.length == 0) {
            // selection is cleared
            this._selectedCountryIds = [];
            this._expandedCountryIds = new Set([...Object.keys(this.countries).map(id => parseInt(id))]);
        }
        else if (selected.length < this.selectedOptions.length) {
            // user removed items
            const unSelected = (option) => !selected.map(option => option.value).includes(option.value);
            let missingOptions = this.selectedOptions.filter(unSelected);
            missingOptions.forEach(option => {
                if (option.value && `${option.value}`.includes('r')) {
                    this.removeRegion(option.value.slice(2));
                } else if (option.value) {
                    this.removeCountry(option.value);
                }
            });
<<<<<<< HEAD

=======
            if (this.selectedOptions.length == 0) {
               // expand all countries (no selection means all expanded:)
               this._expandedCountryIds = new Set([...Object.keys(this.countries).map(id => parseInt(id))]);
            }   
>>>>>>> 5ce74d7d
        } else {
            // user added items
            if (this.selectedOptions.length == 0) {
                this._expandedCountryIds = new Set([]);
            }
            const notYetSelected = (option) => !this.selectedOptions.map(option => option.value).includes(option.value);
            let addedOptions = selected.filter(notYetSelected);
            addedOptions.forEach(option => {
                if (option.value && `${option.value}`.includes('r')) {
                    this.addRegion(option.value.slice(2));
                } else if (option.value) {
                    this.addCountry(option.value);
                }
            });
        }
    }
}<|MERGE_RESOLUTION|>--- conflicted
+++ resolved
@@ -816,14 +816,10 @@
                     this.removeCountry(option.value);
                 }
             });
-<<<<<<< HEAD
-
-=======
             if (this.selectedOptions.length == 0) {
                // expand all countries (no selection means all expanded:)
                this._expandedCountryIds = new Set([...Object.keys(this.countries).map(id => parseInt(id))]);
-            }   
->>>>>>> 5ce74d7d
+            }
         } else {
             // user added items
             if (this.selectedOptions.length == 0) {
