--- conflicted
+++ resolved
@@ -135,11 +135,7 @@
         }
         return (
             <div className="tab-pane--react">
-<<<<<<< HEAD
-                <h2 className="no-bold">{ud.name? ud.name+': ':''}{gettext('Profile')}</h2>
-=======
                 <h2 className="no-bold">{ud.name? ud.name+': ':''}{gettext("Profile")}</h2>
->>>>>>> 049d96d8
                 <form className="form">
                     <div className="form-group">
                         <label className="label--required" htmlFor="user-first-name-input">{gettext("Preferred First Name")}</label>
