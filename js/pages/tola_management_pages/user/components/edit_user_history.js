--- conflicted
+++ resolved
@@ -72,57 +72,45 @@
     render() {
         const selected = status_options.find(option => option.value == this.state.user_data.user.is_active)
         const {history} = this.props
-        return <div className="admin-edit-pane">
+        return <div className="edit-user-history">
             <h2 className="no-bold">{this.state.user_data.name?this.state.user_data.name+': ':''}{gettext("Status and History")}</h2>
-            <div className="form-group">
-                <Select isDisabled={this.props.disabled} options={status_options} value={selected} onChange={(new_value) => this.onChange(new_value)} />
+            <div className="row">
+                <div className="col">
+                    <Select isDisabled={this.props.disabled} options={status_options} value={selected} onChange={(new_value) => this.onChange(new_value)} />
+                </div>
             </div>
-            <div className="form-group">
-                <button className="btn btn-secondary" onClick={() => this.onResendRegistrationEmail()}>{gettext("Resend Registration Email")}</button>
+            <div className="row">
+                <div className="col">
+                    <button className="btn btn-secondary" onClick={() => this.onResendRegistrationEmail()}>{gettext("Resend Registration Email")}</button>
+                </div>
             </div>
-            {!this.props.disabled &&
-                <div className="form-group">
+            <div className="row">
+                {!this.props.disabled &&
+                <div className="col">
                     <div className="form-group btn-row">
                         <button className="btn btn-primary" type="button" onClick={() => this.props.onSave(this.state.user_data)}>{gettext("Save Changes")}</button>
                         <button className="btn btn-reset" type="button" onClick={() => this.onReset()}>{gettext("Reset")}</button>
                     </div>
                 </div>
-            }
-            <table className="table table-sm text-small">
-                <thead>
-                    <tr>
-                        <th>{gettext("Date")}</th>
-                        <th>{gettext("Admin")}</th>
-                        <th>{gettext("Change Type")}</th>
-                        <th>{gettext("Previous Entry")}</th>
-                        <th>{gettext("New Entry")}</th>
-                    </tr>
-                </thead>
-                <tbody>
-                    {history.map(entry => {
-                        if(entry.change_type == 'user_programs_updated') {
-                            return <tr key={entry.id}>
-                                <td className="text-nowrap">{entry.date}</td>
-                                <td>{entry.admin_user}</td>
-                                <td>{entry.change_type}</td>
-                                <td className="expand-section">
-                                    <Expander>
-                                        <ProgramChangesetEntry data={entry.diff_list} timeframe="prev"/>
-                                    </Expander>
-                                </td>
-                                <td className="expand-section">
-                                    <Expander>
-                                        <ProgramChangesetEntry data={entry.diff_list} timeframe="new" />
-                                    </Expander>
-                                </td>
+                }
+            </div>
+            <div className="row">
+                <div className="col">
+                    <table>
+                        <thead>
+                            <tr>
+                                <th>{gettext("Date")}</th>
+                                <th>{gettext("Admin")}</th>
+                                <th>{gettext("Change Type")}</th>
+                                <th>{gettext("Previous Entry")}</th>
+                                <th>{gettext("New Entry")}</th>
                             </tr>
-<<<<<<< HEAD
                         </thead>
                         <tbody>
                             {history.map(entry => {
                                 if(entry.change_type == 'user_programs_updated') {
                                     return <tr key={entry.id}>
-                                        <td>{entry.date}</td>
+                                        <td className="text-nowrap">{entry.date}</td>
                                         <td>{entry.admin_user}</td>
                                         <td>{entry.pretty_change_type}</td>
                                         <td className="expand-section">
@@ -139,7 +127,7 @@
                                 } else {
 
                                     return <tr key={entry.id}>
-                                        <td>{entry.date}</td>
+                                        <td className="text-nowrap">{entry.date}</td>
                                         <td>{entry.admin_user}</td>
                                         <td>{entry.pretty_change_type}</td>
                                         <td className="expand-section">
@@ -163,33 +151,6 @@
                     </table>
                 </div>
             </div>
-=======
-                        } else {
-
-                            return <tr key={entry.id}>
-                                <td className="text-nowrap">{entry.date}</td>
-                                <td>{entry.admin_user}</td>
-                                <td>{entry.change_type}</td>
-                                <td className="expand-section">
-                                    <Expander>
-                                        {entry.diff_list.map(changeset => {
-                                                return <ChangesetEntry key={changeset.name} name={changeset.name} type={entry.change_type} data={changeset.prev} />
-                                        })}
-                                    </Expander>
-                                </td>
-                                <td className="expand-section">
-                                    <Expander>
-                                        {entry.diff_list.map(changeset => {
-                                                return <ChangesetEntry key={changeset.name} name={changeset.name} type={entry.change_type} data={changeset.new} />
-                                        })}
-                                    </Expander>
-                                </td>
-                            </tr>
-                        }
-                    })}
-                </tbody>
-            </table>
->>>>>>> fb5ac976
         </div>
     }
 }
