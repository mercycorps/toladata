--- conflicted
+++ resolved
@@ -117,16 +117,12 @@
     render() {
         const formdata = this.state.managed_data;
         const selectedCountries = formdata.country.map(x=>this.props.countryOptions.find(y=>y.value==x));
-<<<<<<< HEAD
         const selectedSectors = formdata.idaa_sector.map(x=>this.props.sectorOptions.find(y=>y.value==x));
+        const selectedIDAASectors = formdata.idaa_sector.map(x=>this.props.idaaSectorOptions.find(y=>y.value==x))
         const fundingStatusOptions = [{value: 0, label: gettext("Funded")}, {value: 1, label: gettext("Completed")}];
         // let sectionGaitFundDonor = this.state.formEditable || formdata.gaitid.length === 0 ? Array(5).fill({gaitid: null, fund_code: null, donor: null, donor_dept: null}) : formdata.gaitid;
         let sectionGaitFundDonor = this.state.formEditable || formdata.gaitid.length === 0 ? [{gaitid: null, fund_code: null, donor: null, donor_dept: null}] : formdata.gaitid;
         console.log(formdata)
-=======
-        const selectedIDAASectors = formdata.idaa_sector.map(x=>this.props.idaaSectorOptions.find(y=>y.value==x))
-        let sectionGaitFundDonor = formdata.gaitid.length > 0 ? formdata.gaitid : [{gaitid: null, fund_code: null, donor: null, donor_dept: null}];
->>>>>>> c013b2a0
 
         return (
             <div className="tab-pane--react">
@@ -157,19 +153,13 @@
                         <label htmlFor="program-id-input" className="label--required">{gettext("Program ID")}</label>
                         <input
                             type="text"
-<<<<<<< HEAD
-=======
-                            value={formdata.external_program_id || gettext("None")}
-                            onChange={(e) => this.updateFormField('external_program_id', e.target.value) }
-                            className={classNames('form-control', { 'is-invalid': this.formErrors('external_program_id') })}
->>>>>>> c013b2a0
                             id="program-id-input"
                             className={classNames('form-control', { 'is-invalid': this.formErrors('external_program_id') })}
                             maxLength={4}
                             required
                             placeholder={gettext("None")}
                             disabled={!this.state.formEditable}
-                            value={formdata.external_program_id || ""}
+                            value={formdata.external_program_id || "None"}
                             onChange={(e) => this.updateFormField('external_program_id', e.target.value.replace(/[^0-9]/g, "")) }
                         />
                         <ErrorFeedback errorMessages={this.formErrors('external_program_id')} />
@@ -289,10 +279,10 @@
                                 <label htmlFor="program-donor-input">{gettext("Donors")}</label>
                             </div>
                         </div>
-<<<<<<< HEAD
                         {/* {sectionGaitFundDonor.map((gaitRow) => { */}
                         {(formdata.gaitid.length > 0 ? formdata.gaitid : [{gaitid: "", fund_code: " ", donor: ""}]).map((gaitRow, index) => {
-                            let donorText = gaitRow.donor || null + gaitRow.donor_dept || null;
+                            let donorText = gaitRow.donor || "";
+                            donorText = gaitRow.donor_dept ? donorText + " " + gaitRow.donor_dept : donorText;
                             return(
                                 <div key={index} className="profile__table">
                                         <div className="profile-table__column--left">
@@ -307,25 +297,6 @@
                                                     onChange={(e) => this.updateGaitRow('gaitid', e.target.value.replace(/[^0-9]/g, ""), index) }
                                                     />
                                             </div>
-=======
-                    </div>
-                    {sectionGaitFundDonor.map((gaitRow) => {
-                        let donorText = gaitRow.donor || "";
-                        donorText = gaitRow.donor_dept ? donorText + " " + gaitRow.donor_dept : donorText;
-                        return(
-                            <div key={gaitRow.gaitid} className="profile__table">
-                                    <div className="profile-table__column--left">
-                                        <div className="form-group">
-                                            <input
-                                                type="text"
-                                                value={gaitRow.gaitid || gettext("None")}
-                                                onChange={(e) => this.updateFormField('gaitid', e.target.value) }
-                                                className={classNames('form-control', "profile__text-input", { 'is-invalid': this.formErrors('gaitid') })}
-                                                id="program-gait-input"
-                                                disabled={!this.state.formEditable}
-                                                />
-                                            <ErrorFeedback errorMessages={this.formErrors('gaitid')} />
->>>>>>> c013b2a0
                                         </div>
                                         <div className="profile-table__column--middle">
                                             <div data-toggle="tooltip" title={this.createDisplayList(gaitRow.fund_code) !== null ? gaitRow.fund_code : gettext("None")} className="form-group">
