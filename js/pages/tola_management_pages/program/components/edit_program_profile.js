--- conflicted
+++ resolved
@@ -70,12 +70,7 @@
         const selectedCountries = formdata.country.map(x=>this.props.countryOptions.find(y=>y.value==x))
         const selectedSectors = formdata.sector.map(x=>this.props.sectorOptions.find(y=>y.value==x))
         return (
-<<<<<<< HEAD
-            <div className="edit-user-profile container">
-                {this.props.new &&
-=======
             <div className="tab-pane">
->>>>>>> 49307f19
                 <h2>{gettext("Add program: Profile")}</h2>
                 }
                 <form className="form">
