import React from 'react'
import Select from 'react-select'
import { observer } from "mobx-react"
import CheckboxedMultiSelect from 'components/checkboxed-multi-select'
import classNames from 'classnames'
import HelpPopover from '../../../../components/helpPopover.js'


const ErrorFeedback = observer(({errorMessages}) => {
    if (!errorMessages) {
        return null
    }
    return (
    <div className="invalid-feedback">
        {errorMessages.map((message, index) =>
            <span key={index}>{message}</span>
        )}
    </div>
    )
})
@observer
export default class EditProgramProfile extends React.Component {
    constructor(props) {
        super(props)
        const {program_data} = props

        this.state = {
            formEditable: false,
            original_data: Object.assign({}, program_data),
            managed_data: Object.assign({}, program_data)
        }
    }

    componentDidMount() {
        // Set the form to editable for demo, devs, and local servers
        let editableEnv = ["demo", "dev", "local"].reduce((editable, env) => {
            if (!editable) editable = window.location.href.includes(env);
            return editable;
        }, false)
        this.setState({
            formEditable: editableEnv
        })
    }

    hasUnsavedDataAction() {
        this.props.onIsDirtyChange(JSON.stringify(this.state.managed_data) != JSON.stringify(this.state.original_data))
    }

    save() {
        const program_id = this.props.program_data.id
        const program_data = this.state.managed_data
        this.props.onUpdate(program_id, program_data)
    }

    saveNew(e) {
        e.preventDefault()
        const program_data = this.state.managed_data
        this.props.onCreate(program_data)
    }

    updateFormField(fieldKey, val) {
        this.setState({
            managed_data: Object.assign(this.state.managed_data, {[fieldKey]: val})
        }, () => this.hasUnsavedDataAction())
    }

    resetForm() {
        this.setState({
            managed_data: Object.assign({}, this.state.original_data)
        }, () => this.hasUnsavedDataAction())
    }

    formErrors(fieldKey) {
        return this.props.errors[fieldKey]
    }

    // Function to create a comma separated list to display from an array of items
    createDisplayList(listArray) {
        if (!listArray) return "null";
        if (Array.isArray(listArray)) {
            return listArray.reduce((list, item, i) => {
                let separator = i === 0 ? "" : ", ";
                item = item.label || item[1] || item;
                return list + separator + item;
            }, "");
        }
        return listArray;
    }

    updateGaitRow(label, val, index) {
        let updateRow = [...this.state.managed_data.gaitid];
        updateRow[index][label] = val;
        this.updateFormField("gaitid", updateRow);
    }

    appendGaitRow() {
        const newRow = {
            gaitid: "",
            fund_code: "",
            donor: "",
            donor_dept: ""
        };
        this.updateFormField("gaitid", [...this.state.managed_data.gaitid, newRow]);
    }

    deleteGaitRow(index) {
        let updatedRow = [...this.state.managed_data.gaitid];
        updatedRow.splice(index, 1);
        this.updateFormField("gaitid", updatedRow);
    }

    render() {
        const formdata = this.state.managed_data;
        const selectedCountries = formdata.country.map(x=>this.props.countryOptions.find(y=>y.value==x));
        const selectedSectors = formdata.sector.map(x=>this.props.sectorOptions.find(y=>y.value==x));
        const fundingStatusOptions = [{value: 0, label: gettext("Funded")}, {value: 1, label: gettext("Completed")}];
        // let sectionGaitFundDonor = this.state.formEditable || formdata.gaitid.length === 0 ? Array(5).fill({gaitid: null, fund_code: null, donor: null, donor_dept: null}) : formdata.gaitid;
        let sectionGaitFundDonor = this.state.formEditable || formdata.gaitid.length === 0 ? [{gaitid: null, fund_code: null, donor: null, donor_dept: null}] : formdata.gaitid;
        console.log(formdata)

        return (
            <div className="tab-pane--react">
                <h2 className="no-bold">{this.props.program_data.name ? this.props.program_data.name+': ' : ''}{gettext("Profile")}
                    <span className="ml-1">
                        <HelpPopover
                            className="popover-icon"
                            content={ gettext("The fields on this tab are auto-populated with data from Identification Assignment Assistant (IDAA). These fields cannot be edited in TolaData. If changes to this program information are required, then these changes must be reflected in IDAA first.") }
                        />
                    </span>
                </h2>
                <form className="form" id="id_admin_program_profile-tab">
                    <div className="form-group" data-toggle="tooltip" title={formdata.name}>
                        <label htmlFor="program-name-input" className="label--required">{gettext("Program name")}</label>
                        <input
                            type="text"
                            id="program-name-input"
                            className={classNames('form-control', { 'is-invalid': this.formErrors('name') })}
                            maxLength={255}
                            required
                            disabled={!this.state.formEditable}
                            value={formdata.name}
                            onChange={(e) => this.updateFormField('name', e.target.value) }
                        />
                        <ErrorFeedback errorMessages={this.formErrors('name')} />
                    </div>
                    <div className="form-group">
                        <label htmlFor="program-id-input" className="label--required">{gettext("Program ID")}</label>
                        <input
                            type="text"
<<<<<<< HEAD
=======
                            value={formdata.external_program_id}
                            onChange={(e) => this.updateFormField('external_program_id', e.target.value) }
                            className={classNames('form-control', { 'is-invalid': this.formErrors('external_program_id') })}
>>>>>>> d26adb68
                            id="program-id-input"
                            className={classNames('form-control', { 'is-invalid': this.formErrors('id') })}
                            maxLength={4}
                            required
                            disabled={!this.state.formEditable}
                            value={formdata.id}
                            onChange={(e) => this.updateFormField('id', e.target.value.replace(/[^0-9]/g, "")) }
                        />
                        <ErrorFeedback errorMessages={this.formErrors('id')} />
                    </div>
                    <div className="form-group">
                        <label htmlFor="program-start-date">{gettext("Program start date")}</label>
                        <input
                            type="text"
                            id="program-start-date"
                            className={classNames('form-control', { 'is-invalid': this.formErrors('start-date') })}
                            disabled={!this.state.formEditable}
                            value={formdata.start_date}
                            onChange={(e) => this.updateFormField('start-date', e.target.value) }
                        />
                        <ErrorFeedback errorMessages={this.formErrors('start-date')} />
                    </div>
                    <div className="form-group">
                        <label htmlFor="program-end-date">{gettext("Program end date")}</label>
                        <input
                            type="text"
                            id="program-end-date"
                            className={classNames('form-control', { 'is-invalid': this.formErrors('end-date') })}
                            disabled={!this.state.formEditable}
                            value={formdata.end_date}
                            onChange={(e) => this.updateFormField('end-date', e.target.value) }
                        />
                        <ErrorFeedback errorMessages={this.formErrors('end-date')} />
                    </div>
                    <div className="form-group">
                        <label htmlFor="program-funding_status-input" className="label--required">{gettext("Program funding status")}</label>
                        <Select
                            id="program-funding_status-input"
                            className={classNames('react-select', { 'is-invalid': this.formErrors('funding_status') })}
                            isDisabled={!this.state.formEditable}
                            options={fundingStatusOptions}
                            value={fundingStatusOptions.find(y=>y.label===formdata.funding_status)}
                            onChange={(e) => this.updateFormField('funding_status', e.label) }
                        />
                        <ErrorFeedback errorMessages={this.formErrors('funding_status')} />
                    </div>
                    <div className="form-group react-multiselect-checkbox" data-toggle="tooltip" title={this.createDisplayList(selectedCountries)}>
                        <label htmlFor="program-country-input" className="label--required">{gettext("Countries")}</label>
                        {!this.state.formEditable ?
                            <input
                                type="text"                      
                                value={this.createDisplayList(selectedCountries) || gettext("None")}
                                className={classNames('form-control', { 'is-invalid': this.formErrors('country') })}
                                id="program-country-input"
                                readOnly
                                disabled={!this.state.formEditable}
                            />
                        :
                            <CheckboxedMultiSelect
                                value={selectedCountries}
                                options={this.props.countryOptions}
                                onChange={(e) => this.updateFormField('country', e.map(x=>x.value)) }
                                className={classNames('react-select', {'is-invalid': this.formErrors('country')})}
                                id="program-country-input"
                            />
                        }
                        <ErrorFeedback errorMessages={this.formErrors('country')} />
                    </div>
                    <div className="form-group react-multiselect-checkbox" data-toggle="tooltip" title={this.createDisplayList(selectedSectors)}>
                        <label htmlFor="program-sectors-input">{gettext("Sectors")}</label>
                        {!this.state.formEditable ? 
                            <input
                                type="text"                      
                                value={this.createDisplayList(selectedSectors) || gettext("None Selected")}
                                className={classNames('form-control', { 'is-invalid': this.formErrors('sector') })}
                                id="program-sector-input"
                                readOnly
                                disabled={!this.state.formEditable}
                            />
                        :
                            <CheckboxedMultiSelect
                                value={selectedSectors}
                                options={this.props.sectorOptions}
                                onChange={(e) => this.updateFormField('sector', e.map(x=>x.value)) }
                                className={classNames('react-select', {'is-invalid': this.formErrors('sector')})}
                                id="program-sectors-input"
                            />
                        }
                        <ErrorFeedback errorMessages={this.formErrors('sector')} />
                    </div>
                    <div className="form-group" data-toggle="tooltip" title={this.createDisplayList(formdata.idaa_outcome_theme)}>
                        <label htmlFor="program-outcome_themes-input">{gettext("Outcome themes")}</label>
                        {/* {!this.state.formEditable ?  */}
                            <input
                                type="text"
                                value={this.createDisplayList(formdata.idaa_outcome_theme) || gettext("None Selected")}
                                onChange={(e) => this.updateFormField('outcome_themes', e.target.value) }
                                className={classNames('form-control', { 'is-invalid': this.formErrors('outcome_themes') })}
                                id="program-outcome_themes-input"
                                disabled={!this.state.formEditable}
                            />
                        {/* :
                            <CheckboxedMultiSelect
                                value={selectedSectors}
                                options={[{value: 0, label: "Theme One"}]}
                                onChange={(e) => this.updateFormField('outcome_themes', e.map(x=>x.value)) }
                                className={classNames('react-select', {'is-invalid': this.formErrors('sector')})}
                                id="program-outcome_themes-input"
                            />
                        } */}
                        <ErrorFeedback errorMessages={this.formErrors('outcome_themes')} />
                    </div>
                    <div className="form-group">
                        <div className="profile__table">
                            <div className="profile-table__column--left header">
                                <label htmlFor="program-gait-input">{gettext("GAIT IDs")}</label>
                            </div>
                            <div className="profile-table__column--middle header">
                                <label htmlFor="program-fund-code-input">{gettext("Fund codes")}</label>
                            </div>
                            <div className="profile-table__column--right header">
                                <label htmlFor="program-donor-input">{gettext("Donors")}</label>
                            </div>
                        </div>
                        {/* {sectionGaitFundDonor.map((gaitRow) => { */}
                        {(formdata.gaitid.length > 0 ? formdata.gaitid : [{gaitid: "", fund_code: " ", donor: ""}]).map((gaitRow, index) => {
                            let donorText = gaitRow.donor || null + gaitRow.donor_dept || null;
                            return(
                                <div key={index} className="profile__table">
                                        <div className="profile-table__column--left">
                                            <div className="form-group">
                                                <input
                                                    type="text"
                                                    id="program-gait-input"
                                                    className={classNames('form-control', "profile__text-input", { 'is-invalid': this.formErrors('gaitid') })}
                                                    maxLength={5}
                                                    disabled={!this.state.formEditable}
                                                    value={gaitRow.gaitid !== null ? gaitRow.gaitid : gettext("None")}
                                                    onChange={(e) => this.updateGaitRow('gaitid', e.target.value.replace(/[^0-9]/g, ""), index) }
                                                    />
                                            </div>
                                        </div>
                                        <div className="profile-table__column--middle">
                                            <div data-toggle="tooltip" title={this.createDisplayList(gaitRow.fund_code) !== null ? gaitRow.fund_code : gettext("None")} className="form-group">
                                                <input
                                                    type="text"
                                                    id="program-fund-code-input"
                                                    className={classNames('form-control', "profile__text-input", { 'is-invalid': this.formErrors('fund_code') })}
                                                    maxLength={5}
                                                    disabled={!this.state.formEditable}
                                                    value={Array.isArray(gaitRow.fund_code) ? this.createDisplayList(gaitRow.fund_code) : gaitRow.fund_code}
                                                    onChange={(e) => this.updateGaitRow('fund_code', e.target.value.replace(/[^0-9]/g, ""), index)}
                                                    />
                                            </div>
                                        </div>
                                        <div className="profile-table__column--right">
                                            <div className="form-group" data-toggle="tooltip" title={donorText !== null ? donorText : gettext("None")} >
                                                <input
                                                    type="text"
                                                    id="program-donor-input"
                                                    maxLength={255}
                                                    className={classNames('form-control', "profile__text-input", { 'is-invalid': this.formErrors('donor') })}
                                                    disabled={!this.state.formEditable}
                                                    value={donorText !== null ? donorText : gettext("None")}
                                                    onChange={(e) => this.updateGaitRow('donor', e.target.value, index) }
                                                    />
                                            </div>
                                        </div>
                                        {this.state.formEditable && 
                                            <a
                                                tabIndex="0"
                                                onClick={() => this.deleteGaitRow(index)}
                                                className={classNames("btn btn-link btn-danger text-nowrap")}
                                            >
                                                <i className="fas fa-trash"/>
                                            </a>
                                        }
                                </div>
                            )
                        })}
                        <div className="mt-0">
                            <ErrorFeedback errorMessages={this.formErrors('gaitid')} />
                            <ErrorFeedback errorMessages={this.formErrors('fund_code')} />
                            <ErrorFeedback errorMessages={this.formErrors('donor')} />

                            <div tabIndex="0" onClick={() => this.appendGaitRow()} className="btn btn-link btn-add">
                                {/* # Translators:  Button label.  Button allows users to add a GAIT ID, Fund code, Donors row.  */}
                                <i className="fas fa-plus-circle"/>{gettext('Add another row')}
                            </div>
                        </div>
                    </div>
                    <div className="form-group btn-row">
                        <button className="btn btn-primary" type="button" onClick={(e) => this.saveNew(e)}>{gettext("Save changes")}</button>
                        <button className="btn btn-reset" type="button" onClick={() => this.resetForm()}>{gettext("Cancel changes")}</button>
                    </div>
                </form>
            </div>
        )
    }
}<|MERGE_RESOLUTION|>--- conflicted
+++ resolved
@@ -147,21 +147,15 @@
                         <label htmlFor="program-id-input" className="label--required">{gettext("Program ID")}</label>
                         <input
                             type="text"
-<<<<<<< HEAD
-=======
-                            value={formdata.external_program_id}
-                            onChange={(e) => this.updateFormField('external_program_id', e.target.value) }
+                            id="program-id-input"
                             className={classNames('form-control', { 'is-invalid': this.formErrors('external_program_id') })}
->>>>>>> d26adb68
-                            id="program-id-input"
-                            className={classNames('form-control', { 'is-invalid': this.formErrors('id') })}
                             maxLength={4}
                             required
                             disabled={!this.state.formEditable}
-                            value={formdata.id}
-                            onChange={(e) => this.updateFormField('id', e.target.value.replace(/[^0-9]/g, "")) }
-                        />
-                        <ErrorFeedback errorMessages={this.formErrors('id')} />
+                            value={formdata.external_program_id || ''}
+                            onChange={(e) => this.updateFormField('external_program_id', e.target.value.replace(/[^0-9]/g, "")) }
+                        />
+                        <ErrorFeedback errorMessages={this.formErrors('external_program_id')} />
                     </div>
                     <div className="form-group">
                         <label htmlFor="program-start-date">{gettext("Program start date")}</label>
