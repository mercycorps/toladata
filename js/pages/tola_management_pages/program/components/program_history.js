import React from 'react'
import Select from 'react-select'
import {AutoSizer, Table, Column, CellMeasurer, CellMeasurerCache} from 'react-virtualized'
import { observer } from 'mobx-react';
import Expander from 'components/expander'
import ChangeLog from 'components/changelog'

const status_options = [
    {value: 'Funded', label: 'Funded'},
    {value: 'Completed', label: 'Completed'}
]

<<<<<<< HEAD
const ChangesetEntry = ({name, type, data, pretty_name}) => {
    return <p><strong>{pretty_name}</strong>: {(data != undefined && data != null)?data.toString():'N/A'}</p>
}

=======
>>>>>>> 6647ed44
@observer
export class ProgramHistory extends React.Component {

    constructor(props) {
        super(props)
        const {program_data} = props
        this.state = {
            managed_status: Object.assign({}, program_data),
            original_status: Object.assign({}, program_data)
        }
    }

    onStatusChange(selection) {
        let value = selection.value
        this.setState({
            managed_status: Object.assign(this.state.managed_status, {'funding_status': value})
        })
    }

    onSave() {
        const program_id = this.state.original_status.id
        const program_data = this.state.managed_status
        this.props.onSave(this.state.original_status.id, this.state.managed_status)
    }

    onReset() {
        this.setState({
            managed_status: this.state.original_status,
        })
    }

    render() {
        const {history} = this.props
        const currentStatusSelection = status_options.find(x=> x.value == this.state.managed_status.funding_status)
        return <div className="tab-pane--react admin-edit-pane">
            <h2 className="no-bold">{this.props.program_data.name ? this.props.program_data.name+': ' : ''}{gettext("Status and History")}</h2>
            <div className="form-group">
                <label htmlFor="status-input" required>{gettext("Program Status")}<span className="required">*</span></label>
                <Select
                    isSearchable={false}
                    options={status_options}
                    value={currentStatusSelection}
                    onChange={(new_value) => this.onStatusChange(new_value)}
                />
            </div>
            <div className="row">
                <div className="col">
                    <div className="form-group btn-row">
                        <button className="btn btn-primary" type="button" onClick={() => this.onSave()}>{gettext("Save Changes")}</button>
                        <button className="btn btn-reset" type="button" onClick={() => this.onReset()}>{gettext("Reset")}</button>
                    </div>
                </div>
            </div>
            <div className="row">
                <div className="col">
                    <table className="table table-sm text-small">
                        <thead>
                            <tr>
                                <th>{gettext("Date")}</th>
                                <th>{gettext("Admin User")}</th>
                                <th>{gettext("Change Type")}</th>
                                <th>{gettext("Previous Entry")}</th>
                                <th>{gettext("New Entry")}</th>
                            </tr>
                        </thead>
                        <tbody>
                            {this.props.history.map(entry => <tr key={entry.id}>
                                <td className="text-nowrap">{entry.date}</td>
                                <td>{entry.admin_user}</td>
                                <td>{entry.pretty_change_type}</td>
                                <td className="expand-section">
                                    <Expander>
                                        {entry.diff_list.map(changeset => {
                                             return <ChangesetEntry key={changeset.name} name={changeset.name} pretty_name={changeset.pretty_name} type={entry.change_type} data={changeset.prev} />
                                        })}
                                    </Expander>
                                </td>
                                <td className="expand-section">
                                    <Expander>
                                        {entry.diff_list.map(changeset => {
                                             return <ChangesetEntry key={changeset.name} name={changeset.name} pretty_name={changeset.pretty_name} type={entry.change_type} data={changeset.new} />
                                        })}
                                    </Expander>
                                </td>
                            </tr>)}
                        </tbody>
                    </table>
                </div>
            </div>
<<<<<<< HEAD
=======

            <ChangeLog data={this.props.history} />

>>>>>>> 6647ed44
        </div>
    }
}

export default ProgramHistory<|MERGE_RESOLUTION|>--- conflicted
+++ resolved
@@ -10,13 +10,6 @@
     {value: 'Completed', label: 'Completed'}
 ]
 
-<<<<<<< HEAD
-const ChangesetEntry = ({name, type, data, pretty_name}) => {
-    return <p><strong>{pretty_name}</strong>: {(data != undefined && data != null)?data.toString():'N/A'}</p>
-}
-
-=======
->>>>>>> 6647ed44
 @observer
 export class ProgramHistory extends React.Component {
 
@@ -106,12 +99,7 @@
                     </table>
                 </div>
             </div>
-<<<<<<< HEAD
-=======
-
             <ChangeLog data={this.props.history} />
-
->>>>>>> 6647ed44
         </div>
     }
 }
