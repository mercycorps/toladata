import React from 'react'
import { observer } from "mobx-react"
import CheckboxedMultiSelect from 'components/checkboxed-multi-select'
import ManagementTable from 'components/management-table'
import Pagination from 'components/pagination'
import CountryEditor from './components/country_editor'
import EditCountryProfile from './components/edit_country_profile'
import EditDisaggregations from './components/edit_disaggregations'
import EditObjectives from './components/edit_objectives'
import LoadingSpinner from 'components/loading-spinner'
import FoldingSidebar from 'components/folding-sidebar'
import { FontAwesomeIcon } from '@fortawesome/react-fontawesome'

const CountryFilter = observer(({store, filterOptions}) => {
    return <div className="form-group">
        <label htmlFor="countries_filter">{gettext("Countries")}</label>
        <CheckboxedMultiSelect
            value={store.filters.countries}
            options={filterOptions}
            onChange={(e) => store.changeFilter('countries', e)}
            placeholder={gettext("None Selected")}
            id="countries_filter" />
    </div>
})

const OrganizationFilter = observer(({store, filterOptions}) => {
    return <div className="form-group">
        <label htmlFor="organizations_filter">{gettext("Organizations")}</label>
        <CheckboxedMultiSelect
            value={store.filters.organizations}
            options={filterOptions}
            onChange={(e) => store.changeFilter('organizations', e)}
            placeholder={gettext("None Selected")}
            id="organizations_filter" />
    </div>
})

const ProgramFilter = observer(({store, filterOptions}) => {
    return <div className="form-group">
        <label htmlFor="programs-filter">{gettext("Programs")}</label>
        <CheckboxedMultiSelect
            value={store.filters.programs}
            options={filterOptions}
            onChange={(e) => store.changeFilter('programs', e)}
            placeholder={gettext("None Selected")}
            id="programs-filter" />
    </div>
})


export const IndexView = observer(
    ({store}) => {
        const countryFilterOptions = store.allCountries.map(country => {return {value: country.id, label: country.country}})
        const organizationFilterOptions = Object.entries(store.organizations).map(([id, org]) => ({value: org.id, label: org.name}))
        const programFilterOptions = Object.entries(store.allPrograms).map(([id, program]) => ({value: program.id, label: program.name}))

        return <div id="country-management-index-view" className="row">
            <FoldingSidebar>
                <div className="filter-section">
                    <OrganizationFilter store={store} filterOptions={organizationFilterOptions} />
                    <ProgramFilter store={store} filterOptions={programFilterOptions} />
                    <CountryFilter store={store} filterOptions={countryFilterOptions} />
                    <div className="filter-buttons">
                        <button className="btn btn-primary" onClick={() => store.applyFilters()}>{gettext("Apply")}</button>
                        <button className="btn btn-inverse" onClick={() => store.clearFilters()}>{gettext("Reset")}</button>
                    </div>
                </div>
            </FoldingSidebar>
            <div className="col list-section">
                <div className="list-controls">
<<<<<<< HEAD
                    {store.is_superuser && (
                        <button className="btn btn-primary" onClick={() => store.addCountry()}><i className="fa fa-plus-circle"></i>{gettext("Add Country")}</button>
                    )}
=======
                    <div>
                        <a href="#" tabIndex="0" className="btn btn-link btn-add" onClick={() => store.addCountry()}>
                            <FontAwesomeIcon icon={'plus-circle'} />
                            {gettext("Add Country")}
                        </a>
                    </div>
>>>>>>> 49307f19
                </div>
                <LoadingSpinner isLoading={store.fetching_main_listing || store.applying_bulk_updates }>
                    <div className="list-table">
                        <ManagementTable
                            newData={store.new_country}
                            data={store.countries}
                            keyField="id"
                            HeaderRow={({Col, Row}) =>
                                <Row>
                                    <Col size=".2"></Col>
                                    <Col size="2" class="td--stretch">{gettext("Country")}</Col>
                                    <Col>{gettext("Organizations")}</Col>
                                    <Col>{gettext("Programs")}</Col>
                                    <Col>{gettext("Users")}</Col>
                                </Row>
                            }
                            Row={({Col, Row, data}) =>
                            <Row
                                expanded={data.id == store.editing_target}
                                Expando={({Wrapper}) =>
                                    <Wrapper>
                                        <CountryEditor
                                            new={data.id == 'new'}
                                            ProfileSection={observer(() =>
                                                <EditCountryProfile
                                                    new={data.id == 'new'}
                                                    country_data={data}
                                                    organizationOptions={organizationFilterOptions}
                                                    onUpdate={(id, data) => store.updateCountry(id, data)}
                                                    onCreate={(new_country_data) => store.saveNewCountry(new_country_data)}
                                                    errors={store.editing_errors}
                                                />)}
                                            StrategicObjectiveSection={observer(() =>
                                                <LoadingSpinner isLoading={store.fetching_editing_data}>
                                                    <EditObjectives
                                                        country_id={data.id}
                                                        objectives={store.editing_objectives_data}
                                                        addObjective={() => store.addObjective()}
                                                        onUpdate={(id, data) => store.updateObjective(id, data)}
                                                        onCreate={(data) => store.createObjective(data)}
                                                        onDelete={(id) => store.deleteObjective(id)}
                                                        errors={store.editing_objectives_errors}
                                                        clearErrors={() => store.clearObjectiveEditingErrors()}
                                                    />
                                                </LoadingSpinner>
                                            )}
                                            DisaggregationSection={observer(() =>
                                                <LoadingSpinner isLoading={store.fetching_editing_data}>
                                                    <EditDisaggregations
                                                        country_id={data.id}
                                                        disaggregations={store.editing_disaggregations_data}
                                                        addDisaggregation={() => store.addDisaggregation()}
                                                        onDelete={(id) => store.deleteDisaggregation(id)}
                                                        onUpdate={(id, data) => store.updateDisaggregation(id, data)}
                                                        onCreate={(data) => store.createDisaggregation(data)}
                                                        errors={store.editing_disaggregations_errors}
                                                        clearErrors={() => store.clearDisaggregationEditingErrors()}
                                                    />
                                                </LoadingSpinner>
                                            )}
                                            fetchObjectives={(countryId) => store.fetchObjectives(countryId)}
                                        />
                                    </Wrapper>
                                }>
                                    <Col size="0.2">
                                    </Col>
                                    <Col size="2" className="td--stretch">
                                        <div className="icon__clickable" onClick={() => store.toggleEditingTarget(data.id)} >
                                            <FontAwesomeIcon icon={'globe'} />&nbsp;
                                            {data.country || "---"}
                                        </div>
                                    </Col>
                                    <Col className="text-nowrap">
                                        { data.organizations.length ?
                                            <a href={`/tola_management/organization/?countries[]=${data.id}`}>
                                                <FontAwesomeIcon icon={'building'} />&nbsp;
                                                {data.organizations.length} {gettext("Organizations")}
                                            </a>
                                        : '---'}
                                    </Col>
                                    <Col className="text-nowrap">
                                        { data.programCount ?
                                            <a href={`/tola_management/program/?countries[]=${data.id}`}>
                                                <FontAwesomeIcon icon={'cubes'} />&nbsp;
                                                {data.programCount} {gettext("Programs")}
                                            </a>
                                        : "---"}
                                    </Col>
                                    <Col className="text-nowrap">
                                        { data.user_count ?
                                            <a href={`/tola_management/user/?countries[]=${data.id}`}>
                                                <FontAwesomeIcon icon={'users'} />&nbsp;
                                                {data.user_count} {gettext("Users")}
                                            </a>
                                        : '---'  }
                                    </Col>
                                </Row>
                            }
                        />
                    </div>
                </LoadingSpinner>
                <div className="list-metadata row">
                    <div id="users-count">{store.country_count ? `${store.country_count} ${gettext("countries")}`:`---`}</div>
                    <div id ="pagination-controls">
                        {store.total_pages &&
                         <Pagination
                            pageCount={store.total_pages}
                            initialPage={store.current_page}
                            onPageChange={page => store.changePage(page)} />
                        }
                    </div>
                </div>
            </div>
        </div>
    }
)<|MERGE_RESOLUTION|>--- conflicted
+++ resolved
@@ -68,18 +68,14 @@
             </FoldingSidebar>
             <div className="col list-section">
                 <div className="list-controls">
-<<<<<<< HEAD
-                    {store.is_superuser && (
-                        <button className="btn btn-primary" onClick={() => store.addCountry()}><i className="fa fa-plus-circle"></i>{gettext("Add Country")}</button>
-                    )}
-=======
-                    <div>
-                        <a href="#" tabIndex="0" className="btn btn-link btn-add" onClick={() => store.addCountry()}>
-                            <FontAwesomeIcon icon={'plus-circle'} />
-                            {gettext("Add Country")}
-                        </a>
-                    </div>
->>>>>>> 49307f19
+                {store.is_superuser &&
+                <div>
+                    <a href="#" tabIndex="0" className="btn btn-link btn-add" onClick={() => store.addCountry()}>
+                        <FontAwesomeIcon icon={'plus-circle'} />
+                        {gettext("Add Country")}
+                    </a>
+                </div>
+                }
                 </div>
                 <LoadingSpinner isLoading={store.fetching_main_listing || store.applying_bulk_updates }>
                     <div className="list-table">
