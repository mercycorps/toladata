--- conflicted
+++ resolved
@@ -9,53 +9,11 @@
 
 import LoadingSpinner from 'components/loading-spinner'
 
-<<<<<<< HEAD
 const ResultChangeset = ({data, name, pretty_name}) => {
     if(name == 'evidence_url') {
-        return <p>{pretty_name}: {(data != 'N/A')?<a href={data}>Link</a>:data}</p>
+        return <div className="change__field"><strong>{pretty_name}</strong>: {(data != 'N/A')?<a href={data}>Link</a>:data}</div>
     } else {
-        return <p>{pretty_name}: {data}</p>
-=======
-const pretty_change_type = {
-    indicator_changed: gettext('Indicator changed'),
-    indicator_created: gettext('Indicator created'),
-    indicator_deleted: gettext('Indicator deleted'),
-    result_changed: gettext('Result changed'),
-    result_created: gettext('Result created'),
-    result_deleted: gettext('Result deleted'),
-    program_dates_changed: gettext('Program Dates Changed')
-}
-
-const map_pretty_change_type = change_type => pretty_change_type[change_type]
-
-const units_of_measure_type = {
-    1: gettext("Number"),
-    2: gettext("Percentage")
-}
-const map_unit_of_measure_type = id => units_of_measure_type[id]
-
-const directions_of_change = {
-    1: gettext("N/A"),
-    2: gettext("Increase (+)"),
-    3: gettext("Decrease (-)"),
-}
-const map_direction_of_change = id => directions_of_change[id]
-
-const result_changeset_name_map = {
-    'evidence_url': gettext('Evidence Url'),
-    'evidence_name': gettext('Evidence Name'),
-    'date': gettext('Date'),
-    'target': gettext('Target'),
-    'value': gettext('Value'),
-    'id': gettext('ID'),
-}
-
-const ResultChangeset = ({data, name}) => {
-    if(name == 'evidence_url') {
-        return <div className="change__field"><strong>{result_changeset_name_map[name]}</strong>: {(data != 'N/A')?<a href={data}>Link</a>:data}</div>
-    } else {
-        return <div className="change__field"><strong>{result_changeset_name_map[name]}</strong>: {data}</div>
->>>>>>> 6647ed44
+        return <div className="change__field"><strong>{pretty_name}</strong>: {data}</div>
     }
 }
 
@@ -63,42 +21,7 @@
     return <p>{pretty_name}: {data}</p>
 }
 
-<<<<<<< HEAD
 const IndicatorChangeset = ({data, name, pretty_name}) => {
-=======
-const ProgramDatesChangeset = ({data, name}) => {
-    return <div className="change__field"><strong>{program_dates_changset_name_map[name]}</strong>: {data}</div>
-}
-
-const indicator_changeset_name_map = {
-    name: gettext('Name'),
-    unit_of_measure: gettext('Unit of Measure'),
-    unit_of_measure_type: gettext('Unit of Measure Type'),
-    is_cumulative: gettext('Is Cumulative'),
-    lop_target: gettext('LOP Target'),
-    direction_of_change: gettext('Direction of Change'),
-    rationale_for_target: gettext('Rationale for Target'),
-    baseline_value: gettext('Baseline Value'),
-    baseline_na: gettext('Baseline N/A'),
-}
-
-const IndicatorChangeset = ({data, name}) => {
-    const mapped_data = (() => {
-        if (data == 'N/A') return data
-
-        switch(name) {
-            case 'unit_of_measure_type':
-                return map_unit_of_measure_type(data)
-                break
-            case 'direction_of_change':
-                return map_direction_of_change(data)
-                break
-            default:
-                return data
-                break
-        }
-    })()
->>>>>>> 6647ed44
     if(name == 'targets') {
         return <div className="changelog__change__targets">
             <h4 className="text-small">{gettext('Targets changed')}</h4>
@@ -107,15 +30,9 @@
             })}
         </div>
     } else {
-<<<<<<< HEAD
-        return <p>
-            {pretty_name}: {(data !== null && data !== undefined)?data.toString():'N/A'}
-        </p>
-=======
         return <div className="change__field">
-            <strong>{indicator_changeset_name_map[name]}:</strong> {(mapped_data !== null && mapped_data !== undefined)?mapped_data.toString():'N/A'}
+            <strong>{pretty_name}:</strong> {(mapped_data !== null && mapped_data !== undefined)?mapped_data.toString():'N/A'}
         </div>
->>>>>>> 6647ed44
     }
 }
 
@@ -180,23 +97,7 @@
                                 <td>{(data.indicator)?data.indicator.name:'N/A'}</td>
                                 <td>{data.user}</td>
                                 <td>{data.organization}</td>
-<<<<<<< HEAD
-                                <td>{data.pretty_change_type}</td>
-                                <td className="expand-section">
-                                    <Expander>
-                                        {data.diff_list.map(changeset => {
-                                             return <ChangesetEntry key={changeset.name} name={changeset.name} pretty_name={changeset.pretty_name} type={data.change_type} data={changeset.prev} />
-                                        })}
-                                    </Expander>
-                                </td>
-                                <td className="expand-section">
-                                    <Expander>
-                                        {data.diff_list.map(changeset => {
-                                             return <ChangesetEntry key={changeset.name} name={changeset.name} pretty_name={changeset.pretty_name} type={data.change_type} data={changeset.new} />
-                                        })}
-                                    </Expander>
-=======
-                                <td>{map_pretty_change_type(data.change_type)}</td>{/* SWEET FANCY MOSES WHAT IS THIS */}
+                                <td>{data.pretty_change_type}</td>{/* SWEET FANCY MOSES WHAT IS THIS */}
                                 <td></td>
                                 <td></td>
                                 <td></td>
@@ -210,14 +111,13 @@
                                 <td></td>
                                 <td className="changelog__change--prev">
                                     {data.diff_list.map(changeset => {
-                                        return <ChangesetEntry key={changeset.name} name={changeset.name} type={data.change_type} data={changeset.prev} />
+                                        return <ChangesetEntry key={changeset.name} name={changeset.name} pretty_name={changeset.pretty_name} type={data.change_type} data={changeset.prev} />
                                     })}
                                 </td>
                                 <td className="changelog__change--new">
                                     {data.diff_list.map(changeset => {
-                                        return <ChangesetEntry key={changeset.name} name={changeset.name} type={data.change_type} data={changeset.new} />
+                                         return <ChangesetEntry key={changeset.name} name={changeset.name} pretty_name={changeset.pretty_name} type={data.change_type} data={changeset.new} />
                                     })}
->>>>>>> 6647ed44
                                 </td>
                                 <td className="changelog__change--rationale">{data.rationale}</td>
                             </tr>
