--- conflicted
+++ resolved
@@ -166,25 +166,20 @@
                                     {data.program_count ?
                                         <a href={`/tola_management/program/?organizations[]=${data.id}`}>
                                             <i className="fas fa-cubes"/>&nbsp;
-<<<<<<< HEAD
                                             {data.program_count} {
-                                                // # Translators: preceded by a number > 1, i.e. "3 Programs"
-                                                gettext("Programs")
+                                                // # Translators: preceded by a number > 1, i.e. "3 programs"
+                                                gettext("programs")
                                             }
-                                        </a>
-=======
-                                            {data.program_count} {gettext("programs")}
                                         </a> 
                                         : <span><i className="fas fa-cubes"/>&nbsp;{`0 ${gettext("programs")}`}</span>}
->>>>>>> a454f58f
                                     </Col>
                                     <Col size="1" className="text-nowrap">
                                     { data.user_count ?
                                         <a href={`/tola_management/user/?organizations[]=${data.id}`}>
                                             <i className="fas fa-users"/>&nbsp;
                                             {data.user_count} {
-                                                // # Translators: preceded by a number > 1, i.e. "3 Users"
-                                                gettext("Users")
+                                                // # Translators: preceded by a number > 1, i.e. "3 users"
+                                                gettext("users")
                                             }
                                         </a>
                                         : <span><i className="fas fa-users"/>&nbsp;{`0 ${gettext("users")}`}</span>}
