import React from 'react';
import { observer, inject } from "mobx-react"
import { toJS } from 'mobx';
import { library } from '@fortawesome/fontawesome-svg-core'
import { faCaretDown, faCaretRight, faSitemap } from '@fortawesome/free-solid-svg-icons'
import { FontAwesomeIcon } from '@fortawesome/react-fontawesome'
import {LevelCardCollapsed, LevelCardExpanded} from "./level_cards";
import {ExpandAllButton, CollapseAllButton} from "../../../components/actionButtons";

library.add(faCaretDown, faCaretRight, faSitemap);

@inject('rootStore')
@observer
class LevelList extends React.Component {

    render() {
        let renderList = [];
        if (this.props.renderList == 'initial') {
            renderList = this.props.rootStore.levelStore.sortedLevels
                .filter(level => ['root', null].indexOf(level.parent) != -1)
        }

        else{
            renderList = this.props.renderList.sort((a, b) => a.customsort - b.customsort);
        }

        return renderList.map((elem) => {
            let card = '';
            if (this.props.rootStore.uiStore.activeCard == elem.id) {
                card =
                    <LevelCardExpanded
                        level={elem}
                        levelProps={this.props.rootStore.levelStore.levelProperties[elem.id]}/>
            }
            else {
                card =
                    <LevelCardCollapsed
                        level={elem}
                        levelProps={this.props.rootStore.levelStore.levelProperties[elem.id]}/>
            }

            let children = this.props.rootStore.levelStore.sortedLevels.filter(level => level.parent == elem.id);
            let childLevels = null;
            if (children.length > 0){
                childLevels =  <LevelList
                    rootStore={this.props.rootStore}
                    renderList={children}/>
            }

            return (
                <div key={elem.id} className="leveltier--new">
                    {card}
                    {childLevels}
                </div>
            )
    })}
}

@inject('rootStore')
@observer
export class LevelListPanel  extends React.Component {

    getWarningText = () => {
        return {__html: gettext('<strong class="text-danger">Choose your results framework template carefully!</strong> Once you begin building your framework, it will not be possible to change templates without first deleting all saved levels.') }
    };

    render() {
        const isCollapseAllDisabled = this.props.rootStore.uiStore.hasVisibleChildren.length === 0;
        let expandoDiv = null;
        if (this.props.rootStore.levelStore.levels.filter( l => l.id !== "new").length > 1){
            expandoDiv =
                <div className="level-list--expandos">
<<<<<<< HEAD
                    <div class="btn-group">
                        <ExpandAllButton isDisabled={false} expandFunc={this.props.rootStore.uiStore.expandAllLevels} />
                        <CollapseAllButton isDisabled={false} collapseFunc={this.props.rootStore.uiStore.collapseAllLevels} />
                    </div>
=======
                    <ExpandAllButton
                        isDisabled={this.props.rootStore.uiStore.isExpandAllDisabled}
                        expandFunc={this.props.rootStore.uiStore.expandAllLevels} />
                    <CollapseAllButton
                        isDisabled={isCollapseAllDisabled}
                        collapseFunc={this.props.rootStore.uiStore.collapseAllLevels} />
>>>>>>> 7e04c71a
                </div>
        }
        let panel = '';
        if (this.props.rootStore.levelStore.levels.length == 0) {
            panel =
                <div className="level-list-panel">
                    <div className="level-list-panel__dingbat">
                        <FontAwesomeIcon icon='sitemap'/>
                    </div>
                    <div className="level-list-panel__text text-large"
                         dangerouslySetInnerHTML={this.getWarningText()}/>
                </div>
        } else {
            panel =
                <div id="level-list" style={{flexGrow: "2"}}>
                    {expandoDiv}
                    <LevelList renderList='initial'/>
                </div>
        }
        return panel
    }
}
<|MERGE_RESOLUTION|>--- conflicted
+++ resolved
@@ -70,19 +70,14 @@
         if (this.props.rootStore.levelStore.levels.filter( l => l.id !== "new").length > 1){
             expandoDiv =
                 <div className="level-list--expandos">
-<<<<<<< HEAD
                     <div class="btn-group">
-                        <ExpandAllButton isDisabled={false} expandFunc={this.props.rootStore.uiStore.expandAllLevels} />
-                        <CollapseAllButton isDisabled={false} collapseFunc={this.props.rootStore.uiStore.collapseAllLevels} />
-                    </div>
-=======
-                    <ExpandAllButton
+                        <ExpandAllButton
                         isDisabled={this.props.rootStore.uiStore.isExpandAllDisabled}
                         expandFunc={this.props.rootStore.uiStore.expandAllLevels} />
-                    <CollapseAllButton
+                        <CollapseAllButton
                         isDisabled={isCollapseAllDisabled}
                         collapseFunc={this.props.rootStore.uiStore.collapseAllLevels} />
->>>>>>> 7e04c71a
+                    </div>
                 </div>
         }
         let panel = '';
