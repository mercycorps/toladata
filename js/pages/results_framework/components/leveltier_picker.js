--- conflicted
+++ resolved
@@ -54,7 +54,6 @@
         }
 
         return (
-<<<<<<< HEAD
             <React.Fragment>
                 <div id="leveltier-list" className="leveltier-list">
                     {
@@ -64,16 +63,6 @@
                             })
                             : null
                     }
-=======
-            <div id="leveltier-list" className="leveltier-list">
-                {
-                    this.props.rootStore.levelStore.tierList.length > 0 ?
-                        this.props.rootStore.levelStore.tierList.map((tier, index) => {
-                            return <LevelTier key={index} tierName={tier}/>
-                        })
-                        : null
-                }
->>>>>>> ecbc7bd2
 
 
                 </div>
