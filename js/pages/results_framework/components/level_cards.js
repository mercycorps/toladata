--- conflicted
+++ resolved
@@ -444,15 +444,9 @@
                         ))}
                     </SortableContainer>
                     <div className="sortable-list-actions">
-<<<<<<< HEAD
-                        <a href="#" role="button" className="btn btn-link btn-add">
-                            <i className="fas fa-plus-circle"></i>{ gettext("Add Indicator") }
-                        </a>
-=======
                         <AddIndicatorButton readonly={ !this.props.level.id || this.props.level.id == 'new' }
                                             programId={ this.props.rootStore.levelStore.program_id }
                                             levelId={ this.props.level.id } />
->>>>>>> 01b5feba
                     </div>
                 </div>
             </div>
