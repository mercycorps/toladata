--- conflicted
+++ resolved
@@ -3,11 +3,7 @@
 from django.conf import settings
 from datetime import datetime
 
-<<<<<<< HEAD
-from activitydb.models import Program
-=======
 from workflow.models import Program
->>>>>>> 638d8d26
 
 
 LINK_TYPE_CHOICES = (
