from django.views.generic.list import ListView
from django.views.generic import TemplateView
from django.contrib.auth.models import User

from django.shortcuts import render
from activitydb.models import ProjectAgreement, ProjectComplete, CustomDashboard, Program, SiteProfile,Country, TolaSites
from customdashboard.models import OverlayGroups, OverlayNarratives
from .models import ProjectStatus, Gallery
from indicators.models import CollectedData

from django.db.models import Sum
from django.db.models import Q

from tola.util import getCountry

from django.contrib.auth.decorators import login_required
import uuid
import requests
import json

@login_required(login_url='/accounts/login/')

def DefaultCustomDashboard(request,id=0,sector=0,status=0):
    """
    # of agreements, approved, rejected, waiting, archived and total for dashboard
    """
    program_id = id

    countries = getCountry(request.user)

    #transform to list if a submitted country
    selected_countries_list = Country.objects.all().filter(program__id=program_id)

    getQuantitativeDataSums = CollectedData.objects.all().filter(indicator__program__id=program_id,achieved__isnull=False, indicator__key_performance_indicator=True).exclude(achieved=None,targeted=None).order_by('indicator__number').values('indicator__number','indicator__name','indicator__id').annotate(targets=Sum('targeted'), actuals=Sum('achieved'))
    getFilteredName=Program.objects.get(id=program_id)
    getProjectStatus = ProjectStatus.objects.all()

    getProjectsCount = ProjectAgreement.objects.all().filter(program__id=program_id, program__country__in=countries).count()
    getBudgetEstimated = ProjectAgreement.objects.all().filter(program__id=program_id, program__country__in=countries).annotate(estimated=Sum('total_estimated_budget'))
    getAwaitingApprovalCount = ProjectAgreement.objects.all().filter(program__id=program_id, approval='awaiting approval', program__country__in=countries).count()
    getApprovedCount = ProjectAgreement.objects.all().filter(program__id=program_id, approval='approved', program__country__in=countries).count()
    getRejectedCount = ProjectAgreement.objects.all().filter(program__id=program_id, approval='rejected', program__country__in=countries).count()
    getInProgressCount = ProjectAgreement.objects.all().filter(Q(Q(approval='in progress') | Q(approval="") | Q(approval=None)),program__id=program_id, program__country__in=countries).count()

    getSiteProfile = SiteProfile.objects.all().filter(Q(projectagreement__program__id=program_id) | Q(collecteddata__program__id=program_id))
    getSiteProfileIndicator = SiteProfile.objects.all().filter(Q(collecteddata__program__id=program_id))

    if (status) =='Approved':
       getProjects = ProjectAgreement.objects.all().filter(program__id=program_id, program__country__in=countries, approval='approved')
    elif(status) =='Rejected':
       getProjects = ProjectAgreement.objects.all().filter(program__id=program_id, program__country__in=countries, approval='rejected')
    elif(status) =='In Progress':
       getProjects = ProjectAgreement.objects.all().filter(program__id=program_id, program__country__in=countries, approval='in progress')
    elif(status) =='Awaiting Approval':
       getProjects = ProjectAgreement.objects.all().filter(program__id=program_id, program__country__in=countries, approval='awaiting approval')
    else:
       getProjects = ProjectAgreement.objects.all().filter(program__id=program_id, program__country__in=countries)

    getCustomDashboard = CustomDashboard.objects.all()

<<<<<<< HEAD

=======
>>>>>>> 16510584
    return render(request, "customdashboard/visual_dashboard.html", {'getSiteProfile':getSiteProfile, 'getBudgetEstimated': getBudgetEstimated, 'getQuantitativeDataSums': getQuantitativeDataSums,
                                                                     'country': countries, 'getProjectStatus': getProjectStatus, 'getAwaitingApprovalCount':getAwaitingApprovalCount,
                                                                     'getFilteredName': getFilteredName,'getProjects': getProjects, 'getApprovedCount': getApprovedCount,
                                                                     'getRejectedCount': getRejectedCount, 'getInProgressCount': getInProgressCount,
                                                                     'getCustomDashboard': getCustomDashboard, 'getProjectsCount': getProjectsCount, 'selected_countries_list': selected_countries_list,
                                                                     'getSiteProfileIndicator': getSiteProfileIndicator})


def PublicDashboard(request,id=0):
    program_id = id
    getQuantitativeDataSums_2 = CollectedData.objects.all().filter(indicator__key_performance_indicator=True, indicator__program__id=program_id,achieved__isnull=False).order_by('indicator__source').values('indicator__number','indicator__source','indicator__id')
    getQuantitativeDataSums = CollectedData.objects.all().filter(indicator__key_performance_indicator=True, indicator__program__id=program_id,achieved__isnull=False).exclude(achieved=None,targeted=None).order_by('indicator__number').values('indicator__number','indicator__name','indicator__id').annotate(targets=Sum('targeted'), actuals=Sum('achieved'))
    getProgram = Program.objects.all().get(id=program_id)
    getOverlayGroups = OverlayGroups.objects.all()
    getOverlayNarrative = OverlayNarratives.objects.all()
    getProjects = ProjectComplete.objects.all().filter(program_id=program_id)
    getSiteProfile = SiteProfile.objects.all().filter(projectagreement__program__id=program_id)
    getSiteProfileIndicator = SiteProfile.objects.all().filter(Q(collecteddata__program__id=program_id))

    getProjectsCount = ProjectAgreement.objects.all().filter(program__id=program_id).count()
    getAwaitingApprovalCount = ProjectAgreement.objects.all().filter(program__id=program_id, approval='awaiting approval').count()
    getApprovedCount = ProjectAgreement.objects.all().filter(program__id=program_id, approval='approved').count()
    getRejectedCount = ProjectAgreement.objects.all().filter(program__id=program_id, approval='rejected').count()
    getInProgressCount = ProjectAgreement.objects.all().filter(Q(program__id=program_id) & Q(Q(approval='in progress') | Q(approval=None) | Q(approval=""))).count()

    #get all countires
    countries = Country.objects.all().filter(program__id=program_id)

    return render(request, "customdashboard/themes/public_dashboard.html", {'getProgram':getProgram,'getProjects':getProjects,
                                                                     'getSiteProfile':getSiteProfile, 'getOverlayGroups':getOverlayGroups,
                                                                     'countries': countries, 'getOverlayNarrative': getOverlayNarrative,
                                                                     'awaiting':getAwaitingApprovalCount,'getQuantitativeDataSums_2':getQuantitativeDataSums_2,
                                                                     'approved': getApprovedCount,
                                                                     'rejected': getRejectedCount,
                                                                     'in_progress': getInProgressCount,
                                                                     'total_projects': getProjectsCount,
                                                                     'getQuantitativeDataSums': getQuantitativeDataSums,
                                                                     'getSiteProfileIndicator': getSiteProfileIndicator})


def SurveyPublicDashboard(request,id=0):

    # get all countires
    countries = Country.objects.all()

    filter_url = "https://tola-tables.mercycorps.org/api/silo/430/data/"
    token = TolaSites.objects.get(site_id=1)
    if token.tola_tables_token:
        headers = {'content-type': 'application/json',
                   'Authorization': 'Token ' + token.tola_tables_token}
    else:
        headers = {'content-type': 'application/json'}
        print "Token Not Found"

    response = requests.get(filter_url, headers=headers, verify=False)
    get_json = json.loads(response.content)
    data = get_json
    # print data
    meaning = []
    join = []
    tola_is = []
    for item in data:
        meaning.append(item['tola_is_a_pashto_word_meaning_'])
        # multiple choice
        join.append(list(x for x in item['thanks_for_coming_what_made_you_join_us_today_'].split()))
        # multiple choice
        tola_is.append(list(x for x in item['tola_is_a_system_for_'].split()))
    """
    meaning: all_or_complet,peaceful,global,i_give_up
    join: tola_is_a_myst, i_like_beer,to_meet_the_team,not_sure_what_
    tola_is: adaptive_manag an_indicator_t a_data_managem option_4 all_of_the_abo
    """
    meaningcount = {}
    meaningcount['peaceful'] = 0
    meaningcount['is_global'] = 0
    meaningcount['i_give_up'] = 0
    meaningcount['all_or_complete'] = 0
    for answer in meaning:
        if answer == "all_or_complet":
            meaningcount['all_or_complete'] = meaningcount['all_or_complete'] + 1
        if answer == "global":
            meaningcount['is_global'] = meaningcount['is_global'] + 1
        if answer == "i_give_up":
            meaningcount['i_give_up'] = meaningcount['i_give_up'] + 1
        if answer == "peaceful":
            meaningcount['peaceful'] = meaningcount['peaceful'] + 1

    joincount = {}
    joincount['tola_is_a_mystery'] = 0
    joincount['i_like_beer'] = 0
    joincount['to_meet_the_team'] = 0
    joincount['not_sure'] = 0
    for answer in join:
        if "tola_is_a_myst" in answer:
            joincount['tola_is_a_mystery'] = joincount['tola_is_a_mystery'] + 1
        if "i_like_beer" in answer:
            joincount['i_like_beer'] = joincount['i_like_beer'] + 1
        if "to_meet_the_team" in answer:
            joincount['to_meet_the_team'] = joincount['to_meet_the_team'] + 1
        if "not_sure_what_" in answer:
            joincount['not_sure'] = joincount['not_sure'] + 1

    tolacount = {}
    tolacount['adaptive_manag'] = 0
    tolacount['an_indicator_t'] = 0
    tolacount['a_data_managem'] = 0
    tolacount['option_4'] = 0
    tolacount['all_of_the_abo'] = 0
    for answer in tola_is:
        if "adaptive_manag" in answer:
            tolacount['adaptive_manag'] = tolacount['adaptive_manag'] + 1
        if "an_indicator_t" in answer:
            tolacount['an_indicator_t'] = tolacount['an_indicator_t'] + 1
        if "a_data_managem" in answer:
            tolacount['a_data_managem'] = tolacount['a_data_managem'] + 1
        if "option_4" in answer:
            tolacount['option_4'] = tolacount['option_4'] + 1
        if "all_of_the_abo" in answer:
            tolacount['all_of_the_abo'] = tolacount['all_of_the_abo'] + 1

    dashboard = True

    return render(request, "customdashboard/themes/survey_public_dashboard.html", {'meaning':meaningcount,'join':joincount,'tola_is':tolacount, 'countries': countries, 'dashboard':dashboard})


def SurveyTalkPublicDashboard(request,id=0):

    # get all countires
    countries = Country.objects.all()

    filter_url = "http://tables.toladata.io/api/silo/9/data/"

    headers = {'content-type': 'application/json',
               'Authorization': 'Token bd43de0c16ac0400bc404c6598a6fe0e4ce73aa2'}


    response = requests.get(filter_url, headers=headers, verify=False)
    get_json = json.loads(response.content)
    data = get_json
    # print data
    meaning = []
    join = []
    tola_is = []
    country_from = []
    for item in data:
        meaning.append(item['tola_is_a_pashto_word_meaning_'])
        # multiple choice
        join.append(list(x for x in item['thanks_for_coming_what_made_you_join_us_today_'].split()))
        # multiple choice
        tola_is.append(list(x for x in item['tola_is_a_system_for_'].split()))
        # country
        country_from.append(item['what_country_were_you_in_last'])
    """
    meaning: all_or_complet,peaceful,global,i_give_up
    join: tola_is_a_myst, i_like_a_good_power_point,data_is_king,not_sure_what_
    tola_is: adaptive_manag an_indicator_t a_data_managem option_4 all_of_the_abo
    """
    meaningcount = {}
    meaningcount['peaceful'] = 0
    meaningcount['is_global'] = 0
    meaningcount['i_give_up'] = 0
    meaningcount['all_or_complete'] = 0
    for answer in meaning:
        if answer == "all_or_complet":
            meaningcount['all_or_complete'] = meaningcount['all_or_complete'] + 1
        if answer == "global":
            meaningcount['is_global'] = meaningcount['is_global'] + 1
        if answer == "i_give_up":
            meaningcount['i_give_up'] = meaningcount['i_give_up'] + 1
        if answer == "peaceful":
            meaningcount['peaceful'] = meaningcount['peaceful'] + 1

    joincount = {}
    joincount['tola_is_a_mystery'] = 0
    joincount['i_like_power_point_templates'] = 0
    joincount['data_is_king'] = 0
    joincount['not_sure'] = 0
    for answer in join:
        if "tola_is_a_mystery" in answer:
            joincount['tola_is_a_mystery'] = joincount['tola_is_a_mystery'] + 1
        if "i_like_power_point_templates" in answer:
            joincount['i_like_power_point_templates'] = joincount['i_like_power_point_templates'] + 1
        if "data_is_king" in answer:
            joincount['data_is_king'] = joincount['data_is_king'] + 1
        if "not_sure_what_" in answer:
            joincount['not_sure'] = joincount['not_sure'] + 1

    tolacount = {}
    tolacount['adaptive_manag'] = 0
    tolacount['an_indicator_t'] = 0
    tolacount['a_data_managem'] = 0
    tolacount['option_4'] = 0
    tolacount['all_of_the_abo'] = 0
    for answer in tola_is:
        if "adaptive_manag" in answer:
            tolacount['adaptive_manag'] = tolacount['adaptive_manag'] + 1
        if "an_indicator_t" in answer:
            tolacount['an_indicator_t'] = tolacount['an_indicator_t'] + 1
        if "a_data_managem" in answer:
            tolacount['a_data_managem'] = tolacount['a_data_managem'] + 1
        if "option_4" in answer:
            tolacount['option_4'] = tolacount['option_4'] + 1
        if "all_of_the_abo" in answer:
            tolacount['all_of_the_abo'] = tolacount['all_of_the_abo'] + 1

    dashboard = True

    return render(request, "customdashboard/themes/survey_talk_public_dashboard.html", {'meaning':meaningcount,'join':joincount,'tola_is':tolacount, 'country_from': country_from, 'countries': countries, 'dashboard':dashboard})


def ReportPublicDashboard(request,id=0):

    # get all countires
    countries = Country.objects.all()
    report = True

    return render(request, "customdashboard/themes/survey_public_dashboard.html", {'countries': countries, 'report':report})


def Gallery(request,id=0):
    program_id = id
    getProgram = Program.objects.all().filter(id=program_id)
    getGallery = Gallery.objects.all().filter(program_name__id=program_id)
    return render(request, "gallery/gallery.html", {'getGallery':getGallery, 'getProgram':getProgram})


class ProgramList(ListView):
    """
    Documentation
    """
    model = Program
    template_name = 'customdashboard/themes/program_list.html'

    def get(self, request, *args, **kwargs):
        getCountry = Country.objects.all()

        if int(self.kwargs['pk']) == 0:
            getProgram = Program.objects.all().filter(dashboard_name__is_public=1)
        else:
            getProgram = Program.objects.all().filter(dashboard_name__is_public=1, country__id=self.kwargs['pk'])

        return render(request, self.template_name, {'getProgram': getProgram, 'getCountry': getCountry})


class InternalDashboard(ListView):
    """
    Internal Dashboard for user.is_authenticated
    """
    model = Program
    template_name = 'customdashboard/themes/internal_dashboard.html'

    def get(self, request, *args, **kwargs):
        getCountry = Country.objects.all()

        if int(self.kwargs['pk']) == 0:
            getProgram = Program.objects.all().filter(dashboard_name__is_public=0)
        else:
            getProgram = Program.objects.all().filter(dashboard_name__is_public=0, country__id=self.kwargs['pk'])

        return render(request, self.template_name, {'getProgram': getProgram, 'getCountry': getCountry})

def AnalyticsDashboard(request,id=0):

    ## retrieve program
    model = Program
    program_id = id
    getProgram = Program.objects.all().filter(id=program_id)

    ## retrieve the coutries the user has data access for
    countries = getCountry(request.user)

    #retrieve projects for a program
    getProjects = ProjectAgreement.objects.all()##.filter(program__id=1, program__country__in=1)

    ## retrieve data --  this is an example of a tola tables request
    ## TODO: with forms, allow user to select the table that populates related filter_url, right?
    ## TODO: this should allow for up to 3 data sources (one per chart)
    filter_url = "http://tables.toladata.io/api/silo/9/data/"
    headers = {'content-type': 'application/json',
               'Authorization': 'Token bd43de0c16ac0400bc404c6598a6fe0e4ce73aa2'}
    response = requests.get(filter_url, headers=headers, verify=False)
    get_json = json.loads(response.content)
    data = get_json

    #Parse the JSON(s) into datasets that will feed the templates for this example 
    ## -- parsing might not be immediately relevant for live example 

    dataset1 = []
    key1 = 'what_country_were_you_in_last'  
    for answer in data:
        dataset1.append(answer[key1])

    dataset2 = []
    key2 = 'tola_is_a_pashto_word_meaning_'  
    for answer in data:
        dataset2.append(answer[key2])

    dataset3 = []
    key3 = 'thanks_for_coming_what_made_you_join_us_today_'  
    for answer in data:
        dataset3.append(answer[key3])

    #Programmatically defined table titles  -- 
    ## TODO: these should come from a form that allows text entry of what the charts should be called; 
    # form should have char limits on title length
    
    tableHeaders = {}
    tableHeaders['title1']= key1.title##getProgram[0]
    tableHeaders['title2']= key2.title
    tableHeaders['title3']= key3.title
 
    #Programmatically defined data sets -- these should be (1) selected from a drop down.
    # TODO: open question --  how do we define which values in a table's data are going to be used?  
    # and how does that differ based on chart selection?  
    ## bar graph needs table information to resolve to 1-2 sets of numerical values

    tableData = {}
    tableData1= [1000,2000,3000]#dataset1 -- this data is nonumerical so using a hardcoded data set as a placeholder
    
    tableLabels2= ['Approved', 'Waiting', 'Rejected', 'In Progress']
    tableDataset2= [1000,1000,2000,3000]#dataset2

    tableLabels3= ['Eating','Drinking','Sleeping','Designing','Coding','Partying','Running']
    tableDataset3_1= [1,16,7,3,14,55,40]
    tableDataset3_2= [28,48,40,19,96,27,100]            

    table2= {
    "column_heading": "title for placeholder", 
    "labels": tableLabels2, 
    "data_set": tableDataset2, 
    "component_id" : "testBarId",
    "component_id_2" : "testBarId2"
    }#dataset3

    table3= {
    "column_heading": tableHeaders['title3'], 
    "labels": tableLabels3, 
    "first_data_set": tableDataset3_1, 
    "second_data_set": tableDataset3_2
    }#dataset3

    table4= {
    "column_heading": "title for placeholder", 
    "labels": tableLabels2, 
    "data_set": tableDataset2, 
    "component_id" : "testBarId2",
    }#dataset3

    colorPalettes = {
    'bright':['#82BC00','#C8C500','#10A400','#CF102E','#DB5E11','#A40D7A','#00AFA8','#1349BB','#FFD200 ','#FF7100','#FFFD00','#ABABAB','#7F7F7F','#7B5213','#C18A34'],
    'light':['#BAEE46','#FDFB4A','#4BCF3D','#F2637A','#FFA268','#C451A4','#4BC3BE','#5B7FCC','#9F54CC','#FFE464','#FFA964','#FFFE64','#D7D7D7','#7F7F7F','#D2A868','#FFD592']
    };
    
    return render(request, 'customdashboard/themes/analytics_dashboard.html', 
        {'colorPalettes': colorPalettes, 'tableData1': tableData1,'table4': table4,'table2': table2,'table3': table3,'tableHeaders': tableHeaders,'getProgram': getProgram, 'countries': countries, 'getProjects': getProjects})

def NarrativeDashboard(request,id=0):
    ## retrieve program
    model = Program
    program_id = id
    getProgram = Program.objects.all().filter(id=program_id)

    ## retrieve the coutries the user has data access for
    countries = getCountry(request.user)

    #retrieve projects for a program
    getProjects = ProjectAgreement.objects.all()##.filter(program__id=1, program__country__in=1)


    pageText = {}
    pageText['pageTitle'] = "Refugee Response Information Management & Analysis (RRIMA)"
    pageText['objectives'] = ["Rapid Use Interface", "Data Analysis"]
    pageText['objectives_subtitles'] = ["Rapid Implementation; Nimble and Accessible User Interface","Data Analysis and Dissemination"]
    pageText['objectives_content'] = ["RRIMA will be a user-friendly dashboarding/data visualization tool that is quick to implement and requires little technical knowledge to use. ", "RRIMA will promote increased transparency and communications across teams, partners and external audiences.\n\nRRIMA will support teams' ability to articulate impact and trends across the whole Aegean Response."]
    pageText['projectSummary'] = {
        'title':"Project Description", 
        'excerpt': "The Refugee Response Information Management & Analysis Platform (RRIMA) is an interactive dashboarding tool that will allow Mercy Corps teams across the Aegean Response to feed their program data into a single platform, providing the ability to view trends and changes across multiple different programs and countries, making decisionmaking and rapid, adaptive management of programs more accurate, targeted and forward-thinking.",
        'full':[
            "In recent years, we have seen a phenomena of migration taking place originating from geographic areas spanning across North and East Africa, the Middle East and Central Asia flowing into and towards Europe.",
            "More than a million migrants and refugees crossed into Europe in 2015 - the vast majority of which traveled along the Aegean route from countries such as Syria, Afghanistan and Iraq through Turkey, Greece and the Balkans into Europe, seeking asylum. Approximately 74 percent of those are from the top 10 refugee-producing countries (including Syria, Afghanistan, and Iraq among others) and are likely meet the criteria for protected status under the 1951 Refugee Convention. The remaining 26 percent are migrants who are seeking safety, resources and/or a better life in Europe.", 
            "Mercy Corps is poised with field teams in active areas along the migration route, including the Turkey, Greece, Serbia and the Former Republic of Macedonia (FYROM). However, despite the fact that teams are gathering similar information and running parallel programming, communication and information flow is limited due to a lack of a unifying framework for analysis.", 
            "With ECHO funding, we have the opportunity to change that. ", 
            "The Refugee Response Information Management & Analysis Platform (RRIMA) is an interactive dashboarding tool that will allow Mercy Corps teams across the Aegean Response to feed their program data into a single platform, providing the ability to view trends and changes across multiple different programs and countries, making decisionmaking and rapid, adaptive management of programs more accurate, targeted and forward-thinking.", 
            "Working side by side with the Tola team and utilizing TolaData as the primary platform for data and information merging and management, the RRIMA and Tola partnership aims to:"], 
            'highlightList':["Centralize existing data sources.", "Identify trends within a given context.", "Analyze real-time data sets.", "Inform adaptive program delivery.", "Promote data sharing and learning."]   
    }
    pageText['timelineLinks'] = [{"date": "July 13","event": "RRIMA Webinar","link": ""},{"date": "August 4-5","event": "Kick-Off Meeting (Izmir)","link": ""},{"date": "Aug 28 - Sept 9","event": "RRIMA Team in Izmir","link": ""},{"date": "September 9","event": "Prototype Presentation to ECHO","link": ""},{"date": "December","event": "Project Conclusion","link": ""}]

    pageImages = {}
    pageImages['leadimage_sourcelink'] = 'drive.google.com/a/mercycorps.org/file/d/0B8g-VJ-NXXHiMng0OVVla3FEMlE/view?usp=sharing'
    pageImages['title'] = 'Aegean Response Photos'
    pageImages['imageset'] = ["img/demo_images/image1.jpg","img/demo_images/image2.jpg","img/demo_images/image3.jpg","img/demo_images/image4.jpg","img/demo_images/image5.jpg","img/demo_images/image6.jpg","img/demo_images/image7.jpg","img/demo_images/image8.jpg"]

    pageNews = [{"link":"https://newsthatmoves.org/en/ashrafs-story-part-i-fleeing-political-persecution/", "title": "Ashraf's Story Part I: Fleeing Political Persecution"},
        {"link":"https://newsthatmoves.org/en/greece-overhauls-appeals-to-speed-up-returns-to-turkey", "title": "Greece Overhauls Appeals To Speed Up Returns To Turkey"},
        {"link":"https://newsthatmoves.org/en/asylum-seekers-make-legal-challenge-to-eu-turkey-deal/", "title": "Asylum Seekers Make Legal Challenge To EU-Turkey Deal"},
        {"link":"https://newsthatmoves.org/en/legal-information-for-refugees-in-turkey-via-sms/", "title": "Legal Information For Refugees In Turkey Via SMS"},
        {"link":"https://newsthatmoves.org/en/increase-in-irregular-migration-into-bulgaria/", "title": "Increase In Irregular Migration Into Bulgaria"},
        {"link":"https://newsthatmoves.org/en/amnesty-international-stop-returns-to-turkey/", "title": "Amnesty International: Halt Returns To Turkey"},
        {"link":"https://newsthatmoves.org/en/fundamental-rights-at-risk-in-the-european-union/", "title": "Fundamental Rights At Risk In The European Union"},
        {"link":"https://newsthatmoves.org/en/rumours-family-reunification-camps-transportation/", "title": "RUMOURS: Family Reunification, Camps & Transportation"},
        {"link":"https://newsthatmoves.org/en/iom-sea-route-death-toll-dropping/", "title": "IOM: Sea Route Death Toll Dropping"},
        {"link":"https://newsthatmoves.org/en/number-of-arrivals-in-greece-dropped-90-percent/", "title": "Number of Arrivals in Greece Dropped 90 percent"}]

    pageMap = []
    pageMap = [{"latitude":38.4237, "longitude":27.1428, "location_name":"Izmir", "site_description":"Information we want to display", "region_link":"Turkey"},
        {"latitude":37.0660, "longitude":37.3781, "location_name":"Gaziantep", "site_description":"Information we want to display","region_link":"Turkey"},
        {"latitude":39.2645, "longitude":26.2777, "location_name":"Lesvos", "site_description":"Information we want to display","region_link":"/customdashboard/1/map/public/","region_name":"Greece"},
        {"latitude":37.1409, "longitude":26.8488, "location_name":"Leros", "site_description":"Information we want to display","region_link":"/customdashboard/1/map/public/","region_name":"Greece"},
        {"latitude":36.8915, "longitude":27.2877, "location_name":"Kos", "site_description":"Information we want to display","region_link":"/customdashboard/1/map/public/","region_name":"Greece"},
        {"latitude":37.9838, "longitude":23.7275, "location_name":"Athens", "site_description":"Information we want to display","region_link":"/customdashboard/1/map/public/","region_name":"Greece"},
        {"latitude":41.1452, "longitude":22.4997, "location_name":"Gevgelija", "site_description":"Information we want to display","region_link":"Balkans"},
        {"latitude":42.2130, "longitude":21.7108, "location_name":"Tabanovce", "site_description":"Information we want to display","region_link":"Balkans"},
        {"latitude":42.3092, "longitude": 21.6499, "location_name":"Presevo", "site_description":"Information we want to display","region_link":"Balkans"},
        {"latitude":44.8416, "longitude":20.4958, "location_name":"Krnjaca", "site_description":"Information we want to display","region_link":"Balkans"},
        {"latitude":45.1258, "longitude":19.2283, "location_name":"Sid", "site_description":"Information we want to display","region_link":"Balkans"},
        {"latitude":46.1005, "longitude":19.6651, "location_name":"Subotica", "site_description":"Information we want to display","region_link":"Balkans"}]
    # Borrowed data for bar graph
    colorPalettes = {
    'bright':['#82BC00','#C8C500','#10A400','#CF102E','#DB5E11','#A40D7A','#00AFA8','#1349BB','#FFD200 ','#FF7100','#FFFD00','#ABABAB','#7F7F7F','#7B5213','#C18A34'],
    'light':['#BAEE46','#FDFB4A','#4BCF3D','#F2637A','#FFA268','#C451A4','#4BC3BE','#5B7FCC','#9F54CC','#FFE464','#FFA964','#FFFE64','#D7D7D7','#7F7F7F','#D2A868','#FFD592']
    };



    return render(request, 'customdashboard/themes/narrative_dashboard.html', 
        {'pageText': pageText, 'pageNews': pageNews, 'pageImages': pageImages, 'pageMap': pageMap,'getProgram': getProgram, 'countries': countries, 'getProjects': getProjects}) #add data 


def MapDashboard(request,id=0):
    ## retrieve program
    model = Program
    program_id = id
    getProgram = Program.objects.all().filter(id=program_id)

    ## retrieve the coutries the user has data access for
    countries = getCountry(request.user)

    #retrieve projects for a program
    getProjects = ProjectAgreement.objects.all()##.filter(program__id=1, program__country__in=1)

    #example request
    # filter_url = "http://tables.toladata.io/api/silo/9/data/"
    # headers = {'content-type': 'application/json',
    #            'Authorization': 'Token bd43de0c16ac0400bc404c6598a6fe0e4ce73aa2'}
    # response = requests.get(filter_url, headers=headers, verify=False)
    # get_json = json.loads(response.content)
    # data = get_json


    #Parse the JSON(s) into datasets that will feed the templates for this example 
    ## -- parsing might not be immediately relevant for live example 

    #Programmatically defined table titles  -- 
    ## TODO: these should come from a form that allows text entry of what the charts should be called; 
    # form should have char limits on title length
    colorPalettes = {
    'bright':['#82BC00','#C8C500','#10A400','#CF102E','#DB5E11','#A40D7A','#00AFA8','#1349BB','#FFD200','#FF7100','#FFFD00','#ABABAB','#7F7F7F','#7B5213','#C18A34'],
    'bright1':['#82BC00','#C8C500','#1349BB','#10A400','#CF102E','#FF7100','#A40D7A','#00AFA8'],
    'bright2':['#82BC00','#C8C500 ','#10A400','#CF102E','#FF7100','#A40D7A','#00AFA8'],
    'bright3':['#82BC00','#C18A34','#CF102E','#A40D7A','#00AFA8'],
    'light':['#BAEE46','#FDFB4A','#4BCF3D','#F2637A','#FFA268','#C451A4','#4BC3BE','#5B7FCC','#9F54CC','#FFE464','#FFA964','#FFFE64','#D7D7D7','#7F7F7F','#D2A868','#FFD592']
    };

    tableData = {}
 
    tableLabels1= ['afghanistan','algeria','egypt','iran','iraq','pakistan','syria','other']
    tableDataset1= [63,1,1,5,81,4,515,31]#dataset2          

    tableLabels2= ['afghanistan','algeria','iran','iraq','pakistan','syria','other']
    tableDataset2= [22,1,4,52,4,242,31]#dataset2  

    tableLabels3= ['afghanistan','egypt','iraq','syria']
    tableDataset3= [30,1,1,122]#dataset2  

    table1= {
    "column_heading": "All Greece: Countries of Origin", 
    "labels": tableLabels1, 
    "data_set": tableDataset1, 
    "component_id" : "testBarId",
    "colors": colorPalettes['bright1'],
    }

    table2= {
    "column_heading": "Lesvos, Greece: Countries of Origin", 
    "labels": tableLabels2, 
    "data_set": tableDataset2, 
    "component_id" : "testBarId2",
    "colors": colorPalettes['bright2'],
    }

    table3= {
    "column_heading": "Filippiada, Greece: Countries of Origin", 
    "labels": tableLabels3, 
    "data_set": tableDataset3, 
    "component_id" : "testBarId3",
    "colors": colorPalettes['bright3'],
    }

    pageMap = []
    pageMap = [{"latitude":39.2645, "longitude":26.2777, "location_name":"Lesvos", "site_contact":"Josh Kreger", "site_description":"Cash, NFIs, Information Dissemination, Wifi Hotspots, SIM Distribution, Shelter, Advocacy","region_link":"Greece"},
        {"latitude":37.1409, "longitude":26.8488, "location_name":"Leros", "site_contact":"Hicham Awad","site_description":"Cash, NFIs, Information Dissemination, Wifi Hotspots, SIM Distribution, Shelter, Advocacy","region_link":"Greece","region_link":"Greece"},
        {"latitude":36.8915, "longitude":27.2877, "location_name":"Kos", "site_contact":"Josh Kreger","site_description":"Cash, NFIs, Information Dissemination, Wifi Hotspots, SIM Distribution, Shelter, Advocacy","region_link":"Greece","region_link":"Greece"},
        {"latitude":37.9838, "longitude":23.7275, "location_name":"Athens", "site_contact":"Kaja Wislinska","site_description":"Cash, NFIs, Information Dissemination, Wifi Hotspots, SIM Distribution, Shelter, Advocacy","region_link":"Greece","region_link":"Greece"}]


    return render(request, 'customdashboard/themes/map_dashboard.html', 
        {'pageMap':pageMap,'colorPalettes':colorPalettes,'table1': table1,'table2': table2,'table3': table3,'getProgram': getProgram, 'countries': countries, 'getProjects': getProjects}) 
<|MERGE_RESOLUTION|>--- conflicted
+++ resolved
@@ -58,10 +58,6 @@
 
     getCustomDashboard = CustomDashboard.objects.all()
 
-<<<<<<< HEAD
-
-=======
->>>>>>> 16510584
     return render(request, "customdashboard/visual_dashboard.html", {'getSiteProfile':getSiteProfile, 'getBudgetEstimated': getBudgetEstimated, 'getQuantitativeDataSums': getQuantitativeDataSums,
                                                                      'country': countries, 'getProjectStatus': getProjectStatus, 'getAwaitingApprovalCount':getAwaitingApprovalCount,
                                                                      'getFilteredName': getFilteredName,'getProjects': getProjects, 'getApprovedCount': getApprovedCount,
