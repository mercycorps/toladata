from django.views.generic.list import ListView
from django.http import HttpResponse

from django.shortcuts import render
from workflow.models import ProjectAgreement, ProjectComplete, Program, SiteProfile,Country, TolaSites
from customdashboard.models import ProgramNarratives, JupyterNotebooks
from formlibrary.models import TrainingAttendance, Distribution, Beneficiary
from indicators.models import CollectedData, Indicator, TolaTable

from django.db.models import Sum
from django.db.models import Q

from tola.util import getCountry, get_table

from django.contrib.auth.decorators import login_required
import requests
import json
from datetime import *
import ast

class ProgramList(ListView):
    """
    List of Programs with links to the dashboards
    http://127.0.0.1:8000/customdashboard/program_list/0/
    """
    model = Program
    template_name = 'customdashboard/program_list.html'

    def get(self, request, *args, **kwargs):

        ## retrieve the coutries the user has data access for
        country = None
        countries = getCountry(request.user)
        country_list = Country.objects.all().filter(id__in=countries)
        if int(self.kwargs['pk']) == 0:
            getProgram = Program.objects.all().filter(country__in=countries)
        else:
            getProgram = Program.objects.all().filter(country__id=self.kwargs['pk'])
            country = Country.objects.get(id=self.kwargs['pk']).country

        program_list = []
        for program in getProgram:
            # get the percentage of indicators with data
            getInidcatorDataCount = Indicator.objects.filter(program__id=program.id).exclude(collecteddata__targeted=None).count()
            getInidcatorCount = Indicator.objects.filter(program__id=program.id).count()
            if getInidcatorCount > 0 and getInidcatorDataCount > 0:
                getInidcatorDataPercent = 100 * float(getInidcatorDataCount) / float(getInidcatorCount)
            else:
                getInidcatorDataPercent = 0

            program.indicator_data_percent = int(getInidcatorDataPercent)
            program.indicator_percent = int(100 - getInidcatorDataPercent)

            # get the percentage of projects with completes (tracking)
            getProjectAgreementCount = ProjectAgreement.objects.filter(program__id=program.id).count()
            getProjectCompleteCount = ProjectComplete.objects.filter(program__id=program.id).count()
            if getProjectAgreementCount > 0 and getProjectCompleteCount > 0:
                project_percent = 100 * float(getProjectCompleteCount) / float(getProjectAgreementCount)
            else:
                project_percent = 0

            # append the rounded percentages to the program list
            program.project_percent = int(project_percent)
            program.project_agreement_percent = int(100 - project_percent)
            program_list.append(program)

        return render(request, self.template_name, {'getProgram': program_list, 'getCountry': country_list, 'country': country})


@login_required(login_url='/accounts/login/')
def DefaultCustomDashboard(request,id=0,status=0):
    """
    This is used as the workflow program dashboard
    # of agreements, approved, rejected, waiting, archived and total for dashboard
    http://127.0.0.1:8000/customdashboard/65/
    """
    program_id = id

    countries = getCountry(request.user)

    #transform to list if a submitted country
    selected_countries_list = Country.objects.all().filter(program__id=program_id)

    getQuantitativeDataSums = CollectedData.objects.filter(indicator__program__id=program_id,achieved__isnull=False, indicator__key_performance_indicator=True).exclude(achieved=None,targeted=None).order_by('indicator__number').values('indicator__number','indicator__name','indicator__id').annotate(targets=Sum('targeted'), actuals=Sum('achieved')).exclude(achieved=None,targeted=None)
    
    totalTargets = getQuantitativeDataSums.aggregate(Sum('targets'))
    totalActuals = getQuantitativeDataSums.aggregate(Sum('actuals'))

    getFilteredName=Program.objects.get(id=program_id)
    
    getProjectsCount = ProjectAgreement.objects.all().filter(program__id=program_id, program__country__in=countries).count()
    getBudgetEstimated = ProjectAgreement.objects.all().filter(program__id=program_id, program__country__in=countries).annotate(estimated=Sum('total_estimated_budget'))
    getAwaitingApprovalCount = ProjectAgreement.objects.all().filter(program__id=program_id, approval='awaiting approval', program__country__in=countries).count()
    getApprovedCount = ProjectAgreement.objects.all().filter(program__id=program_id, approval='approved', program__country__in=countries).count()
    getRejectedCount = ProjectAgreement.objects.all().filter(program__id=program_id, approval='rejected', program__country__in=countries).count()
    getInProgressCount = ProjectAgreement.objects.all().filter(program__id=program_id).filter(Q(Q(approval='in progress') | Q(approval=None)), program__country__in=countries).count()
    nostatus_count = ProjectAgreement.objects.all().filter(program__id=program_id).filter(Q(Q(approval=None) | Q(approval=""))).count()

    getSiteProfile = SiteProfile.objects.all().filter(Q(projectagreement__program__id=program_id) | Q(collecteddata__program__id=program_id))
    getSiteProfileIndicator = SiteProfile.objects.all().filter(Q(collecteddata__program__id=program_id))

    if (status) =='Approved':
       getProjects = ProjectAgreement.objects.all().filter(program__id=program_id, program__country__in=countries, approval='approved').prefetch_related('projectcomplete')
    elif(status) =='Rejected':
       getProjects = ProjectAgreement.objects.all().filter(program__id=program_id, program__country__in=countries, approval='rejected').prefetch_related('projectcomplete')
    elif(status) =='In Progress':
       getProjects = ProjectAgreement.objects.all().filter(program__id=program_id, program__country__in=countries, approval='in progress').prefetch_related('projectcomplete')
    elif(status) =='Awaiting Approval':
       getProjects = ProjectAgreement.objects.all().filter(program__id=program_id, program__country__in=countries, approval='awaiting approval').prefetch_related('projectcomplete')
    else:
       getProjects = ProjectAgreement.objects.all().filter(program__id=program_id, program__country__in=countries)

    get_project_completed = []

    totalBudgetted = 0.00
    totalActual = 0.00

    getProjectsComplete = ProjectComplete.objects.all()
    for project in getProjects:
        for complete in getProjectsComplete:
            if complete.actual_budget != None:
                if project.id == complete.project_agreement_id:
                    totalBudgetted = float(totalBudgetted) + float(project.total_estimated_budget)
                    totalActual = float(totalActual) + float(complete.actual_budget)

                    get_project_completed.append(project)

    return render(request, "customdashboard/customdashboard/visual_dashboard.html", {'getSiteProfile':getSiteProfile, 'getBudgetEstimated': getBudgetEstimated, 'getQuantitativeDataSums': getQuantitativeDataSums,
                                                                     'country': countries, 'getAwaitingApprovalCount':getAwaitingApprovalCount,
                                                                     'getFilteredName': getFilteredName,'getProjects': getProjects, 'getApprovedCount': getApprovedCount,
                                                                     'getRejectedCount': getRejectedCount, 'getInProgressCount': getInProgressCount,'nostatus_count': nostatus_count,
                                                                     'getProjectsCount': getProjectsCount, 'selected_countries_list': selected_countries_list,
                                                                     'getSiteProfileIndicator': getSiteProfileIndicator, 'get_project_completed': get_project_completed, 'totalActuals': totalActuals, 'totalTargets': totalTargets, 'totalBudgetted': totalBudgetted, 'totalActual': totalActual})


def PublicDashboard(request,id=0,public=0):
    """
    This is used as the internal and external (public) dashboard view
    the template is changed for public
    :public: if URL contains a 0 then show the internal dashboard
    if 1 then public dashboard
    http://127.0.0.1:8000/customdashboard/program_dashboard/65/0/
    """
    program_id = id
    getQuantitativeDataSums_2 = CollectedData.objects.all().filter(indicator__program__id=program_id,achieved__isnull=False).order_by('indicator__source').values('indicator__number','indicator__source','indicator__id')
    getQuantitativeDataSums = CollectedData.objects.all().filter(indicator__program__id=program_id,achieved__isnull=False).exclude(achieved=None,targeted=None).order_by('indicator__number').values('indicator__number','indicator__name','indicator__id').annotate(targets=Sum('targeted'), actuals=Sum('achieved'))
    getIndicatorCount = Indicator.objects.all().filter(program__id=program_id).count()

    getIndicatorData = CollectedData.objects.all().filter(indicator__program__id=program_id,achieved__isnull=False).order_by('date_collected')

    getIndicatorCountData = getIndicatorData.count()

    getIndicatorCountKPI = Indicator.objects.all().filter(program__id=program_id,key_performance_indicator=1).count()
    getProgram = Program.objects.all().get(id=program_id)
    try:
        getProgramNarrative = ProgramNarratives.objects.get(program_id=program_id)
    except ProgramNarratives.DoesNotExist:
        getProgramNarrative = None
    getProjects = ProjectComplete.objects.all().filter(program_id=program_id)
    getAllProjects = ProjectAgreement.objects.all().filter(program_id=program_id)
    getSiteProfile = SiteProfile.objects.all().filter(projectagreement__program__id=program_id)
    getSiteProfileIndicator = SiteProfile.objects.all().filter(Q(collecteddata__program__id=program_id))

    getProjectsCount = ProjectAgreement.objects.all().filter(program__id=program_id).count()
    getAwaitingApprovalCount = ProjectAgreement.objects.all().filter(program__id=program_id, approval='awaiting approval').count()
    getApprovedCount = ProjectAgreement.objects.all().filter(program__id=program_id, approval='approved').count()
    getRejectedCount = ProjectAgreement.objects.all().filter(program__id=program_id, approval='rejected').count()
    getInProgressCount = ProjectAgreement.objects.all().filter(Q(program__id=program_id) & Q(Q(approval='in progress') | Q(approval=None) | Q(approval=""))).count()

    nostatus_count = ProjectAgreement.objects.all().filter(Q(program__id=program_id) & Q(Q(approval=None) | Q(approval=""))).count()
<<<<<<< HEAD
=======

    getNotebooks = JupyterNotebooks.objects.all().filter(program__id=program_id)
>>>>>>> a1496e2b

    # get all countires
    countries = Country.objects.all().filter(program__id=program_id)

    # Trainings
    agreement_id_list = []
    training_id_list = []

    # Indicator Evidence
    getEvidence = TolaTable.objects.all().filter(country__in=countries)
    evidence_tables_count = getEvidence.count()
    evidence_tables = []
<<<<<<< HEAD
    try:
        for table in getEvidence:
            table.table_data = get_table(table.url)
=======

    try:
        for table in getEvidence:

            table.table_data = get_table(table.url)
            
            print table.table_data
>>>>>>> a1496e2b

            evidence_tables.append(table)
            
    except Exception, e:
        pass

    for p in getProjects:
        agreement_id_list.append(p.id)

    getTrainings = TrainingAttendance.objects.all().filter(project_agreement_id__in=agreement_id_list)

    getDistributions = Distribution.objects.all().filter(initiation_id__in=agreement_id_list)

    for t in getTrainings:
        training_id_list.append(t.id)

    getBeneficiaries = Beneficiary.objects.all().filter(training__in=training_id_list)

    get_project_completed = []

    getProjectsComplete = ProjectComplete.objects.all()
    for project in getProjects:
        for complete in getProjectsComplete:
            if complete.actual_budget != None:
                if project.id == complete.project_agreement_id:
                    get_project_completed.append(project)

    # public dashboards have a different template display
    if int(public) == 1:
        print "public"
        template = "customdashboard/publicdashboard/public_dashboard.html"
    else:
        template = "customdashboard/publicdashboard/program_dashboard.html"

    return render(request, template, {'getProgram':getProgram,'getProjects':getProjects,
                                                                     'getSiteProfile':getSiteProfile,
                                                                     'countries': countries, 'getProgramNarrative': getProgramNarrative,
                                                                     'getAwaitingApprovalCount':getAwaitingApprovalCount,'getQuantitativeDataSums_2':getQuantitativeDataSums_2,
                                                                     'getApprovedCount': getApprovedCount,
                                                                     'getRejectedCount': getRejectedCount,
                                                                     'getInProgressCount': getInProgressCount,'nostatus_count': nostatus_count,
                                                                     'total_projects': getProjectsCount,
                                                                     'getIndicatorCount': getIndicatorCount,
                                                                     'getIndicatorData': getIndicatorData,
                                                                     'getIndicatorCountData':getIndicatorCountData,
                                                                     'getIndicatorCountKPI': getIndicatorCountKPI,
                                                                     'getEvidence': getEvidence,
                                                                     'evidence_tables': evidence_tables,
                                                                     'getNotebooks': getNotebooks,
                                                                     'evidence_tables_count': evidence_tables_count,
                                                                     'getQuantitativeDataSums': getQuantitativeDataSums,
                                                                     'getSiteProfileIndicator': getSiteProfileIndicator, 'getSiteProfileIndicatorCount': getSiteProfileIndicator.count(), 'getBeneficiaries': getBeneficiaries, 'getDistributions': getDistributions, 'getTrainings': getTrainings, 'get_project_completed': get_project_completed, 'getAllProjects': getAllProjects})


"""
Extremely Customized dashboards
This section contains custom dashboards or one-off dashboard for demo, or specific
customer requests outside the scope of customized program dashboards
"""
def SurveyPublicDashboard(request,id=0):
    """
    DEMO only survey for Tola survey
    :return:
    """

    # get all countires
    countries = Country.objects.all()

    filter_url = "http://tola-tables.mercycorps.org/api/silo/430/data/"
    token = TolaSites.objects.get(site_id=1)
    if token.tola_tables_token:
        headers = {'content-type': 'application/json',
                   'Authorization': 'Token ' + token.tola_tables_token}
    else:
        headers = {'content-type': 'application/json'}
        print "Token Not Found"

    response = requests.get(filter_url, headers=headers, verify=False)
    get_json = json.loads(response.content)
    data = ast.literal_eval(get_json)
    meaning = []
    join = []
    tola_is = []
    for item in data['data']:
        print item['tola_is_a_pashto_word_meaning_']
        meaning.append(item['tola_is_a_pashto_word_meaning_'])
        # multiple choice
        join.append(list(x for x in item['thanks_for_coming_what_made_you_join_us_today_'].split()))
        # multiple choice
        tola_is.append(list(x for x in item['tola_is_a_system_for_'].split()))
    """
    meaning: all_or_complet,peaceful,global,i_give_up
    join: tola_is_a_myst, i_like_beer,to_meet_the_team,not_sure_what_
    tola_is: adaptive_manag an_indicator_t a_data_managem option_4 all_of_the_abo
    """
    meaningcount = {}
    meaningcount['peaceful'] = 0
    meaningcount['is_global'] = 0
    meaningcount['i_give_up'] = 0
    meaningcount['all_or_complete'] = 0
    for answer in meaning:
        if answer == "all_or_complet":
            meaningcount['all_or_complete'] = meaningcount['all_or_complete'] + 1
        if answer == "global":
            meaningcount['is_global'] = meaningcount['is_global'] + 1
        if answer == "i_give_up":
            meaningcount['i_give_up'] = meaningcount['i_give_up'] + 1
        if answer == "peaceful":
            meaningcount['peaceful'] = meaningcount['peaceful'] + 1

    joincount = {}
    joincount['tola_is_a_mystery'] = 0
    joincount['i_like_beer'] = 0
    joincount['to_meet_the_team'] = 0
    joincount['not_sure'] = 0
    for answer in join:
        if "tola_is_a_myst" in answer:
            joincount['tola_is_a_mystery'] = joincount['tola_is_a_mystery'] + 1
        if "i_like_beer" in answer:
            joincount['i_like_beer'] = joincount['i_like_beer'] + 1
        if "to_meet_the_team" in answer:
            joincount['to_meet_the_team'] = joincount['to_meet_the_team'] + 1
        if "not_sure_what_" in answer:
            joincount['not_sure'] = joincount['not_sure'] + 1

    tolacount = {}
    tolacount['adaptive_manag'] = 0
    tolacount['an_indicator_t'] = 0
    tolacount['a_data_managem'] = 0
    tolacount['option_4'] = 0
    tolacount['all_of_the_abo'] = 0
    for answer in tola_is:
        if "adaptive_manag" in answer:
            tolacount['adaptive_manag'] = tolacount['adaptive_manag'] + 1
        if "an_indicator_t" in answer:
            tolacount['an_indicator_t'] = tolacount['an_indicator_t'] + 1
        if "a_data_managem" in answer:
            tolacount['a_data_managem'] = tolacount['a_data_managem'] + 1
        if "option_4" in answer:
            tolacount['option_4'] = tolacount['option_4'] + 1
        if "all_of_the_abo" in answer:
            tolacount['all_of_the_abo'] = tolacount['all_of_the_abo'] + 1

    dashboard = True

    return render(request, "customdashboard/themes/survey_public_dashboard.html", {'meaning':meaningcount,'join':joincount,'tola_is':tolacount, 'countries': countries, 'dashboard':dashboard})


def SurveyTalkPublicDashboard(request,id=0):
    """
    DEMO only survey for Tola survey for use with public talks about TolaData
    Share URL to survey and data will be aggregated in tolatables
    then imported to this dashboard
    :return:
    """
    # get all countires
    countries = Country.objects.all()

    filter_url = "http://tables.toladata.io/api/silo/9/data/"

    headers = {'content-type': 'application/json',
               'Authorization': 'Token bd43de0c16ac0400bc404c6598a6fe0e4ce73aa2'}

    response = requests.get(filter_url, headers=headers, verify=False)
    get_json = json.loads(json.dumps(response.content))
    data = ast.literal_eval(get_json)
    meaning = []
    join = []
    tola_is = []
    country_from = []
    for item in data['data']:
        meaning.append(item['tola_is_a_pashto_word_meaning_'])
        # multiple choice
        join.append(list(x for x in item['thanks_for_coming_what_made_you_join_us_today_'].split()))
        # multiple choice
        tola_is.append(list(x for x in item['tola_is_a_system_for_'].split()))
        # country
        country_from.append(item['what_country_were_you_in_last'])
    """
    meaning: all_or_complet,peaceful,global,i_give_up
    join: tola_is_a_myst, i_like_a_good_power_point,data_is_king,not_sure_what_
    tola_is: adaptive_manag an_indicator_t a_data_managem option_4 all_of_the_abo
    """
    meaningcount = {}
    meaningcount['peaceful'] = 0
    meaningcount['is_global'] = 0
    meaningcount['i_give_up'] = 0
    meaningcount['all_or_complete'] = 0
    for answer in meaning:
        if answer == "all_or_complet":
            meaningcount['all_or_complete'] = meaningcount['all_or_complete'] + 1
        if answer == "global":
            meaningcount['is_global'] = meaningcount['is_global'] + 1
        if answer == "i_give_up":
            meaningcount['i_give_up'] = meaningcount['i_give_up'] + 1
        if answer == "peaceful":
            meaningcount['peaceful'] = meaningcount['peaceful'] + 1

    joincount = {}
    joincount['tola_is_a_mystery'] = 0
    joincount['i_like_power_point_templates'] = 0
    joincount['data_is_king'] = 0
    joincount['not_sure'] = 0
    for answer in join:
        if "tola_is_a_mystery" in answer:
            joincount['tola_is_a_mystery'] = joincount['tola_is_a_mystery'] + 1
        if "i_like_power_point_templates" in answer:
            joincount['i_like_power_point_templates'] = joincount['i_like_power_point_templates'] + 1
        if "data_is_king" in answer:
            joincount['data_is_king'] = joincount['data_is_king'] + 1
        if "not_sure_what_" in answer:
            joincount['not_sure'] = joincount['not_sure'] + 1

    tolacount = {}
    tolacount['adaptive_manag'] = 0
    tolacount['an_indicator_t'] = 0
    tolacount['a_data_managem'] = 0
    tolacount['option_4'] = 0
    tolacount['all_of_the_abo'] = 0
    for answer in tola_is:
        if "adaptive_manag" in answer:
            tolacount['adaptive_manag'] = tolacount['adaptive_manag'] + 1
        if "an_indicator_t" in answer:
            tolacount['an_indicator_t'] = tolacount['an_indicator_t'] + 1
        if "a_data_managem" in answer:
            tolacount['a_data_managem'] = tolacount['a_data_managem'] + 1
        if "option_4" in answer:
            tolacount['option_4'] = tolacount['option_4'] + 1
        if "all_of_the_abo" in answer:
            tolacount['all_of_the_abo'] = tolacount['all_of_the_abo'] + 1

    dashboard = True

    return render(request, "customdashboard/survey_talk_public_dashboard.html", {'meaning':meaningcount,'join':joincount,'tola_is':tolacount, 'country_from': country_from, 'countries': countries, 'dashboard':dashboard})



#RRIMA PROJECT DASHBOARD (in use 12/16)
def RRIMAPublicDashboard(request,id=0):
    """
    :param request:
    :param id:
    :return:
    """
    ## retrieve program
    model = Program
    program_id = id
    getProgram = Program.objects.all().filter(id=program_id)


    ## retrieve the coutries the user has data access for
    countries = getCountry(request.user)

    #retrieve projects for a program
    getProjects = ProjectAgreement.objects.all()##.filter(program__id=1, program__country__in=1)

    pageText = {}
    pageText['pageTitle'] = "Refugee Response and Migration News"
    pageText['projectSummary'] = {}

    pageMap = [{"latitude":39.9334, "longitude":32.8597, "location_name":"Ankara","site_contact":"Sonal Shinde, Migration Response Director, sshinde@mercycorps.org", "site_description":"Migration Response Coordination","region_name":"Turkey"},
        {"latitude":38.4237, "longitude":27.1428, "location_name":"Izmir","site_contact":"Tracy Lucas, Emergency Program Manager, ECHO Aegean Response, tlucas@mercycorps.org", "site_description":"Cash, Information Dissemination, Youth, Protection", "region_name":"Turkey"},
        {"latitude":37.0660, "longitude":37.3781, "location_name":"Gaziantep","site_contact":"Jihane Nami, Director of Programs Turkey, jnami@mercycorps.org", "site_description":"Cash, NFI, Shelter, Protection, Information Dissemination","region_name":"Turkey"},
        {"latitude":39.2645, "longitude":26.2777, "location_name":"Lesvos", "site_contact":"Chiara Bogoni, Island Emergency Program Manager, cbogoni@mercycorps.org", "site_description":"Cash, Youth Programs, Food","region_link":"Greece"},
        {"latitude":37.9838, "longitude":23.7275, "location_name":"Athens", "site_contact":"Josh Kreger, Team Leader - Greece, jkreger@mercycorps.org and Kaja Wislinska, Team Leader - Athens and Mainland, kwislinska@mercycorps.org","site_description":"Cash, Youth Psychosocial Support, Legal Support","region_link":"Greece","region_link":"Greece"},
        {"latitude":44.7866, "longitude":20.4489, "location_name":"Belgrade","site_contact":"","site_description":"RRIMA (In partnership with IRC) ","region_name":"Balkans"}]
   # Borrowed data for bar graph
    colorPalettes = {
    'bright':['#82BC00','#C8C500','#10A400','#CF102E','#DB5E11','#A40D7A','#00AFA8','#1349BB','#FFD200 ','#FF7100','#FFFD00','#ABABAB','#7F7F7F','#7B5213','#C18A34'],
    'light':['#BAEE46','#FDFB4A','#4BCF3D','#F2637A','#FFA268','#C451A4','#4BC3BE','#5B7FCC','#9F54CC','#FFE464','#FFA964','#FFFE64','#D7D7D7','#7F7F7F','#D2A868','#FFD592']
    };

    getNotebooks = JupyterNotebooks.objects.all().filter(very_custom_dashboard="RRIMA")

    return render(request, 'customdashboard/rrima_dashboard.html', 
        {'pageText': pageText, 'pageMap': pageMap, 'countries': countries, 'getNotebooks':getNotebooks})

#RRIMA Custom Dashboard Report Page (in use 12/16)
def Notebook(request,id=0):
    """
    :param request:
    :param id:
    :return:
    """
    getNotebook = JupyterNotebooks.objects.get(id=id)
    return render(request, "customdashboard/notebook.html", {'getNotebook':getNotebook})

#RRIMA JupyterView (in use 12/16)
def RRIMAJupyterView1(request,id=0):
    """
    RRIMA custom dashboard TODO: Migrate this to the existing configurable dashboard
    :param request:
    :param id:
    :return:
    """
    model = Program
    program_id = 1#id ##USE TURKEY PROGRAM ID HERE
    # getProgram = Program.objects.all().filter(id=program_id)

    ## retrieve the coutries the user has data access for
    countries = getCountry(request.user)
    with open('static/rrima.html') as myfile: data = "\n".join(line for line in myfile) 
    
    return HttpResponse(data)<|MERGE_RESOLUTION|>--- conflicted
+++ resolved
@@ -168,11 +168,8 @@
     getInProgressCount = ProjectAgreement.objects.all().filter(Q(program__id=program_id) & Q(Q(approval='in progress') | Q(approval=None) | Q(approval=""))).count()
 
     nostatus_count = ProjectAgreement.objects.all().filter(Q(program__id=program_id) & Q(Q(approval=None) | Q(approval=""))).count()
-<<<<<<< HEAD
-=======
 
     getNotebooks = JupyterNotebooks.objects.all().filter(program__id=program_id)
->>>>>>> a1496e2b
 
     # get all countires
     countries = Country.objects.all().filter(program__id=program_id)
@@ -185,11 +182,6 @@
     getEvidence = TolaTable.objects.all().filter(country__in=countries)
     evidence_tables_count = getEvidence.count()
     evidence_tables = []
-<<<<<<< HEAD
-    try:
-        for table in getEvidence:
-            table.table_data = get_table(table.url)
-=======
 
     try:
         for table in getEvidence:
@@ -197,7 +189,6 @@
             table.table_data = get_table(table.url)
             
             print table.table_data
->>>>>>> a1496e2b
 
             evidence_tables.append(table)
             
