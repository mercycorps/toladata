--- conflicted
+++ resolved
@@ -2442,23 +2442,6 @@
     return response
 
 
-<<<<<<< HEAD
-@login_required
-def save_bookmark(request):
-    """
-    Create Bookmark from Link
-    """
-    url = request.POST['url']
-    username = request.user
-    tola_user = TolaUser.objects.get(user=username)
-
-    TolaBookmarks.objects.create(bookmark_url=url, name=url, user=tola_user)
-
-    return HttpResponse(url)
-
-
-=======
->>>>>>> 2b192e56
 #Ajax views for single page filtering
 class StakeholderObjects(LoginRequiredMixin, View, AjaxableResponseMixin):
     """
