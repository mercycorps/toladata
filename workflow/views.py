--- conflicted
+++ resolved
@@ -269,106 +269,8 @@
 
         form.save()
 
-<<<<<<< HEAD
-        return HttpResponseRedirect('/workflow/success')
-
-    form_class = ProjectAgreementForm
-
-
-@method_decorator(has_projects_access, name='dispatch')
-class ProjectCompleteList(LoginRequiredMixin, ListView):
-    """
-    Project Complete
-    :param request:
-    :param pk: program_id
-    """
-    model = ProjectComplete
-    template_name = 'workflow/projectcomplete_list.html'
-
-    def get(self, request, *args, **kwargs):
-        getPrograms = request.user.tola_user.available_programs.filter(funding_status="Funded")
-
-        if int(self.kwargs['pk']) == 0:
-            getDashboard = ProjectComplete.objects.all().filter(program__in=getPrograms)
-            return render(request, self.template_name, {'getDashboard':getDashboard,'getPrograms':getPrograms})
-        else:
-            getDashboard = ProjectComplete.objects.all().filter(program__id=self.kwargs['pk'], program__in=getPrograms)
-            getProgram = get_object_or_404(id=self.kwargs['pk'], id__in=getPrograms.values('id'))
-
-            return render(request, self.template_name, {'getProgram': getProgram, 'getDashboard':getDashboard,'getPrograms':getPrograms})
-
-
-@method_decorator(has_projects_access, name='dispatch')
-class ProjectCompleteCreate(LoginRequiredMixin, CreateView):
-    """
-    Project Complete Form
-    """
-    model = ProjectComplete
-    template_name = 'workflow/projectcomplete_form.html'
-
-    def dispatch(self, request, *args, **kwargs):
-        try:
-            self.guidance = FormGuidance.objects.get(form="Complete")
-        except FormGuidance.DoesNotExist:
-            self.guidance = None
-        return super(ProjectCompleteCreate, self).dispatch(request, *args, **kwargs)
-
-    # add the request to the kwargs
-    def get_form_kwargs(self):
-        kwargs = super(ProjectCompleteCreate, self).get_form_kwargs()
-        kwargs['request'] = self.request
-        return kwargs
-
-    #get shared data from project agreement and pre-populate form with it
-    def get_initial(self):
-        getProjectAgreement = ProjectAgreement.objects.get(id=self.kwargs['pk'])
-        initial = {
-            'approved_by': self.request.user,
-            'approval_submitted_by': self.request.user,
-            'program': getProjectAgreement.program,
-            'office': getProjectAgreement.office,
-            'sector': getProjectAgreement.sector,
-            'project_agreement': getProjectAgreement.id,
-            'project_name': getProjectAgreement.project_name,
-            'activity_code': getProjectAgreement.activity_code,
-            'expected_start_date': getProjectAgreement.expected_start_date,
-            'expected_end_date': getProjectAgreement.expected_end_date,
-            'expected_duration': getProjectAgreement.expected_duration,
-            'estimated_budget': getProjectAgreement.total_estimated_budget,
-            'short': getProjectAgreement.short,
-        }
-
-        try:
-            getSites = SiteProfile.objects.filter(projectagreement__id=getProjectAgreement.id).values_list('id', flat=True)
-            site = {'site': [o for o in getSites] }
-            initial['site'] = getSites
-
-        except SiteProfile.DoesNotExist:
-            getSites = None
-
-        try:
-            getStakeholder = Stakeholder.objects.filter(projectagreement__id=getProjectAgreement.id).values_list('id',flat=True)
-            stakeholder = {'stakeholder': [o for o in getStakeholder], }
-            initial['stakeholder'] = stakeholder
-        except Stakeholder.DoesNotExist:
-            getStakeholder = None
-
-        return initial
-
-    def get_context_data(self, **kwargs):
-        context = super(ProjectCompleteCreate, self).get_context_data(**kwargs)
-
-        project_agreement = ProjectAgreement.objects.get(id=self.kwargs['pk'])
-        pk = self.kwargs['pk']
-        context.update({'pk': pk})
-        context.update({'p_name': self.get_initial()['project_name']})
-        context['p_agreement_pk'] = project_agreement.pk
-
-        return context
-=======
         messages.success(self.request, 'Success, SiteProfile Deleted!')
         return self.render_to_response(self.get_context_data(form=form))
->>>>>>> 723d0cb0
 
     form_class = SiteProfileForm
 
