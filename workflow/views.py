--- conflicted
+++ resolved
@@ -2472,7 +2472,6 @@
     program = Program.objects.get(pk=pk)
 
     # In some cases the start date input will be disabled and won't come through POST
-<<<<<<< HEAD
     reporting_period_start = False
     reporting_period_end = False
     try:
@@ -2504,32 +2503,14 @@
         failfields.append('reporting_period_end')
     if success:
         program.save()
-=======
-    if 'reporting_period_start' in request.POST:
-        program.reporting_period_start = parser.parse(request.POST['reporting_period_start']).date()
-
-    program.reporting_period_end = parser.parse(request.POST['reporting_period_end']).date()
-
-    # Should never happen w/ front end validation
-    if program.reporting_period_start > program.reporting_period_end:
-        return HttpResponse('End date can not come before start date', status=400)
-
-    program.save()
-
->>>>>>> 2ac897a6
     return JsonResponse({
         'msg': 'success' if success else 'fail',
         'failmsg': failmsg,
         'failfields': failfields,
         'program_id': pk,
         'rptstart': program.reporting_period_start,
-<<<<<<< HEAD
         'rptend': program.reporting_period_end, },
         status=200 if success else 422)
-=======
-        'rptend': program.reporting_period_end,
-    })
->>>>>>> 2ac897a6
 
 
 @api_view(['GET'])
