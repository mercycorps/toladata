--- conflicted
+++ resolved
@@ -4,11 +4,7 @@
 
 class SiteProfileTestCase(TestCase):
 
-<<<<<<< HEAD
-    fixtures = ['fixtures/organization.json','fixtures/country.json','fixtures/profiletypes.json']
-=======
     fixtures = ['fixtures/organization.json','fixtures/profiletypes.json']
->>>>>>> c4b7db8c
 
     def setUp(self):
         new_organization = Organization.objects.create(name="tola")
