--- conflicted
+++ resolved
@@ -69,11 +69,6 @@
                     uploaded_programs['created'].append(upload_program.get_tola_programs())
                     action = 'created'
                 elif upload_program.program_updated:
-<<<<<<< HEAD
-                    counts['updated'] += 1
-                    uploaded_programs['updated'].append(upload_program.tola_program)
-                    action = 'updated'
-=======
                     if upload_program.multiple_tola_programs:
                         for updated_program in upload_program.tola_program:
                             counts['updated'] += 1
@@ -81,7 +76,7 @@
                     else:
                         counts['updated'] += 1
                         uploaded_programs['updated'].append(upload_program.tola_program)
->>>>>>> 8cabebbd
+                    action = 'updated'
             else:
                 counts['invalid'] += 1
                 action = 'invalid'
