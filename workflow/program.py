--- conflicted
+++ resolved
@@ -14,11 +14,6 @@
 
     returns formatted date string
     """
-<<<<<<< HEAD
-    to_format = '%Y-%m-%d'
-
-    return datetime.datetime.strptime(date, format).strftime(to_format)
-=======
     idaa_format = '%Y-%m-%dT%H:%M:%SZ'
     django_format = '%Y-%m-%d'
     readable_format = '%m/%d/%Y'
@@ -33,7 +28,6 @@
             return datetime.datetime.strptime(date, django_format).strftime(readable_format)
 
     return datetime.datetime.strptime(date, idaa_format).strftime(django_format)
->>>>>>> 407348be
 
 
 class ProgramDiscrepancies:
