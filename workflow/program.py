--- conflicted
+++ resolved
@@ -1,25 +1,13 @@
-<<<<<<< HEAD
 from indicators.models import IDAAOutcomeTheme
 from django.db.models.query import QuerySet
+from django.core.exceptions import ObjectDoesNotExist
+from tola import util
 from workflow import models, utils
 from django.db import transaction
 import datetime
 import re
 import logging
 
-
-logger = logging.getLogger(__name__)
-=======
-from django.core.exceptions import ObjectDoesNotExist
-from django.db import transaction
-from django.db.models.query import QuerySet
-from tola import util
-from workflow import models, utils
-from indicators.models import IDAAOutcomeTheme
-import datetime
-import re
-import logging
->>>>>>> e07a447b
 
 logger = logging.getLogger(__name__)
 
@@ -371,10 +359,7 @@
                 return country_code_2, country_code_3
         return None, None
 
-<<<<<<< HEAD
     @transaction.atomic
-=======
->>>>>>> e07a447b
     def update(self):
         """
         Updates an existing Tola program with data from IDAA
