from crispy_forms.helper import FormHelper
from crispy_forms.layout import *
from crispy_forms.bootstrap import *
from crispy_forms.layout import Layout, Submit, Reset, Field
from functools import partial
from widgets import GoogleMapsWidget
from django import forms
from .models import ProjectAgreement, ProjectComplete, Program, SiteProfile, Documentation, Benchmarks, Monitor, Budget, Capacity, Evaluate, Office, Checklist, ChecklistItem, Province, Stakeholder, TolaUser, Contact
from indicators.models import CollectedData, Indicator
from crispy_forms.layout import LayoutObject, TEMPLATE_PACK
from tola.util import getCountry
import ast
import collections


#Global for approvals
APPROVALS=(
        ('in progress', 'in progress'),
        ('awaiting approval', 'awaiting approval'),
        ('approved', 'approved'),
        ('rejected', 'rejected'),
    )


#Global for Budget Variance
BUDGET_VARIANCE=(
        ("Over Budget", "Over Budget"),
        ("Under Budget", "Under Budget"),
        ("No Variance", "No Variance"),
    )


class Formset(LayoutObject):
    """
    Layout object. It renders an entire formset, as though it were a Field.

    Example::

    Formset("attached_files_formset")
    """

    def __init__(self, formset_name_in_context, *fields, **kwargs):
        self.fields = []
        self.formset_name_in_context = formset_name_in_context
        self.label_class = kwargs.pop('label_class', u'blockLabel')
        self.css_class = kwargs.pop('css_class', u'ctrlHolder')
        self.css_id = kwargs.pop('css_id', None)
        self.flat_attrs = flatatt(kwargs)
        self.template = "formset.html"
        self.helper = FormHelper()
        self.helper.form_tag = False

    def render(self, form, form_style, context, template_pack=TEMPLATE_PACK):

        form_class = 'form-horizontal'

        return render_to_string(self.template, Context({'wrapper': self, 'formset': self.formset_name_in_context, 'form_class': form_class}))


class DatePicker(forms.DateInput):
    """
    Use in form to create a Jquery datepicker element
    """
    template_name = 'datepicker.html'

    DateInput = partial(forms.DateInput, {'class': 'datepicker'})


class BudgetForm(forms.ModelForm):

    class Meta:
        model = Budget
        exclude = ['create_date', 'edit_date']


    def __init__(self, *args, **kwargs):

        self.request = kwargs.pop('request')
        self.helper = FormHelper()
        self.helper.form_class = 'form-horizontal'
        self.helper.label_class = 'col-sm-2'
        self.helper.field_class = 'col-sm-6'
        self.helper.form_error_title = 'Form Errors'
        self.helper.error_text_inline = True
        self.helper.help_text_inline = True
        self.helper.html5_required = True
        self.helper.form_tag = False
        self.helper.layout = Layout(
            Field('contributor', required=False), Field('description_of_contribution', required=False), PrependedAppendedText('proposed_value','$', '.00'), 'agreement',
        )


        super(BudgetForm, self).__init__(*args, **kwargs)
        
        countries = getCountry(self.request.user)

<<<<<<< HEAD
=======
        countries = getCountry(self.request.user)

>>>>>>> a1496e2b
        self.fields['agreement'].queryset = ProjectAgreement.objects.filter(program__country__in = countries)

    def save(self, *args, **kwargs):
        # Commit is already set to false
        obj = super(BudgetForm, self).save(*args, **kwargs)
        return obj


class ProjectAgreementCreateForm(forms.ModelForm):

    class Meta:
        model = ProjectAgreement
        fields = '__all__'

    def __init__(self, *args, **kwargs):

        #get the user object from request to check permissions
        self.request = kwargs.pop('request')
        self.helper = FormHelper()
        self.helper.form_method = 'post'
        self.helper.form_class = 'form-horizontal'
        self.helper.label_class = 'col-sm-2'
        self.helper.field_class = 'col-sm-6'
        self.helper.form_error_title = 'Form Errors'
        self.helper.error_text_inline = True
        self.helper.help_text_inline = True
        self.helper.html5_required = True
        self.helper.form_tag = True
        super(ProjectAgreementCreateForm, self).__init__(*args, **kwargs)

class ProjectAgreementForm(forms.ModelForm):

    class Meta:
        model = ProjectAgreement
        fields = '__all__'
        exclude = ['create_date', 'edit_date', 'short']

    map = forms.CharField(widget=GoogleMapsWidget(
        attrs={'width': 700, 'height': 400, 'longitude': 'longitude', 'latitude': 'latitude'}), required=False)

    expected_start_date = forms.DateField(widget=DatePicker.DateInput(), required=False)
    expected_end_date = forms.DateField(widget=DatePicker.DateInput(), required=False)
    estimation_date = forms.DateField(widget=DatePicker.DateInput(), required=False)
    reviewed_by_date = forms.DateField(widget=DatePicker.DateInput(), required=False)
    approved_by_date = forms.DateField(widget=DatePicker.DateInput(), required=False)
    me_reviewed_by_date = forms.DateField(label="M&E Reviewed by Date", widget=DatePicker.DateInput(), required=False)
    checked_by_date = forms.DateField(widget=DatePicker.DateInput(), required=False)
    estimated_by_date = forms.DateField(widget=DatePicker.DateInput(), required=False)
    finance_reviewed_by_date = forms.DateField(widget=DatePicker.DateInput(), required=False)
    exchange_rate_date = forms.DateField(widget=DatePicker.DateInput(), required=False)

    documentation_government_approval = forms.FileField(required=False)
    documentation_community_approval = forms.FileField(required=False)

    effect_or_impact = forms.CharField(help_text="Please do not include outputs and keep less than 120 words. Describe the logic that will link this project/activity to the proposed desired outcome/goal. Note any assumptions that are critical in this logic chain.", widget=forms.Textarea, required=False)
    justification_background = forms.CharField(help_text="As someone would write a background and problem statement in a proposal, this should be described here. What is the situation in this community where the project is proposed and what is the problem facing them that this project will help solve", widget=forms.Textarea, required=False)
    justification_description_community_selection = forms.CharField(help_text="How was this community selected for this project. It may be it was already selected as part of the project (like CDP-2, KIWI-2), but others may need to describe, out of an entire cluster, why this community? This can't be just 'because they wanted it', or 'because they are poor.' It must refer to a needs assessment, some kind of selection criteria, maybe identification by the government, or some formal process.", widget=forms.Textarea, required=False)
    description_of_project_activities = forms.CharField(help_text="Briefly describe the day to day work you plan to complete in order to accomplish this project. Include rationale for budget, scope, timeframe as well as staff and stakeholders that will be necessary to seeing this project is effectively implemented. Site any documentation/monitoring efforts that you'll need to do before completion.", widget=forms.Textarea, required=False)
    description_of_government_involvement = forms.CharField(help_text="This is an open-text field for describing the project. It does not need to be too long, but this is where you will be the main description and the main description that will be in the database.  Please make this a description from which someone can understand what this project is doing. You do not need to list all activities, such as those that will appear on your benchmark list. Just describe what you are doing. You should attach technical drawings, technical appraisals, bill of quantity or any other appropriate documentation", widget=forms.Textarea, required=False)
    documentation_government_approval = forms.CharField(help_text="Check the box if there IS documentation to show government request for or approval of the project. This should be attached to the proposal, and also kept in the program file.", widget=forms.Textarea, required=False)
    description_of_community_involvement = forms.CharField(help_text="How the community is involved in the planning, approval, or implementation of this project should be described. Indicate their approval (copy of a signed MOU, or their signed Project Prioritization request, etc.). But also describe how they will be involved in the implementation - supplying laborers, getting training, etc.", widget=forms.Textarea, required=False)

    approval = forms.ChoiceField(
        choices=APPROVALS,
        initial='in progress',
        required=False,
    )

    def __init__(self, *args, **kwargs):

        #get the user object from request to check permissions
        self.request = kwargs.pop('request')
        self.helper = FormHelper()
        self.helper.form_method = 'post'
        self.helper.form_class = 'form-horizontal'
        self.helper.label_class = 'col-sm-2'
        self.helper.field_class = 'col-sm-6'
        self.helper.form_error_title = 'Form Errors'
        self.helper.error_text_inline = True
        self.helper.help_text_inline = True
        self.helper.html5_required = True
        self.helper.form_tag = True
        self.helper.form_id = "agreement"
        self.helper.layout = Layout(

            HTML("""<br/>"""),
            TabHolder(
                Tab('Executive Summary',
                    Fieldset('Project Details', 'activity_code','account_code','lin_code','office', 'sector','program', 'project_name', 'project_activity',
                             'project_type', 'site','stakeholder','mc_staff_responsible','expected_start_date','expected_end_date',
                        ),
                    ),
                Tab('Components',
                    Fieldset("Project Components",
                        HTML("""

                            <div class='panel panel-default'>
                              <!-- Default panel contents -->
                              <div class='panel-heading'>Components</div>
                              {% if getBenchmark %}
                                  <!-- Table -->
                                  <table class="table">
                                    <tr>
                                    <th>Description</th>
                                    <th>Site</th>
                                    <th>Est. Start Date</th>
                                    <th>Est. End Date</th>
                                    <th>Budget</th>
                                    <th>View</th>
                                    </tr>
                                    {% for item in getBenchmark %}
                                    <tr>
                                        <td>{{ item.description}}</td>
                                        <td>{{ item.site }}</td>
                                        <td>{{ item.est_start_date|date:"m-d-Y" }}</td>
                                        <td>{{ item.est_end_date|date:"m-d-Y" }}</td>
                                        <td>{{ item.budget }}</td>
                                        <td><a class="benchmarks" data-toggle="modal" data-target="#myModal" href='/workflow/benchmark_update/{{ item.id }}/'>Edit</a> | <a class="benchmarks" href='/workflow/benchmark_delete/{{ item.id }}/' data-toggle="modal" data-target="#myModal">Delete</a></td>
                                    </tr>
                                    {% endfor %}
                                  </table>
                              {% endif %}
                              <div class="panel-footer">
                                <a class="benchmarks" data-toggle="modal" data-target="#myModal" href="/workflow/benchmark_add/{{ pk }}">Add Component</a>
                              </div>
                            </div>

                            """),
                        ),
                    ),
                Tab('Budget',
                    Fieldset(
                        'Budget',
                        PrependedAppendedText('total_estimated_budget','$', '.00'), PrependedAppendedText('mc_estimated_budget','$', '.00'),
                        AppendedText('local_total_estimated_budget', '.00'), AppendedText('local_mc_estimated_budget', '.00'),
                        'exchange_rate','exchange_rate_date','estimation_date','other_budget',
                    ),
                    Fieldset("Other Budget Contributions:",
                        Div(
                            "",
                            HTML("""
                                <div class='panel panel-default'>
                                  <!-- Default panel contents -->
                                  <div class='panel-heading'>Budget Contributions</div>
                                  {% if getBudget %}
                                      <!-- Table -->
                                      <table class="table">
                                        <tr>
                                        <th>Contributor</th>
                                        <th>Description</th>
                                        <th>Value</th>
                                        <th>View</th>
                                        </tr>
                                        {% for item in getBudget %}
                                        <tr>
                                            <td>{{ item.contributor}}</td>
                                            <td>{{ item.description_of_contribution}}</td>
                                            <td>{{ item.proposed_value}}</td>
                                            <td><a class="output" data-toggle="modal" data-target="#myModal" href='/workflow/budget_update/{{ item.id }}/'>Edit</a> | <a class="output" href='/workflow/budget_delete/{{ item.id }}/' data-toggle="modal" data-target="#myModal" >Delete</a>
                                        </tr>
                                        {% endfor %}
                                      </table>
                                  {% endif %}
                                  <div class="panel-footer">
                                    <a class="output" data-toggle="modal" data-target="#myModal" href="/workflow/budget_add/{{ pk }}">Add Budget Contribution</a>
                                  </div>
                                </div>
                                 """),
                            ),
                        ),
                    ),
                Tab('Justification and Description',
                     Fieldset(
                        'Description',
                        Field('description_of_project_activities', rows="4", css_class='input-xlarge'),

                        ),
                    Fieldset(
                        'Justification',
                        Field('effect_or_impact',rows="4", css_class='input-xlarge', label="Anticipated Outcome and Goal"),
                        Field('risks_assumptions',rows="4", css_class='input-xlarge', label="Risks and Assumptions"),
                        ),
                    ),
                Tab('M&E',
                    Fieldset(
                        '',
                        Div(
                            '',
                             HTML("""
                                    <div class='panel panel-default'>
                                      <!-- Default panel contents -->
                                      <div class='panel-heading'>Indicator</div>
                                      {% if getQuantitative %}
                                          <!-- Table -->
                                          <table class="table">
                                            <tr>
                                            <th>Targeted</th>
                                            <th>Indicator</th>
                                            <th>View</th>
                                            </tr>
                                            {% for item in getQuantitative %}
                                            <tr>
                                                <td>{{ item.targeted}}</td>
                                                <td><a href="/indicators/indicator_update/{{ item.indicator_id }}">{{ item.indicator}}<a/></td>
                                                <td><a class="output" data-toggle="modal" data-target="#myModal" href='/workflow/quantitative_update/{{ item.id }}/'>Edit</a> | <a class="output" href='/workflow/quantitative_delete/{{ item.id }}/' data-target="#myModal">Delete</a>
                                            </tr>
                                            {% endfor %}
                                          </table>
                                      {% endif %}
                                      <div class="panel-footer">
                                        <a class="output" data-toggle="modal" data-target="#myModal" href="/workflow/quantitative_add/{{ pk }}">Add Quantitative Outputs</a>
                                      </div>
                                    </div>
                                     """),

                            'capacity',
                        ),
                    ),
                    Fieldset(
                        '',
                        Div(
                            '',
                            HTML("""
                                    <br/>
                                    <div class='panel panel-default'>
                                      <!-- Default panel contents -->
                                      <div class='panel-heading'>Monitoring</div>
                                      {% if getMonitor %}
                                          <!-- Table -->
                                          <table class="table">
                                            <tr>
                                            <th>Person Responsible</th>
                                            <th>Frequency</th>
                                            <th>Type</th>
                                            <th>View</th>
                                            </tr>
                                            {% for item in getMonitor %}
                                            <tr>
                                                <td>{{ item.responsible_person}}</td>
                                                <td>{{ item.frequency}}</td>
                                                <td>{{ item.type}}</td>
                                                <td><a class="monitoring" data-toggle="modal" data-target="#myModal" href='/workflow/monitor_update/{{ item.id }}/'>Edit</a> | <a class="monitoring" href='/workflow/monitor_delete/{{ item.id }}/' data-toggle="modal" data-target="#myModal">Delete</a>
                                            </tr>
                                            {% endfor %}
                                          </table>
                                      {% endif %}
                                      <div class="panel-footer">
                                        <a class="monitoring" data-toggle="modal" data-target="#myModal" href="/workflow/monitor_add/{{ pk }}">Add Monitoring Data</a>
                                      </div>
                                    </div>
                                     """),

                            'evaluate',
                            ),
                        ),
                    ),

                Tab('Approval',
                    Fieldset('Approval',
                             'approval', 'estimated_by', 'reviewed_by',
                             'finance_reviewed_by','finance_reviewed_by_date','me_reviewed_by','me_reviewed_by_date','approved_by', 'approved_by_date',
                             Field('approval_remarks', rows="3", css_class='input-xlarge')
                        ),
                    ),
                ),

            FormActions(
                Submit('submit', 'Save', css_class='btn-default'),
                Reset('reset', 'Reset', css_class='btn-warning')
            ),


            HTML("""<br/>"""),

            Fieldset(
                'Project Files',
                Div(
                    '',
                    HTML("""

                            <div class='panel panel-default'>
                              <!-- Default panel contents -->
                              <div class='panel-heading'>Documentation</div>
                              {% if getDocuments %}
                                  <!-- Table -->
                                  <table class="table">
                                    <tr>
                                    <th>Name</th>
                                    <th>Link(URL)</th>
                                    <th>Description</th>
                                    <th>&nbsp;</th>
                                    </tr>
                                    {% for item in getDocuments %}
                                    <tr>
                                        <td>{{ item.name}}</td>
                                        <td><a href="{{ item.url}}" target="_new">{{ item.url}}</a></td>
                                        <td>{{ item.description}}</td>
                                        <td><a class="monitoring" data-toggle="modal" data-target="#myModal" href='/workflow/documentation_agreement_update/{{ item.id }}/{{ pk }}/'>Edit</a> | <a class="monitoring" href='/workflow/documentation_agreement_delete/{{ item.id }}/' data-toggle="modal" data-target="#myModal">Delete</a>
                                    </tr>
                                    {% endfor %}
                                  </table>
                              {% endif %}
                              <div class="panel-footer">
                                <a onclick="newPopup('/workflow/documentation_list/0/{{ pk }}','Add New Documentation'); return false;" href="#" class="btn btn-sm btn-info">Add New Documentation</a>
                              </div>
                            </div>
                             """),
                ),
            ),

        )
        super(ProjectAgreementForm, self).__init__(*args, **kwargs)

        #override the program queryset to use request.user for country
        countries = getCountry(self.request.user)
        self.fields['program'].queryset = Program.objects.filter(funding_status="Funded", country__in=countries).distinct()
        self.fields['approved_by'].queryset = TolaUser.objects.filter(country__in=countries).distinct()
        self.fields['estimated_by'].queryset = TolaUser.objects.filter(country__in=countries).distinct()
        self.fields['reviewed_by'].queryset = TolaUser.objects.filter(country__in=countries).distinct()
        self.fields['finance_reviewed_by'].queryset = TolaUser.objects.filter(country__in=countries).distinct()
        self.fields['me_reviewed_by'].queryset = TolaUser.objects.filter(country__in=countries).distinct()
        self.fields['approval_submitted_by'].queryset = TolaUser.objects.filter(country__in=countries).distinct()

        #override the office queryset to use request.user for country
        self.fields['office'].queryset = Office.objects.filter(province__country__in=countries)

        #override the site queryset to use request.user for country
        self.fields['site'].queryset = SiteProfile.objects.filter(country__in=countries)

        #override the stakeholder queryset to use request.user for country
        self.fields['stakeholder'].queryset = Stakeholder.objects.filter(country__in=countries)

        if not 'Approver' in self.request.user.groups.values_list('name', flat=True):
            APPROVALS = (
                ('in progress', 'in progress'),
                ('awaiting approval', 'awaiting approval'),
                ('rejected', 'rejected'),
            )
            self.fields['approval'].choices = APPROVALS
            #self.fields['approved_by'].widget.attrs['disabled'] = "disabled"
            self.fields['approval_remarks'].widget.attrs['disabled'] = "disabled"
            self.fields['approval'].help_text = "Approval level permissions required"


class ProjectAgreementSimpleForm(forms.ModelForm):

    class Meta:
        model = ProjectAgreement
        fields = '__all__'
        exclude = ['create_date', 'edit_date','account_code','lin_code','mc_estimated_budget','local_total_estimated_budget','local_estimated_budget'
                   ,'approval_submitted_by','finance_reviewed_by','me_reviewed_by','exchange_rate','exchange_rate_date','estimation_date','other_budget','short']

    map = forms.CharField(widget=GoogleMapsWidget(
        attrs={'width': 700, 'height': 400, 'longitude': 'longitude', 'latitude': 'latitude'}), required=False)

    expected_start_date = forms.DateField(widget=DatePicker.DateInput(), required=False)
    expected_end_date = forms.DateField(widget=DatePicker.DateInput(), required=False)
    estimation_date = forms.DateField(widget=DatePicker.DateInput(), required=False)
    reviewed_by_date = forms.DateField(widget=DatePicker.DateInput(), required=False)
    approved_by_date = forms.DateField(widget=DatePicker.DateInput(), required=False)
    me_reviewed_by_date = forms.DateField(label="M&E Reviewed by Date", widget=DatePicker.DateInput(), required=False)
    checked_by_date = forms.DateField(widget=DatePicker.DateInput(), required=False)
    estimated_by_date = forms.DateField(widget=DatePicker.DateInput(), required=False)
    finance_reviewed_by_date = forms.DateField(widget=DatePicker.DateInput(), required=False)
    exchange_rate_date = forms.DateField(widget=DatePicker.DateInput(), required=False)

    documentation_government_approval = forms.FileField(required=False)
    documentation_community_approval = forms.FileField(required=False)

    effect_or_impact = forms.CharField(help_text="Please do not include outputs and keep less than 120 words. Describe the logic that will link this project/activity to the proposed desired outcome/goal. Note any assumptions that are critical in this logic chain.", widget=forms.Textarea, required=False)
    justification_background = forms.CharField(help_text="As someone would write a background and problem statement in a proposal, this should be described here. What is the situation in this community where the project is proposed and what is the problem facing them that this project will help solve", widget=forms.Textarea, required=False)
    justification_description_community_selection = forms.CharField(help_text="How was this community selected for this project. It may be it was already selected as part of the project (like CDP-2, KIWI-2), but others may need to describe, out of an entire cluster, why this community? This can't be just 'because they wanted it', or 'because they are poor.' It must refer to a needs assessment, some kind of selection criteria, maybe identification by the government, or some formal process.", widget=forms.Textarea, required=False)
    description_of_project_activities = forms.CharField(help_text="Briefly describe the day to day work you plan to complete in order to accomplish this project. Include rationale for budget, scope, timeframe as well as staff and stakeholders that will be necessary to seeing this project is effectively implemented. Site any documentation/monitoring efforts that you'll need to do before completion.", widget=forms.Textarea, required=False)
    description_of_government_involvement = forms.CharField(help_text="This is an open-text field for describing the project. It does not need to be too long, but this is where you will be the main description and the main description that will be in the database.  Please make this a description from which someone can understand what this project is doing. You do not need to list all activities, such as those that will appear on your benchmark list. Just describe what you are doing. You should attach technical drawings, technical appraisals, bill of quantity or any other appropriate documentation", widget=forms.Textarea, required=False)
    documentation_government_approval = forms.CharField(help_text="Check the box if there IS documentation to show government request for or approval of the project. This should be attached to the proposal, and also kept in the program file.", widget=forms.Textarea, required=False)
    description_of_community_involvement = forms.CharField(help_text="How the community is involved in the planning, approval, or implementation of this project should be described. Indicate their approval (copy of a signed MOU, or their signed Project Prioritization request, etc.). But also describe how they will be involved in the implementation - supplying laborers, getting training, etc.", widget=forms.Textarea, required=False)

    approval = forms.ChoiceField(
        choices=APPROVALS,
        initial='in progress',
        required=False,
    )

    def __init__(self, *args, **kwargs):

        #get the user object from request to check permissions
        self.request = kwargs.pop('request')
        self.helper = FormHelper()
        self.helper.form_method = 'post'
        self.helper.form_class = 'form-horizontal'
        self.helper.label_class = 'col-sm-2'
        self.helper.field_class = 'col-sm-6'
        self.helper.form_error_title = 'Form Errors'
        self.helper.error_text_inline = True
        self.helper.help_text_inline = True
        self.helper.html5_required = True
        self.helper.form_tag = True
        self.helper.form_id = "agreement"
        self.helper.layout = Layout(

            HTML("""<br/>"""),
            TabHolder(
                Tab('Executive Summary',
                    Fieldset('Project Details', 'activity_code','office', 'sector','program', 'project_name',
                             'site','stakeholder','expected_start_date','expected_end_date',
                        ),

                    ),
                Tab('Components',
                    Fieldset("Project Components",
                        HTML("""

                            <div class='panel panel-default'>
                              <!-- Default panel contents -->
                              <div class='panel-heading'>Components</div>
                              {% if getBenchmark %}
                                  <!-- Table -->
                                  <table class="table">
                                    <tr>
                                    <th>Description</th>
                                    <th>Site</th>
                                    <th>Est. Start Date</th>
                                    <th>Est. End Date</th>
                                    <th>Budget</th>
                                    <th>View</th>
                                    </tr>
                                    {% for item in getBenchmark %}
                                    <tr>
                                        <td>{{ item.description}}</td>
                                        <td>{{ item.site }}</td>
                                        <td>{{ item.est_start_date|date:"m-d-Y" }}</td>
                                        <td>{{ item.est_end_date|date:"m-d-Y" }}</td>
                                        <td>{{ item.budget }}</td>
                                        <td><a class="benchmarks" data-toggle="modal" data-target="#myModal" href='/workflow/benchmark_update/{{ item.id }}/'>Edit</a> | <a class="benchmarks" href='/workflow/benchmark_delete/{{ item.id }}/' data-toggle="modal" data-target="#myModal">Delete</a></td>
                                    </tr>
                                    {% endfor %}
                                  </table>
                              {% endif %}
                              <div class="panel-footer">
                                <a class="benchmarks" data-toggle="modal" data-target="#myModal" href="/workflow/benchmark_add/{{ pk }}">Add Component</a>
                              </div>
                            </div>

                            """),
                        ),
                    ),
                Tab('Budget',
                    Fieldset(
                        'Budget',
                        PrependedAppendedText('total_estimated_budget','$', '.00'),
                        'estimation_date',
                    ),
                    Fieldset("Other Budget Contributions:",
                        Div(
                            "",
                            HTML("""

                                <div class='panel panel-default'>
                                  <!-- Default panel contents -->
                                  <div class='panel-heading'>Budget Contributions</div>
                                  {% if getBudget %}
                                      <!-- Table -->
                                      <table class="table">
                                        <tr>
                                        <th>Contributor</th>
                                        <th>Description</th>
                                        <th>Value</th>
                                        <th>View</th>
                                        </tr>
                                        {% for item in getBudget %}
                                        <tr>
                                            <td>{{ item.contributor}}</td>
                                            <td>{{ item.description_of_contribution}}</td>
                                            <td>{{ item.proposed_value}}</td>
                                            <td><a class="output" data-toggle="modal" data-target="#myModal" href='/workflow/budget_update/{{ item.id }}/'>Edit</a> | <a class="output" href='/workflow/budget_delete/{{ item.id }}/' data-toggle="modal" data-target="#myModal" >Delete</a>
                                        </tr>
                                        {% endfor %}
                                      </table>
                                  {% endif %}
                                  <div class="panel-footer">
                                    <a class="output" data-toggle="modal" data-target="#myModal" href="/workflow/budget_add/{{ pk }}">Add Budget Contribution</a>
                                  </div>
                                </div>
                                 """),
                            ),
                        ),

                    ),

                Tab('Justification and Description',
                    Fieldset(
                        'Description',
                        Field('description_of_project_activities', rows="4", css_class='input-xlarge'),

                        ),
                    Fieldset(
                        'Justification',
                        Field('effect_or_impact',rows="4", css_class='input-xlarge', label="Anticipated Outcome and Goal"),
                        Field('risks_assumptions',rows="4", css_class='input-xlarge', label="Risks and Assumptions"),
                        ),
                    ),

                Tab('Approval',
                    Fieldset('Approval',
                             'approval', 'estimated_by',
                             'approved_by', 'approved_by_date',
                             Field('approval_remarks', rows="3", css_class='input-xlarge')
                        ),
                    ),
                ),

                FormActions(
                    Submit('submit', 'Save', css_class='btn-default'),
                    Reset('reset', 'Reset', css_class='btn-warning')
                ),

            HTML("""<br/>"""),

            Fieldset(
                'Project Files',
                Div(
                    '',
                    HTML("""

                            <div class='panel panel-default'>
                              <!-- Default panel contents -->
                              <div class='panel-heading'>Documentation</div>
                              {% if getDocuments %}
                                  <!-- Table -->
                                  <table class="table">
                                    <tr>
                                    <th>Name</th>
                                    <th>Link(URL)</th>
                                    <th>Description</th>
                                    <th>&nbsp;</th>
                                    </tr>
                                    {% for item in getDocuments %}
                                    <tr>
                                        <td>{{ item.name}}</td>
                                        <td><a href="{{ item.url}}" target="_new">{{ item.url}}</a></td>
                                        <td>{{ item.description}}</td>
                                        <td><a class="monitoring" data-toggle="modal" data-target="#myModal" href='/workflow/documentation_agreement_update/{{ item.id }}/{{ pk }}/'>Edit</a> | <a class="monitoring" href='/workflow/documentation_agreement_delete/{{ item.id }}/' data-toggle="modal" data-target="#myModal">Delete</a>
                                    </tr>
                                    {% endfor %}
                                  </table>
                              {% endif %}
                              <div class="panel-footer">
                                <a onclick="newPopup('/workflow/documentation_list/0/{{ pk }}','Add New Documentation'); return false;" href="#" class="btn btn-sm btn-info">Add New Documentation</a>
                              </div>
                            </div>
                             """),
                ),
            ),

        )
        super(ProjectAgreementSimpleForm, self).__init__(*args, **kwargs)

        #override the program queryset to use request.user for country
        countries = getCountry(self.request.user)
        self.fields['program'].queryset = Program.objects.filter(funding_status="Funded", country__in=countries).distinct()
        self.fields['approved_by'].queryset = TolaUser.objects.filter(country__in=countries).distinct()
        self.fields['reviewed_by'].queryset = TolaUser.objects.filter(country__in=countries).distinct()
        self.fields['estimated_by'].queryset = TolaUser.objects.filter(country__in=countries).distinct()

        #override the office queryset to use request.user for country
        self.fields['office'].queryset = Office.objects.filter(province__country__in=countries)

        #override the site queryset to use request.user for country
        self.fields['site'].queryset = SiteProfile.objects.filter(country__in=countries)

        #override the stakeholder queryset to use request.user for country
        self.fields['stakeholder'].queryset = Stakeholder.objects.filter(country__in=countries)

        if not 'Approver' in self.request.user.groups.values_list('name', flat=True):
            APPROVALS = (
                ('in progress', 'in progress'),
                ('awaiting approval', 'awaiting approval'),
                ('rejected', 'rejected'),
            )
            self.fields['approval'].choices = APPROVALS
            #self.fields['approved_by'].widget.attrs['disabled'] = "disabled"
            self.fields['approval_remarks'].widget.attrs['disabled'] = "disabled"
            self.fields['approval'].help_text = "Approval level permissions required"


class ProjectCompleteCreateForm(forms.ModelForm):

    class Meta:
        model = ProjectComplete
        fields = '__all__'

    map = forms.CharField(widget=GoogleMapsWidget(
        attrs={'width': 700, 'height': 400, 'longitude': 'longitude', 'latitude': 'latitude'}), required=False)

    expected_start_date = forms.DateField(widget=DatePicker.DateInput(), required=False)
    expected_end_date = forms.DateField(widget=DatePicker.DateInput(), required=False)
    actual_start_date = forms.DateField(widget=DatePicker.DateInput(), required=False)
    actual_end_date = forms.DateField(widget=DatePicker.DateInput(), required=False)

    program = forms.ModelChoiceField(queryset=Program.objects.filter(funding_status="Funded"))

    def __init__(self, *args, **kwargs):
        #get the user object from request to check permissions
        self.request = kwargs.pop('request')
        self.helper = FormHelper()
        self.helper.form_method = 'post'
        self.helper.form_class = 'form-horizontal'
        self.helper.label_class = 'col-sm-2'
        self.helper.field_class = 'col-sm-6'
        self.helper.form_error_title = 'Form Errors'
        self.helper.error_text_inline = True
        self.helper.help_text_inline = True
        self.helper.html5_required = True
        self.helper.layout = Layout(
            HTML("""<br/>"""),
            TabHolder(
                Tab('Executive Summary',
                    Fieldset('Program', 'program', 'project_proposal', 'project_agreement', 'activity_code', 'office', 'sector', 'project_name','site','stakeholder',
                    ),
                    Fieldset(
                        'Dates',
                        'expected_start_date','expected_end_date', 'actual_start_date', 'actual_end_date',
                        PrependedText('on_time', ''), 'no_explanation',

                    ),
                ),
            ),
            FormActions(
                Submit('submit', 'Save', css_class='btn-default')
            ),
        )
        super(ProjectCompleteCreateForm, self).__init__(*args, **kwargs)

        #override the program queryset to use request.user for country
        countries = getCountry(self.request.user)
        self.fields['program'].queryset = Program.objects.filter(funding_status="Funded", country__in=countries)

        #override the office queryset to use request.user for country
        self.fields['office'].queryset = Office.objects.filter(province__country__in=countries)


class ProjectCompleteForm(forms.ModelForm):

    class Meta:
        model = ProjectComplete
        fields = '__all__'

    map = forms.CharField(widget=GoogleMapsWidget(
        attrs={'width': 700, 'height': 400, 'longitude': 'longitude', 'latitude': 'latitude'}), required=False)

    expected_start_date = forms.DateField(widget=DatePicker.DateInput(), required=False)
    expected_end_date = forms.DateField(widget=DatePicker.DateInput(), required=False)
    actual_start_date = forms.DateField(widget=DatePicker.DateInput(), required=False)
    actual_end_date = forms.DateField(widget=DatePicker.DateInput(), required=False)
    actual_cost_date = forms.DateField(widget=DatePicker.DateInput(), required=False)
    exchange_rate_date = forms.DateField(widget=DatePicker.DateInput(), required=False)

    program = forms.ModelChoiceField(queryset=Program.objects.filter(funding_status="Funded"))

    approval = forms.ChoiceField(
        choices=APPROVALS,
        initial='in progress',
        required=False,
    )

    budget_variance = forms.ChoiceField(
        choices=BUDGET_VARIANCE,
        initial='Over Budget',
        required=False,
    )

    def __init__(self, *args, **kwargs):
        #get the user object from request to check permissions
        self.request = kwargs.pop('request')
        self.helper = FormHelper()
        self.helper.form_method = 'post'
        self.helper.form_class = 'form-horizontal'
        self.helper.label_class = 'col-sm-2'
        self.helper.field_class = 'col-sm-6'
        self.helper.form_error_title = 'Form Errors'
        self.helper.error_text_inline = True
        self.helper.help_text_inline = True
        self.helper.html5_required = True
        self.helper.layout = Layout(

            HTML("""<br/>"""),
            TabHolder(
                Tab('Executive Summary',
                    Fieldset('', 'program', 'project_proposal', 'project_agreement', 'activity_code','account_code','lin_code',\
                             'office', 'sector','project_name', 'project_activity', 'site', 'stakeholder',
                        ),
                    Fieldset(
                        'Dates',
                        'expected_start_date','expected_end_date', 'actual_start_date', 'actual_end_date',
                        PrependedText('on_time', ''), 'no_explanation',

                        ),
                    ),
                Tab('Components',
                    Fieldset("Project Components",
                        HTML("""

                            <div class='panel panel-default'>
                              <!-- Default panel contents -->
                              <div class='panel-heading'>Components</div>
                              {% if getBenchmark %}
                                  <!-- Table -->
                                  <table class="table">
                                    <tr>
                                    <th>Description</th>
                                    <th>Site</th>
                                    <th>Est. Start Date</th>
                                    <th>Est. End Date</th>
                                    <th>Actual Start Date</th>
                                    <th>Actual End Date</th>
                                    <th>Budget</th>
                                    <th>Actual Cost</th>
                                    <th>View</th>
                                    </tr>
                                    {% for item in getBenchmark %}
                                    <tr>
                                        <td>{{ item.description}}</td>
                                        <td>{{ item.site }}</td>
                                        <td>{{ item.est_start_date|date:"m-d-Y"}}</td>
                                        <td>{{ item.est_end_date|date:"m-d-Y"}}</td>
                                        <td>{{ item.actual_start_date|date:"m-d-Y"}}</td>
                                        <td>{{ item.actual_end_date|date:"m-d-Y"}}</td>
                                        <td>{{ item.budget}}</td>
                                        <td>{{ item.cost}}</td>
                                        <td><a class="benchmarks" data-toggle="modal" data-target="#myModal" href='/workflow/benchmark_complete_update/{{ item.id }}/'>Edit</a> | <a class="benchmarks" href='/workflow/benchmark_complete_delete/{{ item.id }}/' data-toggle="modal" data-target="#myModal">Delete</a></td>
                                    </tr>
                                    {% endfor %}
                                  </table>
                              {% endif %}
                              <div class="panel-footer">
                                <a class="benchmarks" data-toggle="modal" data-target="#myModal" href="/workflow/benchmark_complete_add/{{ id }}/">Add Component</a>
                              </div>
                            </div>

                            """),
                        ),
                    ),
                Tab('Budget',
                    Fieldset(
                        '',
                        PrependedAppendedText('estimated_budget','$', '.00'), PrependedAppendedText('actual_budget','$', '.00'),'actual_cost_date', 'budget_variance', 'explanation_of_variance',
                        PrependedAppendedText('total_cost','$', '.00'), PrependedAppendedText('agency_cost','$', '.00'),
                        AppendedText('local_total_cost', '.00'), AppendedText('local_agency_cost', '.00'),'exchange_rate','exchange_rate_date',
                    ),

                ),
                Tab('Budget Other',
                    Fieldset("Other Budget Contributions:",
                        Div(
                                "",
                                HTML("""

                                    <div class='panel panel-default'>
                                      <!-- Default panel contents -->
                                      <div class='panel-heading'>Budget Contributions</div>
                                      {% if getBudget %}
                                          <!-- Table -->
                                          <table class="table">
                                            <tr>
                                            <th>Contributor</th>
                                            <th>Description</th>
                                            <th>Value</th>
                                            <th>View</th>
                                            </tr>
                                            {% for item in getBudget %}
                                            <tr>
                                                <td>{{ item.contributor}}</td>
                                                <td>{{ item.contributor_description}}</td>
                                                <td>{{ item.proposed_value}}</td>
                                                <td><a class="output" data-toggle="modal" data-target="#myModal" href='/workflow/budget_update/{{ item.id }}/'>View</a> | <a class="output" href='/workflow/budget_delete/{{ item.id }}/' data-toggle="modal" data-target="#myModal" >Delete</a>
                                            </tr>
                                            {% endfor %}
                                          </table>
                                      {% endif %}
                                      <div class="panel-footer">
                                        <a class="output" data-toggle="modal" data-target="#myModal" href="/workflow/budget_add/{{ id }}">Add Budget Contribution</a>
                                      </div>
                                    </div>
                                """),
                        ),
                    ),

                ),
                Tab('Impact',
                    Fieldset(
                        '',
                        Div(
                            '',
                             HTML("""
                                    <div class='panel panel-default'>
                                      <!-- Default panel contents -->
                                      <div class='panel-heading'>Indicator</div>
                                      {% if getQuantitative %}
                                          <!-- Table -->
                                          <table class="table">
                                            <tr>
                                            <th>Targeted</th>
                                            <th>Achieved</th>
                                            <th>Indicator</th>
                                            <th>View</th>
                                            </tr>
                                            {% for item in getQuantitative %}
                                            <tr>
                                                <td>{{ item.targeted}}</td>
                                                <td>{{ item.achieved}}</td>
                                                <td><a href="/indicators/indicator_update/{{ item.indicator_id }}">{{ item.indicator}}<a/></td>
                                                <td><a class="output" data-toggle="modal" data-target="#myModal" href='/workflow/quantitative_update/{{ item.id }}/'>Edit</a> | <a class="output" href='/workflow/quantitative_delete/{{ item.id }}/' data-target="#myModal">Delete</a>
                                            </tr>
                                            {% endfor %}
                                          </table>
                                      {% endif %}
                                      <div class="panel-footer">
                                        <a class="output" data-toggle="modal" data-target="#myModal" href="/workflow/quantitative_add/{{ id }}">Add Quantitative Outputs</a>
                                      </div>
                                    </div>
                             """),
                        ),
                    ),
                    Fieldset(
                        '',AppendedText('progress_against_targets','%'),'actual_contribution','beneficiary_type', 'direct_beneficiaries', 'average_household_size', 'indirect_beneficiaries', 'capacity_built','quality_assured','issues_and_challenges', 'lessons_learned',
                    ),
                ),

                Tab('Approval',
                    Fieldset('Approval',
                             'approval', 'approved_by',
                             Field('approval_remarks', rows="3", css_class='input-xlarge')
                    ),
                ),
            ),

            FormActions(
                Submit('submit', 'Save', css_class='btn-default'),
                Reset('reset', 'Reset', css_class='btn-warning')
            ),

            HTML("""<br/>"""),

            Fieldset(
                'Project Files',
                Div(
                    '',
                    HTML("""

                        <div class='panel panel-default'>
                          <!-- Default panel contents -->
                          <div class='panel-heading'>Documentation</div>
                          {% if getDocuments %}
                              <!-- Table -->
                              <table class="table">
                                <tr>
                                <th>Name</th>
                                <th>Link(URL)</th>
                                <th>Description</th>
                                <th>&nbsp;</th>
                                </tr>
                                {% for item in getDocuments %}
                                <tr>
                                    <td>{{ item.name}}</td>
                                    <td><a href="{{ item.url}}" target="_new">{{ item.url}}</a></td>
                                    <td>{{ item.description}}</td>
                                    <td><a class="monitoring" data-toggle="modal" data-target="#myModal" href='/workflow/documentation_agreement_update/{{ item.id }}/{{ pk }}/'>Edit</a> | <a class="monitoring" href='/workflow/documentation_agreement_delete/{{ item.id }}/' data-toggle="modal" data-target="#myModal">Delete</a>
                                </tr>
                                {% endfor %}
                              </table>
                          {% endif %}
                          <div class="panel-footer">
                            <a onclick="newPopup('/workflow/documentation_list/0/{{ id }}','Add New Documentation'); return false;" href="#" class="btn btn-sm btn-info">Add New Documentation</a>
                          </div>
                        </div>
                         """),
                ),
            ),

        )
        super(ProjectCompleteForm, self).__init__(*args, **kwargs)

        # override the program queryset to use request.user for country
        countries = getCountry(self.request.user)
        self.fields['program'].queryset = Program.objects.filter(funding_status="Funded", country__in=countries)
        self.fields['approved_by'].queryset = TolaUser.objects.filter(country__in=countries).distinct()

        # override the office queryset to use request.user for country
        self.fields['office'].queryset = Office.objects.filter(province__country__in=countries)

        # override the community queryset to use request.user for country
        self.fields['site'].queryset = SiteProfile.objects.filter(country__in=countries)

        # override the stakeholder queryset to use request.user for country
        self.fields['stakeholder'].queryset = Stakeholder.objects.filter(country__in=countries)

        if not 'Approver' in self.request.user.groups.values_list('name', flat=True):
            APPROVALS = (
                ('in progress', 'in progress'),
                ('awaiting approval', 'awaiting approval'),
                ('rejected', 'rejected'),
            )
            self.fields['approval'].choices = APPROVALS
            self.fields['approved_by'].widget.attrs['disabled'] = "disabled"
            self.fields['approval_submitted_by'].widget.attrs['disabled'] = "disabled"
            self.fields['approval_remarks'].widget.attrs['disabled'] = "disabled"
            self.fields['approval'].help_text = "Approval level permissions required"


class ProjectCompleteSimpleForm(forms.ModelForm):

    class Meta:
        model = ProjectComplete
        fields = '__all__'

        exclude = ['create_date', 'edit_date','project_activity', 'account_code', 'lin_code', 'mc_estimated_budget',
               'local_total_estimated_budget', 'local_estimated_budget', 'approval_submitted_by', 'finance_reviewed_by',
               'me_reviewed_by', 'exchange_rate', 'exchange_rate_date',
               'estimation_date', 'other_budget']

    map = forms.CharField(widget=GoogleMapsWidget(
        attrs={'width': 700, 'height': 400, 'longitude': 'longitude', 'latitude': 'latitude'}), required=False)

    expected_start_date = forms.DateField(widget=DatePicker.DateInput(), required=False)
    expected_end_date = forms.DateField(widget=DatePicker.DateInput(), required=False)
    actual_start_date = forms.DateField(widget=DatePicker.DateInput(), required=False)
    actual_end_date = forms.DateField(widget=DatePicker.DateInput(), required=False)

    program = forms.ModelChoiceField(queryset=Program.objects.filter(funding_status="Funded"))

    approval = forms.ChoiceField(
        choices=APPROVALS,
        initial='in progress',
        required=False,
    )

    budget_variance = forms.ChoiceField(
        choices=BUDGET_VARIANCE,
        initial='Over Budget',
        required=False,
    )

    def __init__(self, *args, **kwargs):
        #get the user object from request to check permissions
        self.request = kwargs.pop('request')
        self.helper = FormHelper()
        self.helper.form_method = 'post'
        self.helper.form_class = 'form-horizontal'
        self.helper.label_class = 'col-sm-2'
        self.helper.field_class = 'col-sm-6'
        self.helper.form_error_title = 'Form Errors'
        self.helper.error_text_inline = True
        self.helper.help_text_inline = True
        self.helper.html5_required = True
        self.helper.layout = Layout(

            HTML("""<br/>"""),
            TabHolder(
                Tab('Executive Summary',
                    Fieldset('', 'program', 'project_agreement', 'activity_code',
                             'office', 'sector','project_name','site','stakeholder',
                        ),
                    Fieldset(
                        'Dates',
                        'expected_start_date','expected_end_date', 'actual_start_date', 'actual_end_date',
                        PrependedText('on_time', ''), 'no_explanation',

                        ),
                    ),
                Tab('Components',
                    Fieldset("Project Components",
                        HTML("""
                            <div class='panel panel-default'>
                              <!-- Default panel contents -->
                              <div class='panel-heading'>Components</div>
                              {% if getBenchmark %}
                                  <!-- Table -->
                                  <table class="table">
                                    <tr>
                                    <th>Description</th>
                                    <th>Site</th>
                                    <th>Est. Start Date</th>
                                    <th>Est. End Date</th>
                                    <th>Actual Start Date</th>
                                    <th>Actual End Date</th>
                                    <th>Budget</th>
                                    <th>Actual Cost</th>
                                    <th>View</th>
                                    </tr>
                                    {% for item in getBenchmark %}
                                    <tr>
                                        <td>{{ item.description}}</td>
                                        <td>{{ item.site }}</td>
                                        <td>{{ item.est_start_date|date:"m-d-Y"}}</td>
                                        <td>{{ item.est_end_date|date:"m-d-Y"}}</td>
                                        <td>{{ item.actual_start_date|date:"m-d-Y"}}</td>
                                        <td>{{ item.actual_end_date|date:"m-d-Y"}}</td>
                                        <td>{{ item.budget}}</td>
                                        <td>{{ item.cost}}</td>
                                        <td><a class="benchmarks" data-toggle="modal" data-target="#myModal" href='/workflow/benchmark_complete_update/{{ item.id }}/'>Edit</a> | <a class="benchmarks" href='/workflow/benchmark_complete_delete/{{ item.id }}/' data-toggle="modal" data-target="#myModal">Delete</a></td>
                                    </tr>
                                    {% endfor %}
                                  </table>
                              {% endif %}
                              <div class="panel-footer">
                                <a class="benchmarks" data-toggle="modal" data-target="#myModal" href="/workflow/benchmark_complete_add/{{ id }}/" id="btn_bench">Add Component</a>
                              </div>
                            </div>

                            """),
                        ),
                    ),
                Tab('Budget',
                    Fieldset(
                        '',
                        PrependedAppendedText('estimated_budget','$', '.00'), PrependedAppendedText('actual_budget','$', '.00')
                    ),
                    Fieldset("Other Budget Contributions:",
                         Div(
                             "",
                             HTML("""

                                    <div class='panel panel-default'>
                                      <!-- Default panel contents -->
                                      <div class='panel-heading'>Budget Contributions</div>
                                      {% if getBudget %}
                                          <!-- Table -->
                                          <table class="table">
                                            <tr>
                                            <th>Contributor</th>
                                            <th>Description</th>
                                            <th>Value</th>
                                            <th>View</th>
                                            </tr>
                                            {% for item in getBudget %}
                                            <tr>
                                                <td>{{ item.contributor}}</td>
                                                <td>{{ item.contributor_description}}</td>
                                                <td>{{ item.proposed_value}}</td>
                                                <td><a class="output" data-toggle="modal" data-target="#myModal" href='/workflow/budget_update/{{ item.id }}/'>View</a> | <a class="output" href='/workflow/budget_delete/{{ item.id }}/' data-toggle="modal" data-target="#myModal" >Delete</a>
                                            </tr>
                                            {% endfor %}
                                          </table>
                                      {% endif %}
                                      <div class="panel-footer">
                                        <a class="output" data-toggle="modal" data-target="#myModal" href="/workflow/budget_add/{{ id }}">Add Budget Contribution</a>
                                      </div>
                                    </div>
                            """),
                            ),
                        ),
                    ),

                Tab('Impact',
                    Fieldset(
                        '',
                        Div(
                            '',
                             HTML("""
                                    <div class='panel panel-default'>
                                      <!-- Default panel contents -->
                                      <div class='panel-heading'>Indicator</div>
                                      {% if getQuantitative %}
                                          <!-- Table -->
                                          <table class="table">
                                            <tr>
                                            <th>Targeted</th>
                                            <th>Achieved</th>
                                            <th>Indicator</th>
                                            <th>View</th>
                                            </tr>
                                            {% for item in getQuantitative %}
                                            <tr>
                                                <td>{{ item.targeted}}</td>
                                                <td>{{ item.achieved}}</td>
                                                <td>{{ item.description}}</td>
                                                <td><a href="/indicators/indicator_update/{{ item.indicator_id }}">{{ item.indicator}}<a/></td>
                                                <td><a class="output" data-toggle="modal" data-target="#myModal" href='/workflow/quantitative_update/{{ item.id }}/'>Edit</a> | <a class="output" href='/workflow/quantitative_delete/{{ item.id }}/' data-target="#myModal">Delete</a>
                                            </tr>
                                            {% endfor %}
                                          </table>
                                      {% endif %}
                                      <div class="panel-footer">
                                        <a class="output" data-toggle="modal" data-target="#myModal" href="/workflow/quantitative_add/{{ id }}">Add Indicators</a>
                                      </div>
                                    </div>
                             """),
                        ),
                    ),
                    Fieldset(
                        '',AppendedText('progress_against_targets','%'),'actual_contribution','beneficiary_type', 'capacity_built', 'quality_assured','issues_and_challenges', 'lessons_learned',
                    ),
                ),

                Tab('Approval',
                    Fieldset('Approval',
                             'approval', 'approved_by',
                             Field('approval_remarks', rows="3", css_class='input-xlarge')
                    ),
                ),
            ),

            FormActions(
                Submit('submit', 'Save', css_class='btn-default'),
                Reset('reset', 'Reset', css_class='btn-warning')
            ),

            HTML("""<br/>"""),

            Fieldset(
                'Project Files',
                Div(
                    '',
                    HTML("""

                        <div class='panel panel-default'>
                          <!-- Default panel contents -->
                          <div class='panel-heading'>Documentation</div>
                          {% if getDocuments %}
                              <!-- Table -->
                              <table class="table">
                                <tr>
                                <th>Name</th>
                                <th>Link(URL)</th>
                                <th>Description</th>
                                <th>&nbsp;</th>
                                </tr>
                                {% for item in getDocuments %}
                                <tr>
                                    <td>{{ item.name}}</td>
                                    <td><a href="{{ item.url}}" target="_new">{{ item.url}}</a></td>
                                    <td>{{ item.description}}</td>
                                    <td><a class="monitoring" data-toggle="modal" data-target="#myModal" href='/workflow/documentation_agreement_update/{{ item.id }}/{{ pk }}/'>Edit</a> | <a class="monitoring" href='/workflow/documentation_agreement_delete/{{ item.id }}/' data-toggle="modal" data-target="#myModal">Delete</a>
                                </tr>
                                {% endfor %}
                              </table>
                          {% endif %}
                          <div class="panel-footer">
                            <a onclick="newPopup('/workflow/documentation_list/0/{{ id }}','Add New Documentation'); return false;" href="#" class="btn btn-sm btn-info">Add New Documentation</a>
                          </div>
                        </div>
                         """),
                ),
            ),

        )
        super(ProjectCompleteSimpleForm, self).__init__(*args, **kwargs)

        # override the program queryset to use request.user for country
        countries = getCountry(self.request.user)
        self.fields['program'].queryset = Program.objects.filter(funding_status="Funded", country__in=countries)
        #self.fields['project_agreement'].queryset = ProjectAgreement.objects.filter(program__country__in = countries)
        self.fields['approved_by'].queryset = TolaUser.objects.filter(country__in=countries).distinct()

        # override the office queryset to use request.user for country
        self.fields['office'].queryset = Office.objects.filter(province__country__in=countries)

        # override the community queryset to use request.user for country
        self.fields['site'].queryset = SiteProfile.objects.filter(country__in=countries)

        # override the stakeholder queryset to use request.user for country
        self.fields['stakeholder'].queryset = Stakeholder.objects.filter(country__in=countries)

        if not 'Approver' in self.request.user.groups.values_list('name', flat=True):
            APPROVALS = (
                ('in progress', 'in progress'),
                ('awaiting approval', 'awaiting approval'),
                ('rejected', 'rejected'),
            )
            self.fields['approval'].choices = APPROVALS
            self.fields['approved_by'].widget.attrs['disabled'] = "disabled"
            self.fields['approval_remarks'].widget.attrs['disabled'] = "disabled"
            self.fields['approval'].help_text = "Approval level permissions required"
            self.fields['project_agreement'].widget.attrs['readonly'] = "readonly"


class SiteProfileForm(forms.ModelForm):

    class Meta:
        model = SiteProfile
        exclude = ['create_date', 'edit_date']

    map = forms.CharField(widget=GoogleMapsWidget(
        attrs={'width': 700, 'height': 400, 'longitude': 'longitude', 'latitude': 'latitude','country':'Find a city or village'}), required=False)

    date_of_firstcontact = forms.DateField(widget=DatePicker.DateInput(), required=False)

    approval = forms.ChoiceField(
        choices=APPROVALS,
        initial='in progress',
        required=False,
    )

    def __init__(self, *args, **kwargs):

        # get the user object from request to check user permissions
        self.request = kwargs.pop('request')

        self.helper = FormHelper()
        self.helper.form_method = 'post'
        self.helper.form_class = 'form-horizontal'
        self.helper.label_class = 'col-sm-2'
        self.helper.field_class = 'col-sm-6'
        self.helper.form_error_title = 'Form Errors'
        self.helper.error_text_inline = True
        self.helper.help_text_inline = True
        self.helper.html5_required = True

        # Organize the fields in the site profile form using a layout class
        self.helper.layout = Layout(

            HTML("""<br/>"""),
            TabHolder(
                Tab('Profile',
                    Fieldset('Description',
                        'name', 'type', 'office','status',
                    ),
                    Fieldset('Contact Info',
                        'contact_leader', 'date_of_firstcontact', 'contact_number', 'num_members',
                    ),
                ),
                Tab('Location',
                    Fieldset('Places',
                        'country','province','district','admin_level_three','village', Field('latitude', step="any"), Field('longitude', step="any"),
                    ),
                    Fieldset('Map',
                        'map',
                    ),
                ),
                Tab('Demographic Information',
                    Fieldset('Households',
                        'total_num_households','avg_household_size', 'male_0_5', 'female_0_5', 'male_6_9', 'female_6_9',
                        'male_10_14', 'female_10_14','male_15_19', 'female_15_19', 'male_20_24', 'female_20_24', 'male_25_34', 'female_25_34', 'male_35_49', 'female_35_49', 'male_over_50', 'female_over_50', 'total_population',
                    ),
                    Fieldset('Land',
                        'classify_land','total_land','total_agricultural_land','total_rainfed_land','total_horticultural_land',
                        'populations_owning_land', 'avg_landholding_size', 'households_owning_livestock','animal_type'
                    ),
                    Fieldset('Literacy',
                        'literate_males','literate_females','literacy_rate',
                    ),
                    Fieldset('Demographic Info Data Source',
                             'info_source'
                    ),
                ),

            ),
            FormActions(
                Submit('submit', 'Save', css_class='btn-default'),
                Reset('reset', 'Reset', css_class='btn-warning')
            ),

             HTML("""
                  <br/>
                  <div class='panel panel-default'>

                  <!-- Default panel contents -->
                  <div class='panel-heading'>Projects in this Site</div>
                    {% if getProjects %}
                      <!-- Table -->
                      <table class="table">
                       <tr>
                         <th>Project Name</th>
                         <th>Program</th>
                         <th>Activity Code</th>
                         <th>View</th>
                       </tr>

                    {% for item in getProjects %}
                       <tr>
                        <td>{{ item.project_name }}</td>
                        <td>{{ item.program.name }}</td>
                        <td>{{ item.activity_code }}</td>
                        <td><a target="_new" href='/workflow/projectagreement_detail/{{ item.id }}/'>View</a>
                       </tr>
                    {% endfor %}
                     </table>
                    {% endif %}
                  </div>
             """),
        )

        super(SiteProfileForm, self).__init__(*args, **kwargs)

        #override the office queryset to use request.user for country
        countries = getCountry(self.request.user)
        self.fields['date_of_firstcontact'].label = "Date of First Contact"
        self.fields['office'].queryset = Office.objects.filter(province__country__in=countries)
        self.fields['province'].queryset = Province.objects.filter(country__in=countries)
        self.fields['approved_by'].queryset = TolaUser.objects.filter(country__in=countries).distinct()
        self.fields['filled_by'].queryset = TolaUser.objects.filter(country__in=countries).distinct()


class DocumentationForm(forms.ModelForm):

    class Meta:
        model = Documentation
        exclude = ['create_date', 'edit_date']


    def __init__(self, *args, **kwargs):
        self.helper = FormHelper()
        self.helper.form_method = 'post'
        self.request = kwargs.pop('request')
        self.helper.form_class = 'form-horizontal'
        self.helper.label_class = 'col-sm-2'
        self.helper.field_class = 'col-sm-6'
        self.helper.form_error_title = 'Form Errors'
        self.helper.error_text_inline = True
        self.helper.help_text_inline = True
        self.helper.html5_required = True
        self.helper.layout = Layout(

            HTML("""<br/>"""),

                'name',FieldWithButtons('url', StrictButton("gdrive", onclick="onApiLoad();")), Field('description', rows="3", css_class='input-xlarge'),
                'project','program',

            FormActions(
                Submit('submit', 'Save', css_class='btn-default'),
                Reset('reset', 'Reset', css_class='btn-warning')
            )
        )

        super(DocumentationForm, self).__init__(*args, **kwargs)

        #override the program queryset to use request.user for country
        countries = getCountry(self.request.user)
        self.fields['project'].queryset = ProjectAgreement.objects.filter(program__country__in=countries)
        self.fields['program'].queryset = Program.objects.filter(country__in=countries)


class QuantitativeOutputsForm(forms.ModelForm):

    class Meta:
        model = CollectedData
        exclude = ['create_date', 'edit_date']

    def __init__(self, *args, **kwargs):
        self.helper = FormHelper()
        self.request = kwargs.pop('request')
        self.helper.form_method = 'post'
        self.helper.form_class = 'form-horizontal'
        self.helper.label_class = 'col-sm-2'
        self.helper.field_class = 'col-sm-6'
        self.helper.form_error_title = 'Form Errors'
        self.helper.error_text_inline = True
        self.helper.help_text_inline = True
        self.helper.html5_required = True
        self.helper.form_tag = False
        self.helper.layout = Layout(

                'targeted','achieved','indicator','agreement','program'

        )

        super(QuantitativeOutputsForm, self).__init__(*args, **kwargs)

        countries = getCountry(self.request.user)

        self.fields['indicator'].queryset = Indicator.objects.filter(program__id=kwargs['initial']['program'])
        self.fields['agreement'].queryset = ProjectAgreement.objects.filter(program__country__in=countries)


class BenchmarkForm(forms.ModelForm):

    class Meta:
        model = Benchmarks
        exclude = ['create_date', 'edit_date']

    def __init__(self, *args, **kwargs):
        self.helper = FormHelper()
        self.request = kwargs.pop('request')
        self.agreement = kwargs.pop('agreement')
        self.complete = kwargs.pop('complete')
        self.helper.form_method = 'post'
        self.helper.form_class = 'form-horizontal'
        self.helper.label_class = 'col-sm-2'
        self.helper.field_class = 'col-sm-6'
        self.helper.form_error_title = 'Form Errors'
        self.helper.error_text_inline = True
        self.helper.help_text_inline = True
        self.helper.html5_required = True
        self.helper.form_tag = False

        if "benchmark_complete" in self.request.path:
            self.helper.layout = Layout(
                Field('description', rows="3", css_class='input-xlarge'),'site','est_start_date','est_end_date',
                Field('actual_start_date', css_class="act_datepicker", id="actual_start_date_id"),
                 Field('actual_end_date', css_class="act_datepicker", id="actual_end_date_id"),'budget','cost','agreement','complete',
            )
        else:
            self.helper.layout = Layout(
                Field('description', rows="3", css_class='input-xlarge'),'site','est_start_date','est_end_date','budget','agreement',
            )
        super(BenchmarkForm, self).__init__(*args, **kwargs)

        # override the site queryset to use request.user for country
        self.fields['site'].queryset = SiteProfile.objects.all().filter(projectagreement__id=self.agreement)


class MonitorForm(forms.ModelForm):

    class Meta:
        model = Monitor
        exclude = ['create_date', 'edit_date']


    def __init__(self, *args, **kwargs):
        self.helper = FormHelper()
        self.helper.form_method = 'post'
        self.helper.form_class = 'form-horizontal'
        self.helper.label_class = 'col-sm-2'
        self.helper.field_class = 'col-sm-6'
        self.helper.form_error_title = 'Form Errors'
        self.helper.error_text_inline = True
        self.helper.help_text_inline = True
        self.helper.html5_required = True
        self.helper.form_tag = False
        self.helper.layout = Layout(

            HTML("""<br/>"""),

                'responsible_person', 'frequency', Field('type', rows="3", css_class='input-xlarge'), 'agreement',

        )

        super(MonitorForm, self).__init__(*args, **kwargs)


class ChecklistItemForm(forms.ModelForm):

    class Meta:
        model = ChecklistItem
        exclude = ['create_date', 'edit_date','global_item']

    def __init__(self, *args, **kwargs):
        self.request = kwargs.pop('request')
        self.helper = FormHelper()
        self.helper.form_method = 'post'
        self.helper.form_class = 'form-horizontal'
        self.helper.label_class = 'col-sm-2'
        self.helper.field_class = 'col-sm-6'
        self.helper.form_error_title = 'Form Errors'
        self.helper.error_text_inline = True
        self.helper.help_text_inline = True
        self.helper.html5_required = True
        self.helper.add_input(Submit('submit', 'Save'))

        super(ChecklistItemForm, self).__init__(*args, **kwargs)

        #countries = getCountry(self.request.user)
        #override the community queryset to use request.user for country
        #self.fields['item'].queryset = ChecklistItem.objects.filter(checklist__country__in=countries)


class ContactForm(forms.ModelForm):

    class Meta:
        model = Contact
        exclude = ['create_date', 'edit_date']

    def __init__(self, *args, **kwargs):
        self.helper = FormHelper()
        self.helper.form_method = 'post'
        self.helper.form_class = 'form-horizontal'
        self.helper.label_class = 'col-sm-2'
        self.helper.field_class = 'col-sm-6'
        self.helper.form_error_title = 'Form Errors'
        self.helper.error_text_inline = True
        self.helper.help_text_inline = True
        self.helper.html5_required = True
        self.helper.add_input(Submit('submit', 'Save'))

        super(ContactForm, self).__init__(*args, **kwargs)


class StakeholderForm(forms.ModelForm):

    class Meta:
        model = Stakeholder
        exclude = ['create_date', 'edit_date']

    approval = forms.ChoiceField(
        choices=APPROVALS,
        initial='in progress',
        required=False,
    )

    def __init__(self, *args, **kwargs):
        self.helper = FormHelper()
        self.request = kwargs.pop('request')
        self.helper.form_method = 'post'
        self.helper.form_class = 'form-horizontal'
        self.helper.label_class = 'col-sm-2'
        self.helper.field_class = 'col-sm-6'
        self.helper.form_error_title = 'Form Errors'
        self.helper.error_text_inline = True
        self.helper.help_text_inline = True
        self.helper.html5_required = True
        self.helper.add_input(Submit('submit', 'Save'))
        self.helper.layout = Layout(

            HTML("""<br/>"""),
            TabHolder(
                Tab('Details',
                    Fieldset('Details',
                        'name', 'type', 'contact', HTML("""<a onclick="window.open('/workflow/contact_add/0/').focus();">Add New Contact</a>"""), 'country', 'sector', PrependedText('stakeholder_register',''), 'formal_relationship_document', 'vetting_document',
                    ),
                ),

                Tab('Approvals',
                    Fieldset('Approval',
                        'approval','approved_by','filled_by',
                    ),
                ),
            ),
        )

        super(StakeholderForm, self).__init__(*args, **kwargs)

        countries = getCountry(self.request.user)
        users = TolaUser.objects.filter(country__in=countries)
        self.fields['contact'].queryset = Contact.objects.filter(country__in=countries)
        self.fields['country'].queryset = countries
        self.fields['approved_by'].queryset = users
        self.fields['filled_by'].queryset = users
        self.fields['formal_relationship_document'].queryset = Documentation.objects.filter(program__country__in=countries)
        self.fields['vetting_document'].queryset = Documentation.objects.filter(program__country__in=countries)


class FilterForm(forms.Form):
    fields = "search"
    search = forms.CharField(required=False)
    helper = FormHelper()
    helper.form_method = 'get'
    helper.form_class = 'form-inline'
    helper.layout = Layout(FieldWithButtons('search', StrictButton('Submit', type='submit', css_class='btn-primary')))


class ProjectCompleteTable(forms.ModelForm):

    class Meta:
        model = ProjectComplete
        fields = '__all__'<|MERGE_RESOLUTION|>--- conflicted
+++ resolved
@@ -91,14 +91,9 @@
 
 
         super(BudgetForm, self).__init__(*args, **kwargs)
-        
+
         countries = getCountry(self.request.user)
 
-<<<<<<< HEAD
-=======
-        countries = getCountry(self.request.user)
-
->>>>>>> a1496e2b
         self.fields['agreement'].queryset = ProjectAgreement.objects.filter(program__country__in = countries)
 
     def save(self, *args, **kwargs):
