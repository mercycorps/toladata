--- conflicted
+++ resolved
@@ -10,13 +10,10 @@
     entry: {
         base: './js/base.js',
         program_page: './js/pages/program_page/index.js' ,
-<<<<<<< HEAD
         tola_management_user: './js/pages/tola_management_pages/user/index.js',
         tola_management_organization: './js/pages/tola_management_pages/organization/index.js',
         tola_management_program: './js/pages/tola_management_pages/program/index.js',
-=======
         document_list: './js/pages/document_list/index.js' ,
->>>>>>> 95f66264
     },
 
     output: {
