--- conflicted
+++ resolved
@@ -5391,19 +5391,12 @@
 msgid "City, Country:"
 msgstr "Ville, Pays :"
 
-<<<<<<< HEAD
+
 msgid "SADD (including unknown) with double counting"
 msgstr "SADD (inconnu) avec double comptage"
 
 msgid "SADD (including unknown) without double counting"
 msgstr "SADD (y compris inconnu) sans double comptage"
-=======
-#~ msgid "SADD (including unknown) with double counting"
-#~ msgstr "SADD (inconnu) avec double comptage"
-
-#~ msgid "SADD (including unknown) without double counting"
-#~ msgstr "SADD (y compris inconnu) sans double comptage"
->>>>>>> 17b0ad1d
 
 #~ msgid "Actual without double counting"
 #~ msgstr "Réel sans double comptage"
