#
msgid ""
msgstr ""
"Project-Id-Version: \n"
"Report-Msgid-Bugs-To: \n"
<<<<<<< HEAD
"POT-Creation-Date: 2021-07-15 10:13-0700\n"
=======
"POT-Creation-Date: 2021-07-14 23:20-0700\n"
>>>>>>> d907d4e4
"PO-Revision-Date: 2021-06-16 11:33-0700\n"
"Last-Translator: \n"
"Language-Team: \n"
"Language: fr\n"
"MIME-Version: 1.0\n"
"Content-Type: text/plain; charset=UTF-8\n"
"Content-Transfer-Encoding: 8bit\n"
"Plural-Forms: nplurals=2; plural=(n > 1);\n"
"X-Generator: Poedit 2.4.2\n"

#: js/apiv2.js:130 js/apiv2.js:176
msgid "Import indicators.xlsx"
msgstr "Translated Import indicators.xlsx"

#: js/base.js:379 js/base.js:380
msgid ""
"Your changes will be recorded in a change log. For future reference, please "
"share your reason for these changes."
msgstr ""
"Vos modifications seront enregistrées dans un journal des modifications. À "
"titre de référence, veuillez partager votre justification pour ces "
"modifications."

#: js/base.js:381
msgid "This action cannot be undone"
msgstr "Cette action est irréversible"

#: js/base.js:391
#, python-format
msgid ""
"Removing this target means that %s result will no longer have targets "
"associated with it."
msgid_plural ""
"Removing this target means that %s results will no longer have targets "
"associated with them."
msgstr[0] ""
"La suppression de cette cible signifie que %s résultat ne sera plus associé "
"à des cibles."
msgstr[1] ""
"La suppression de cette cible signifie que %s résultats ne seront plus "
"associés à des cibles."

#. Translators: the header of an alert after an action completed successfully
#: js/base.js:411
msgid "Success"
msgstr "Succès"

#. Translators: the header of an alert where additional warning info is provided
#: js/base.js:430 js/pages/results_framework/components/level_cards.js:86
#: js/pages/results_framework/models.js:626
#: js/pages/tola_management_pages/country/components/edit_disaggregations.js:657
#: js/pages/tola_management_pages/country/models.js:438
#: js/pages/tola_management_pages/country/models.js:473
#: js/pages/tola_management_pages/country/models.js:505
#: js/pages/tola_management_pages/program/models.js:279
msgid "Warning"
msgstr "Attention"

#. Translators: the header of an alert after an action failed for some reason
#: js/base.js:448
msgid "Error"
msgstr "Erreur"

#. Translators: a button to open the import indicators popover
#: js/components/ImportIndicatorsPopover.js:14
#: js/components/ImportIndicatorsPopover.js:140
msgid "Import indicators"
msgstr "ÁTranslated Import indicators"

#. Translators: Link to the program change log to view more details.
#: js/components/ImportIndicatorsPopover.js:362
msgid "View the program change log for more details."
msgstr "ÁTranslated View the program change log for more details."

#. Translators: Confirrm the user wants to continue.
#. Translators:  This is a confirmation prompt that is triggered by clicking on a cancel button.  */
#. Translators: This is the prompt on a popup that has warned users about a change they are about to make that could have broad consequences
#. Translators: This is a confirmation prompt to confirm a user wants to archive an item
#. Translators: This is a confirmation prompt to confirm a user wants to unarchive an item
#: js/components/ImportIndicatorsPopover.js:370
#: js/pages/results_framework/models.js:629
#: js/pages/tola_management_pages/country/components/edit_disaggregations.js:661
#: js/pages/tola_management_pages/country/models.js:478
#: js/pages/tola_management_pages/country/models.js:510
#: js/pages/tola_management_pages/program/models.js:283
msgid "Are you sure you want to continue?"
msgstr "Voulez-vous vraiment continuer ?"

#. Translators: Button to continue and upload the template
#: js/components/ImportIndicatorsPopover.js:382
msgid "Continue"
msgstr "éTranslated Continue"

#. Translators: Button to cancel the import process and close the popover
#. Translators: Button to cancel a form submission
#: js/components/ImportIndicatorsPopover.js:393
#: js/components/ImportIndicatorsPopover.js:603
#: js/components/changesetNotice.js:66
#: js/pages/results_framework/components/level_cards.js:578
msgid "Cancel"
msgstr "Annuler"

#. Translators: Instructions for users to download the template, open it in Excel, and then fill in indicators information.
#: js/components/ImportIndicatorsPopover.js:412
msgid "Download the template, open it in Excel, and enter indicators."
msgstr ""
"ÁTranslated Download the template, open it in Excel, and enter indicators."

#. Translators: Instructions for users to upload their filled in template and then follow the instructions to complete the import process.
#: js/components/ImportIndicatorsPopover.js:418
msgid "Upload the template and follow instructions to complete the process."
msgstr ""
"éTranslated Upload the template and follow instructions to complete the "
"process."

#. Translators: Button to download a template
#: js/components/ImportIndicatorsPopover.js:455
msgid "Download template"
msgstr "Translated Download template"

#. Translators: Button to upload the import indicators template
#: js/components/ImportIndicatorsPopover.js:466
msgid "Upload template"
msgstr "Translated Upload template"

#: js/components/ImportIndicatorsPopover.js:489
#, python-format
msgid "%s indicator is ready to be imported."
msgid_plural "%s indicators are ready to be imported."
msgstr[0] "öTranslated %s indicator is ready to be imported."
msgstr[1] "ŹTranslated %s indicators are ready to be imported."

#: js/components/ImportIndicatorsPopover.js:500
#, python-format
msgid ""
"%s indicator has missing or invalid information. Please update your "
"indicator template and upload again."
msgid_plural ""
"%s indicators have missing or invalid information. Please update your "
"indicator template and upload again."
msgstr[0] ""
"Translated %s indicator has missing or invalid information. Please update "
"your indicator template and upload again."
msgstr[1] ""
"öTranslated %s indicators have missing or invalid information. Please update "
"your indicator template and upload again."

#. Translators: Download an excel template with errors that need fixing highlighted
#: js/components/ImportIndicatorsPopover.js:515
#, fuzzy
#| msgid "Download a copy of your template with errors highlighted."
msgid "Download a copy of your template with errors highlighted"
msgstr "ÁTranslated Download a copy of your template with errors highlighted."

#. Translators: Fix the errors from the feedback file and upload the excel template again.
#: js/components/ImportIndicatorsPopover.js:520
msgid ", fix the errors, and upload again."
msgstr ""

#: js/components/ImportIndicatorsPopover.js:539
#, python-format
msgid ""
"%s indicator is ready to be imported. Are you ready to complete the import "
"process? (This action cannot be undone.)"
msgid_plural ""
"%s indicators are ready to be imported. Are you ready to complete the import "
"process? (This action cannot be undone.)"
msgstr[0] ""
"ŹTranslated %s indicator is ready to be imported. Are you ready to complete "
"the import process? (This action cannot be undone.)"
msgstr[1] ""
"ÁTranslated %s indicators are ready to be imported. Are you ready to "
"complete the import process? (This action cannot be undone.)"

#. Translators: Button to confirm and complete the import process
#: js/components/ImportIndicatorsPopover.js:570
msgid "Complete import"
msgstr "Translated Complete import"

#. Translators: Button to confirm and complete the import process
#: js/components/ImportIndicatorsPopover.js:583
#, fuzzy
#| msgid "Upload template"
msgid "Upload Template"
msgstr "Translated Upload template"

#: js/components/ImportIndicatorsPopover.js:618
#, python-format
msgid ""
"%s indicator was successfully imported, but require additional details "
"before results can be submitted."
msgid_plural ""
"%s indicators were successfully imported, but require additional details "
"before results can be submitted."
msgstr[0] ""
"éTranslated %s indicator was successfully imported, but require additional "
"details before results can be submitted."
msgstr[1] ""
"Translated %s indicators were successfully imported, but require additional "
"details before results can be submitted."

#. Translators: A link to the program page to add the addition setup information for the imported indicators.
#: js/components/ImportIndicatorsPopover.js:628
msgid "Visit the program page to complete setup of these indicators."
msgstr ""
"éTranslated Visit the program page to complete setup of these indicators."

#. Translators: Notification for a error that happend on the web server.
#: js/components/ImportIndicatorsPopover.js:641
msgid "There was a server-related problem"
msgstr "ÁTranslated There was a server-related problem"

#. Translators: A button to try import over after a error occurred.
#: js/components/ImportIndicatorsPopover.js:650
msgid "Try again"
msgstr ""

#. Translators: Click to view the Advanced Option section
#: js/components/ImportIndicatorsPopover.js:700
msgid "Advanced options"
msgstr "ÁTranslated Advanced options"

#. Translators: Details explaining that by default the template will include 10 or 20 rows per result level. You can adjust the number if you need more or less rows.
#: js/components/ImportIndicatorsPopover.js:708
msgid ""
"By default, the template will include 10 or 20 indicator rows per result "
"level. Adjust the numbers if you need more or fewer rows."
msgstr ""
"ÁTranslated By default, the template will include 10 or 20 indicator rows "
"per result level. Adjust the numbers if you need more or fewer rows."

#. Translators: Message to user that we cannot import the their file. This could be caused by the wrong file being selected, or the structure of the file was changed, or the results framework was updated and does not match the template anymore.
<<<<<<< HEAD
#: js/components/ImportIndicatorsPopover.js:853
=======
#: js/components/ImportIndicatorsPopover.js:841
>>>>>>> d907d4e4
msgid ""
"We can’t import indicators from this file. This can happen if the wrong file "
"is selected, the template structure is modified, or the results framework "
"was updated and no longer matches the template."
msgstr ""
"éTranslated We can’t import indicators from this file. This can happen if "
"the wrong file is selected, the template structure is modified, or the "
"results framework was updated and no longer matches the template."

#. Translators: Messsage to user that there aren't any new indicators in the uploaded file.
<<<<<<< HEAD
#: js/components/ImportIndicatorsPopover.js:856
=======
#: js/components/ImportIndicatorsPopover.js:844
>>>>>>> d907d4e4
msgid "We can't find any indicators in this file."
msgstr "Translated We can't find any indicators in this file."

#. Translators: Message to user that the import indicator process could not be completed. If the problem continues, contact your TolaData administrator.
<<<<<<< HEAD
#: js/components/ImportIndicatorsPopover.js:859
=======
#: js/components/ImportIndicatorsPopover.js:847
>>>>>>> d907d4e4
msgid ""
"Sorry, we couldn’t complete the import process. If the problem persists, "
"please contact your TolaData administrator."
msgstr ""
"ÁTranslated Sorry, we couldn’t complete the import process. If the problem "
"persists, please contact your TolaData administrator."

#. Translators: Message to user that the import could not be completed and to find out the reason, upload the import template again.
<<<<<<< HEAD
#: js/components/ImportIndicatorsPopover.js:862
=======
#: js/components/ImportIndicatorsPopover.js:850
>>>>>>> d907d4e4
msgid ""
"Sorry, we couldn’t complete the import process. To figure out what went "
"wrong, please upload your template again."
msgstr ""
"éTranslated Sorry, we couldn’t complete the import process. To figure out "
"what went wrong, please upload your template again."

#. Translators: Message to user that someone else has uploaded a template in the last 24 hours and may be in the process of importing indicators to this program. You can view the program change log to see more details.
<<<<<<< HEAD
#: js/components/ImportIndicatorsPopover.js:865
=======
#: js/components/ImportIndicatorsPopover.js:853
>>>>>>> d907d4e4
msgid ""
"Someone else uploaded a template in the last 24 hours, and may be in the "
"process of adding indicators to this program."
msgstr ""
"ÁTranslated Someone else uploaded a template in the last 24 hours, and may "
"be in the process of adding indicators to this program."

#. Translators: button label to show the details of all items in a list */}
#. Translators: button label to show the details of all rows in a list */}
#: js/components/actionButtons.js:38
#: js/components/indicatorModalComponents.js:39
#: js/pages/iptt_report/components/report/tableHeader.js:54
msgid "Expand all"
msgstr "Tout afficher"

#. Translators: button label to hide the details of all items in a list */}
#. Translators: button label to hide the details of all rows in a list */}
#: js/components/actionButtons.js:52
#: js/components/indicatorModalComponents.js:52
#: js/pages/iptt_report/components/report/tableHeader.js:60
msgid "Collapse all"
msgstr "Tout masquer"

#. Translators: This is shown in a table where the cell would usually have a username.  This value is used when there is no username to show.  */}
#: js/components/changelog.js:53
#: js/pages/tola_management_pages/audit_log/views.js:251
msgid "Unavailable — user deleted"
msgstr "Indisponible - utilisateur supprimé"

#: js/components/changelog.js:85
msgid "No differences found"
msgstr "Aucune différence trouvée"

#: js/components/changelog.js:104 js/components/changelog.js:109
#: js/components/changelog.js:119 js/components/changelog.js:124
#: js/pages/tola_management_pages/country/views.js:95
msgid "Country"
msgstr "Pays"

#. Translators:  Role references a user's permission level when accessing data (i.e. User or Admin) */}
#: js/components/changelog.js:106 js/components/changelog.js:110
#: js/components/changelog.js:120 js/components/changelog.js:125
msgid "Role"
msgstr "Rôle"

#: js/components/changelog.js:118 js/components/changelog.js:123
#: js/pages/iptt_quickstart/components/selects.js:22
#: js/pages/iptt_quickstart/components/selects.js:39
#: js/pages/iptt_report/components/sidebar/reportSelect.js:14
#: js/pages/tola_management_pages/program/views.js:230
msgid "Program"
msgstr "Programme"

#: js/components/changelog.js:194
msgid "Date"
msgstr "Date"

#: js/components/changelog.js:195
msgid "Admin"
msgstr "Administrateur"

#: js/components/changelog.js:196
msgid "Change Type"
msgstr "Type de modification"

#: js/components/changelog.js:197
msgid "Previous Entry"
msgstr "Entrée précédente"

#: js/components/changelog.js:198
msgid "New Entry"
msgstr "Nouvelle entrée"

#. Translators: This is a label for a dropdown that presents several possible justifications for changing a value
#: js/components/changesetNotice.js:19
#: js/pages/results_framework/components/level_cards.js:404
#: js/pages/tola_management_pages/audit_log/views.js:245
msgid "Reason for change"
msgstr "Raison du changement"

#. Translators: Button to approve a form
#: js/components/changesetNotice.js:64
msgid "Ok"
msgstr "OK"

#. Translators: This is the label for a textbox where a user can provide details about their reason for selecting a particular option
#: js/components/changesetNotice.js:120
msgid "Details"
msgstr "Détails"

#: js/components/changesetNotice.js:167
msgid "A reason is required."
msgstr "Une justification est nécessaire."

#. Translators: (preceded by a number) e.g. "4 options selected"
#. Translators: prefixed with a number, as in "4 selected" displayed on a multi-select
#: js/components/changesetNotice.js:255
#: js/components/checkboxed-multi-select.js:106
#: js/components/selectWidgets.js:153
msgid "selected"
msgstr "sélectionné(s)"

#. Translators: for a dropdown menu with no options checked:
#: js/components/changesetNotice.js:257 js/components/selectWidgets.js:143
#: js/components/selectWidgets.js:148
msgid "None selected"
msgstr "Aucun sélectionné"

#. Translators: placeholder text in a search box
#: js/components/checkboxed-multi-select.js:120
msgid "Search"
msgstr "Rechercher"

#: js/components/indicatorModalComponents.js:11
msgid "Add indicator"
msgstr "Ajouter un indicateur"

#: js/components/selectWidgets.js:133
msgid "None available"
msgstr "Aucun disponible"

#. Translators: refers to grouping the report by the level of the indicator */
#: js/components/selectWidgets.js:198
#: js/pages/program_page/models/programPageUIStore.js:53
msgid "by Level"
msgstr "par Niveau"

#. Translators: menu for selecting how rows are grouped in a report */
#: js/components/selectWidgets.js:204
msgid "Group indicators"
msgstr "Regrouper les indicateurs"

#: js/constants.js:37 js/pages/iptt_quickstart/models/ipttQSRootStore.js:30
msgid "Life of Program (LoP) only"
msgstr "Vie du programme (LoP) seulement"

#: js/constants.js:38 js/pages/iptt_quickstart/models/ipttQSRootStore.js:31
msgid "Midline and endline"
msgstr "Mesure de mi-parcours et mesure de fin de programme"

#. Translators: One of several options for specifying how often data is collected or reported on over the life of a program
#: js/constants.js:39 js/pages/iptt_quickstart/models/ipttQSRootStore.js:32
#: tola/db_translations.js:22
msgid "Annual"
msgstr "Annuel"

#. Translators: One of several options for specifying how often data is collected or reported on over the life of a program
#: js/constants.js:40 js/pages/iptt_quickstart/models/ipttQSRootStore.js:33
#: tola/db_translations.js:18
msgid "Semi-annual"
msgstr "Semestriel"

#: js/constants.js:41 js/pages/iptt_quickstart/models/ipttQSRootStore.js:34
msgid "Tri-annual"
msgstr "Quadrimestriel"

#. Translators: One of several options for specifying how often data is collected or reported on over the life of a program
#: js/constants.js:42 js/pages/iptt_quickstart/models/ipttQSRootStore.js:35
#: tola/db_translations.js:8
msgid "Quarterly"
msgstr "Trimestriel"

#. Translators: One of several options for specifying how often data is collected or reported on over the life of a program
#: js/constants.js:43 js/pages/iptt_quickstart/models/ipttQSRootStore.js:36
#: tola/db_translations.js:24
msgid "Monthly"
msgstr "Mensuel"

#: js/constants.js:49
msgid "Years"
msgstr "Années"

#: js/constants.js:50
msgid "Semi-annual periods"
msgstr "Périodes semestrielles"

#: js/constants.js:51
msgid "Tri-annual periods"
msgstr "Périodes quadrimestrielles"

#: js/constants.js:52
msgid "Quarters"
msgstr "Trimestres"

#: js/constants.js:53
msgid "Months"
msgstr "Mois"

#: js/extra_translations.js:18
msgid "Sex and Age Disaggregated Data (SADD)"
msgstr "Données désagrégées par sexe et âge (SADD)"

#: js/level_utils.js:17
msgid "Mercy Corps"
msgstr "Mercy Corps"

#: js/level_utils.js:19 js/level_utils.js:41 js/level_utils.js:57
msgid "Goal"
msgstr "But"

#: js/level_utils.js:20 js/level_utils.js:27
msgid "Outcome"
msgstr "Résultat"

#: js/level_utils.js:21 js/level_utils.js:28 js/level_utils.js:44
#: js/level_utils.js:52 js/level_utils.js:61
msgid "Output"
msgstr "Extrant"

#: js/level_utils.js:22 js/level_utils.js:37
msgid "Activity"
msgstr "Activité"

#: js/level_utils.js:24
msgid "Department for International Development (DFID)"
msgstr "Département du Développement International (DFID)"

#: js/level_utils.js:26
msgid "Impact"
msgstr "Impact"

#: js/level_utils.js:29 js/level_utils.js:45 js/level_utils.js:53
msgid "Input"
msgstr "Contribution"

#: js/level_utils.js:31
msgid "European Commission (EC)"
msgstr "Commission européenne (CE)"

#: js/level_utils.js:33
msgid "Overall Objective"
msgstr "Objectif global"

#: js/level_utils.js:34
msgid "Specific Objective"
msgstr "Objectif spécifique"

#: js/level_utils.js:35 js/level_utils.js:42 js/level_utils.js:58
msgid "Purpose"
msgstr "Intention"

#: js/level_utils.js:36
msgid "Result"
msgstr "Résultat"

#: js/level_utils.js:39
msgid "USAID 1"
msgstr "USAID 1"

#: js/level_utils.js:43 js/level_utils.js:59
msgid "Sub-Purpose"
msgstr "Sous-intention"

#: js/level_utils.js:47
msgid "USAID 2"
msgstr "USAID 2"

#: js/level_utils.js:49
msgid "Strategic Objective"
msgstr "Objectif stratégique"

#: js/level_utils.js:50
msgid "Intermediate Result"
msgstr "Résultat intermédiaire"

#: js/level_utils.js:51
msgid "Sub-Intermediate Result"
msgstr "Résultat sous-intermédiaire"

#: js/level_utils.js:55
msgid "USAID FFP"
msgstr "USAID FFP"

#: js/level_utils.js:60
msgid "Intermediate Outcome"
msgstr "Résultat intermédiaire"

#: js/pages/document_list/components/document_list.js:59
msgid "Filter by program"
msgstr "Filtrer par programme"

#: js/pages/document_list/components/document_list.js:97
msgid "Find a document"
msgstr "Rechercher un document"

#: js/pages/document_list/components/document_list.js:119
msgid "Add document"
msgstr "Ajouter un document"

#: js/pages/document_list/components/document_list.js:147
msgid "Document"
msgstr "Document"

#: js/pages/document_list/components/document_list.js:155
msgid "Date added"
msgstr "Date ajoutée"

#: js/pages/document_list/components/document_list.js:163
msgid "Project"
msgstr "Projet"

#: js/pages/document_list/components/document_list.js:175
#: js/pages/results_framework/components/level_cards.js:213
#: js/pages/tola_management_pages/country/components/edit_objectives.js:131
msgid "Delete"
msgstr "Supprimer"

#: js/pages/document_list/components/document_list.js:177
#: js/pages/results_framework/components/level_cards.js:221
msgid "Edit"
msgstr "Modifier"

#. Translators: Ex. Showing rows 1 to 50 of 92 */
#: js/pages/document_list/components/document_list.js:201
#, python-format
msgid "Showing rows %(fromCount)s to %(toCount)s of %(totalCount)s"
msgstr "Affichage des rangées %(fromCount)s à %(toCount)s sur %(totalCount)s"

#: js/pages/iptt_quickstart/components/buttons.js:15
msgid "View report"
msgstr "Afficher le rapport"

#. Translators: description of a report type, comparison with targets */
#: js/pages/iptt_quickstart/components/main.js:20
msgid "Periodic targets vs. actuals"
msgstr "Cibles périodiques vs valeurs réelles"

#. Translators: label on a form that describes the report it will display */
#: js/pages/iptt_quickstart/components/main.js:24
msgid ""
"View results organized by target period for indicators that share the same "
"target frequency"
msgstr ""
"Afficher les résultats organisés par période cible pour les indicateurs qui "
"partagent une fréquence cible identique"

#. Translators: description of a report type, showing only recent updates */
#: js/pages/iptt_quickstart/components/main.js:37
msgid "Recent progress for all indicators"
msgstr "Progrès récent pour tous les indicateurs"

#. Translators: label on a form describing the report it will display */
#: js/pages/iptt_quickstart/components/main.js:41
msgid ""
"View the most recent two months of results. (You can customize your time "
"periods.) This report does not include periodic targets"
msgstr ""
"Afficher les résultats des deux derniers mois (vous pouvez personnaliser les "
"périodes). Ce rapport n’inclut pas des cibles périodiques"

#. Translators: option to show all periods for the report */
#: js/pages/iptt_quickstart/components/radios.js:33
#: js/pages/iptt_report/components/sidebar/reportSelect.js:113
msgid "Show all"
msgstr "Tout afficher"

#. Translators: option to show a number of recent periods for the report */
#: js/pages/iptt_quickstart/components/radios.js:49
#: js/pages/iptt_report/components/sidebar/reportSelect.js:131
msgid "Most recent"
msgstr "Plus récent"

#: js/pages/iptt_quickstart/components/radios.js:56
msgid "enter a number"
msgstr "veuillez saisir un nombre"

#: js/pages/iptt_quickstart/components/selects.js:57
#: js/pages/iptt_report/components/sidebar/reportSelect.js:34
msgid "Target periods"
msgstr "Périodes cibles"

#. Translators: The user has successfully "pinned" a report link to a program page for quick access to the report */}
#: js/pages/iptt_report/components/report/buttons.js:80
msgid "Success!  This report is now pinned to the program page."
msgstr "Succès ! Ce rapport est désormais épinglé à la page du programme."

#. Translators: This is not really an imperative, it's an option that is available once you have pinned a report to a certain web page */}
#: js/pages/iptt_report/components/report/buttons.js:86
msgid "Visit the program page now."
msgstr "Consulter la page du programme."

#. Translators: Some error occured when trying to pin the report*/}
#: js/pages/iptt_report/components/report/buttons.js:97
msgid "Something went wrong when attempting to pin this report."
msgstr "Une erreur est survenue lors de l’épinglage de ce rapport."

#. Translators: a field where users can name their newly created report */
#: js/pages/iptt_report/components/report/buttons.js:109
msgid "Report name"
msgstr "Nom du rapport"

#. Translators: An error occured because a report has already been pinned with that same name */}
#: js/pages/iptt_report/components/report/buttons.js:122
msgid "A pin with this name already exists."
msgstr "Une épingle avec ce nom existe déjà."

#: js/pages/iptt_report/components/report/buttons.js:135
msgid "Pin to program page"
msgstr "Épingler à la page du programme"

#. Translators: a button that lets a user "pin" (verb) a report to their home page */
#: js/pages/iptt_report/components/report/buttons.js:182
msgid "Pin"
msgstr "Épingler"

#. Translators: a download button for a report containing just the data currently displayed */
#: js/pages/iptt_report/components/report/buttons.js:220
msgid "Current view"
msgstr "Affichage actuel"

#. Translators: a download button for a report containing all available data */
#: js/pages/iptt_report/components/report/buttons.js:226
msgid "All program data"
msgstr "Toutes les données du programme"

#: js/pages/iptt_report/components/report/header.js:12
msgid "Indicator Performance Tracking Table"
msgstr "Tableau de suivi des performances de l’indicateur"

#. Translators: label on a report, column header for a column of values that have been rounded
#: js/pages/iptt_report/components/report/headerCells.js:22
msgid "All values in this report are rounded to two decimal places."
msgstr "Toutes les valeurs de ce rapport sont arrondies à deux décimales."

#. Translators: Column header for a target value column */
#. Translators: Header for a column listing values defined as targets for each row
#: js/pages/iptt_report/components/report/headerCells.js:63
#: js/pages/iptt_report/components/report/tableHeader.js:166
#: js/pages/program_page/components/indicator_list.js:200
#: js/pages/program_page/components/resultsTable.js:253
msgid "Target"
msgstr "Cible"

#. Translators: Column header for an "actual" or achieved/real value column */
#: js/pages/iptt_report/components/report/headerCells.js:77
#: js/pages/iptt_report/components/report/tableHeader.js:173
msgctxt "report (long) header"
msgid "Actual"
msgstr "Réelle"

#. Translators: Column header for a percent-met column */
#. Translators: Header for a column listing the progress towards the target value
#: js/pages/iptt_report/components/report/headerCells.js:91
#: js/pages/iptt_report/components/report/tableHeader.js:180
#: js/pages/program_page/components/resultsTable.js:261
msgid "% Met"
msgstr "% Atteint"

#. Translators: header for a group of columns showing totals over the life of the program */
#: js/pages/iptt_report/components/report/tableHeader.js:70
msgid "Life of program"
msgstr "Vie du programme"

#. Translators: Abbreviation as column header for "number" column */
#: js/pages/iptt_report/components/report/tableHeader.js:95
msgid "No."
msgstr "N°"

#. Translators: Column header for indicator Name column */
#: js/pages/iptt_report/components/report/tableHeader.js:108
#: js/pages/logframe/components/table.js:30
#: js/pages/program_page/components/indicator_list.js:196
#: js/pages/tola_management_pages/audit_log/views.js:109
#: js/pages/tola_management_pages/audit_log/views.js:164
#: js/pages/tola_management_pages/audit_log/views.js:168
msgid "Indicator"
msgstr "Indicateur"

#. Translators: Column header for indicator Level name column */
#: js/pages/iptt_report/components/report/tableHeader.js:122
msgid "Level"
msgstr "Niveau"

#. Translators: Column header */
#: js/pages/iptt_report/components/report/tableHeader.js:130
#: js/pages/iptt_report/models/filterStore.js:733
#: js/pages/program_page/components/indicator_list.js:198
msgid "Unit of measure"
msgstr "Unité de mesure"

#. Translators: Column header for "direction of change" column (increasing/decreasing) */
#: js/pages/iptt_report/components/report/tableHeader.js:138
#: js/pages/iptt_report/models/filterStore.js:734
msgid "Change"
msgstr "Modification"

#. Translators: Column header, stands for "Cumulative"/"Non-cumulative" */
#: js/pages/iptt_report/components/report/tableHeader.js:145
#: js/pages/iptt_report/models/filterStore.js:735
msgid "C / NC"
msgstr "C / NC"

#. Translators: Column header, numeric or percentage type indicator */
#: js/pages/iptt_report/components/report/tableHeader.js:153
msgid "# / %"
msgstr "# / %"

#. Translators: Column header */
#. Translators: One of several options for specifying how often data is collected or reported on over the life of a program
#: js/pages/iptt_report/components/report/tableHeader.js:159
#: js/pages/iptt_report/models/filterStore.js:737
#: js/pages/program_page/components/indicator_list.js:199
#: tola/db_translations.js:20
msgid "Baseline"
msgstr "Mesure de base"

#. Translators: short for Not Applicable
#: js/pages/iptt_report/components/report/tableRows.js:11
#: js/pages/iptt_report/components/report/tableRows.js:327
#: js/pages/iptt_report/components/report/tableRows.js:328
#: js/pages/iptt_report/components/report/tableRows.js:330
#: js/pages/program_page/components/indicator_list.js:263
#: js/pages/program_page/components/resultsTable.js:9
#: js/pages/tola_management_pages/audit_log/views.js:159
#: js/pages/tola_management_pages/audit_log/views.js:196
msgid "N/A"
msgstr "N/A"

#. Translators: A message that lets the user know that they cannot add a result to this indicator because it has no target.
#: js/pages/iptt_report/components/report/tableRows.js:76
msgid "Results cannot be added because the indicator is missing targets."
msgstr ""
"Les résultats ne peuvent pas être ajoutés parce que l’indicateur manque de "
"cibles."

#. Translators: a button that lets the user add a new result
#: js/pages/iptt_report/components/report/tableRows.js:104
#: js/pages/program_page/components/resultsTable.js:318
msgid "Add result"
msgstr "Ajouter un résultat"

#: js/pages/iptt_report/components/report/tableRows.js:302
msgid "Cumulative"
msgstr "Cumulatif"

#: js/pages/iptt_report/components/report/tableRows.js:303
msgid "Non-cumulative"
msgstr "Non cumulatif"

#: js/pages/iptt_report/components/report/tableRows.js:385
msgid "Indicators unassigned to a results framework level"
msgstr "Indicateurs non affectés à un niveau de cadre de résultats"

#. Translators: Labels a set of filters to select which data to show */
#: js/pages/iptt_report/components/sidebar/filterForm.js:47
msgid "Report Options"
msgstr "Options de rapport"

#. Translators: clears all filters set on a report */
#: js/pages/iptt_report/components/sidebar/filterForm.js:58
msgid "Clear filters"
msgstr "Effacer les filtres"

#: js/pages/iptt_report/components/sidebar/filterForm.js:72
#: js/pages/results_framework/components/leveltier_picker.js:86
msgid "Change log"
msgstr "Journal des modifications"

#: js/pages/iptt_report/components/sidebar/reportFilter.js:22
msgid "Levels"
msgstr "Niveaux"

#. Translators: labels categories that  data could be disaggregated into */
#. Translators: A list of disaggregation types follows this header. */
#: js/pages/iptt_report/components/sidebar/reportFilter.js:42
#: js/pages/iptt_report/models/filterStore.js:504
msgid "Disaggregations"
msgstr "Désagrégations"

#. Translators: labels columns that could be hidden in the report */
#: js/pages/iptt_report/components/sidebar/reportFilter.js:56
msgid "Hide columns"
msgstr "Masquer les colonnes"

#. Translators: labels sites that a data could be collected at */
#. Translators: heading for actions related to Sites as in locations connected to results
#: js/pages/iptt_report/components/sidebar/reportFilter.js:72
#: js/pages/program_page/components/sitesList.js:12
msgid "Sites"
msgstr "Sites"

#. Translators: labels types of indicators to filter by */
#: js/pages/iptt_report/components/sidebar/reportFilter.js:89
msgid "Types"
msgstr "Types"

#. Translators: labels sectors (i.e. 'Food Security') that an indicator can be categorized as */
#: js/pages/iptt_report/components/sidebar/reportFilter.js:106
#: js/pages/tola_management_pages/organization/views.js:54
#: js/pages/tola_management_pages/program/components/edit_program_profile.js:129
#: js/pages/tola_management_pages/program/views.js:54
msgid "Sectors"
msgstr "Secteurs"

#. Translators: labels a filter to select which indicators to display */
#: js/pages/iptt_report/components/sidebar/reportFilter.js:123
#: js/pages/logframe/models/filterStore.js:34
msgid "Indicators"
msgstr "Indicateurs"

#: js/pages/iptt_report/components/sidebar/reportSelect.js:35
msgid "Time periods"
msgstr "Périodes"

#. Translators: menu for selecting the start date for a report */
#: js/pages/iptt_report/components/sidebar/reportSelect.js:161
msgid "Start"
msgstr "Début"

#. Translators: menu for selecting the end date for a report */
#: js/pages/iptt_report/components/sidebar/reportSelect.js:180
msgid "End"
msgstr "Fin"

#. Translators: A toggle button that hides a sidebar of filter options */
#: js/pages/iptt_report/components/sidebar/sidebar.js:73
msgid "Show/Hide Filters"
msgstr "Afficher/masquer les filtres"

#. Translators: User-selectable option that filters out rows from a table where the disaggregation category has not been used (i.e. avoids showing lots of blank rows. */
#: js/pages/iptt_report/models/filterStore.js:496
msgid "Only show categories with results"
msgstr "Afficher uniquement les catégories avec des résultats"

#. Translators: filter that allows users to select only those disaggregation types that are available across the globe (i.e. across the agency). */
#: js/pages/iptt_report/models/filterStore.js:499
msgid "Global disaggregations"
msgstr "Désagrégations globales"

#. Translators: Allows users to filter an indicator list for indicators that are unassigned. */
#: js/pages/iptt_report/models/filterStore.js:679
#: js/pages/logframe/components/table.js:110
msgid "Indicators unassigned to  a results framework level"
msgstr "Indicateurs non affectés à un niveau de cadre de résultats"

#. Translators: this labels a filter option for a label as including subordinate levels */
#: js/pages/iptt_report/models/ipttLevel.js:36
#, python-format
msgid "%(this_level_number)s and sub-levels: %(this_level_full_name)s"
msgstr "%(this_level_number)s et sous-niveaux : %(this_level_full_name)s"

#: js/pages/logframe/components/subtitle.js:14
msgid "View results framework"
msgstr "Afficher le cadre de résultats"

#. Translators: short for "Logistical Framework"
#: js/pages/logframe/components/title.js:48
msgid "Logframe"
msgstr "Cadre logique"

#: js/pages/logframe/models/filterStore.js:33
#: js/pages/tola_management_pages/audit_log/views.js:237
msgid "Result level"
msgstr "Niveau de résultat"

#: js/pages/logframe/models/filterStore.js:35
msgid "Means of verification"
msgstr "Moyens de vérification"

#: js/pages/logframe/models/filterStore.js:36
#: js/pages/results_framework/components/level_cards.js:524
msgid "Assumptions"
msgstr "Hypothèses"

#. Translators: The number of indicators that do not have targets defined on them
#: js/pages/program_page/components/indicator_list.js:23
#, python-format
msgid "%s indicator has missing targets"
msgid_plural "%s indicators have missing targets"
msgstr[0] "%s indicateur a des cibles manquantes"
msgstr[1] "%s indicateurs ont des cibles manquantes"

#. Translators: The number of indicators that no one has entered in any results for
#: js/pages/program_page/components/indicator_list.js:27
#, python-format
msgid "%s indicator has missing results"
msgid_plural "%s indicators have missing results"
msgstr[0] "%s indicateur a des résultats manquants"
msgstr[1] "%s indicateurs ont des résultats manquants"

#. Translators: The number of indicators that contain results that are not backed up with evidence
#: js/pages/program_page/components/indicator_list.js:31
#, python-format
msgid "%s indicator has missing evidence"
msgid_plural "%s indicators have missing evidence"
msgstr[0] "%s indicateur a des preuves manquantes"
msgstr[1] "%s indicateurs ont des preuves manquantes"

#. Translators: shows what number of indicators are a certain percentage above target. Example: 3 indicators are >15% above target
#: js/pages/program_page/components/indicator_list.js:35
msgid "%s indicator is >15% above target"
msgid_plural "%s indicators are >15% above target"
msgstr[0] "%s indicateur est >15% au-dessus de la cible"
msgstr[1] "%s indicateurs sont >15% au-dessus de la cible"

#. Translators: shows what number of indicators are a certain percentage below target. Example: 3 indicators are >15% below target
#: js/pages/program_page/components/indicator_list.js:39
msgid "%s indicator is >15% below target"
msgid_plural "%s indicators are >15% below target"
msgstr[0] "%s indicateur est >15% en dessous de la cible"
msgstr[1] "%s indicateurs sont >15% en dessous de la cible"

#. Translators: shows what number of indicators are within a set range of target. Example: 3 indicators are on track
#: js/pages/program_page/components/indicator_list.js:43
#, python-format
msgid "%s indicator is on track"
msgid_plural "%s indicators are on track"
msgstr[0] "%s indicateur est en bonne voie"
msgstr[1] "%s Indicateurs sont en bonne voie"

#. Translators: shows what number of indicators that for various reasons are not being reported for program metrics
#: js/pages/program_page/components/indicator_list.js:47
#, python-format
msgid "%s indicator is unavailable"
msgid_plural "%s indicators are unavailable"
msgstr[0] "%s indicateur n'est pas disponible"
msgstr[1] "%s indicateurs ne sont pas disponibles"

#. Translators: the number of indicators in a list. Example: 3 indicators
#. Translators: This is a count of indicators associated with another object */
#: js/pages/program_page/components/indicator_list.js:52
#: js/pages/results_framework/components/level_cards.js:173
#, python-format
msgid "%s indicator"
msgid_plural "%s indicators"
msgstr[0] "%s indicateur"
msgstr[1] "%s indicateurs"

#. Translators: A link that shows all the indicators, some of which are currently filtered from view
#: js/pages/program_page/components/indicator_list.js:87
msgid "Show all indicators"
msgstr "Afficher tous les indicateurs"

#: js/pages/program_page/components/indicator_list.js:129
msgid "Find an indicator:"
msgstr "Rechercher un indicateur :"

#: js/pages/program_page/components/indicator_list.js:136
msgid "None"
msgstr "Aucun"

#: js/pages/program_page/components/indicator_list.js:146
msgid "Group indicators:"
msgstr "Regrouper les indicateurs :"

#. Translators: Warning provided when a result is not longer associated with any target.  It is a warning about state rather than an action.  The full sentence might read "There are results not assigned to targets" rather than "Results have been unassigned from targets. */
#: js/pages/program_page/components/indicator_list.js:246
msgid "Results unassigned to targets"
msgstr "Résultats non affectés aux cibles"

#. Translators: Warning message displayed when a critical piece of information (targets) have not been created for an indicator.
#: js/pages/program_page/components/indicator_list.js:252
msgid "Indicator missing targets"
msgstr "Cibles de l’indicateur manquantes"

#: js/pages/program_page/components/indicator_list.js:329
msgid ""
"Some indicators have missing targets. To enter these values, click the "
"target icon near the indicator name."
msgstr ""
"Certains indicateurs ont des cibles manquantes. Pour enregistrer ces "
"valeurs, veuillez cliquer sur l’icône de cible qui se situe près du nom de "
"l’indicateur."

#: js/pages/program_page/components/program_metrics.js:138
msgid "Indicators on track"
msgstr "Indicateurs en bonne voie"

#. Translators: variable %s shows what percentage of indicators have no targets reporting data. Example: 31% unavailable */
#: js/pages/program_page/components/program_metrics.js:152
msgid "%(percentNonReporting)s% unavailable"
msgstr "%(percentNonReporting)s% indisponible"

#. Translators: help text for the percentage of indicators with no targets reporting data. */
#: js/pages/program_page/components/program_metrics.js:163
msgid ""
"The indicator has no targets, no completed target periods, or no results "
"reported."
msgstr ""
"L’indicateur n’a pas de cibles, de périodes cibles terminées ni de résultats "
"rapportés."

#. Translators: Help text explaining what an "on track" indicator is. */
#: js/pages/program_page/components/program_metrics.js:187
msgid ""
"The actual value matches the target value, plus or minus 15%. So if your "
"target is 100 and your result is 110, the indicator is 10% above target and "
"on track.  <br><br>Please note that if your indicator has a decreasing "
"direction of change, then “above” and “below” are switched. In that case, if "
"your target is 100 and your result is 200, your indicator is 50% below "
"target and not on track.<br><br><a href='https://docs.google.com/document/"
"d/1Gl9bxJJ6hdhCXeoOCoR1mnVKZa2FlEOhaJcjexiHzY0' target='_blank'>See our "
"documentation for more information.</a>"
msgstr ""
"La valeur réelle correspond à la valeur cible à 15 % près. Ainsi, si votre "
"cible est 100 et votre résultat 110, l’indicateur est 10 % au-dessus de la "
"cible et est donc sur la bonne voie.  <br><br>Veuillez noter que si le sens "
"de changement de votre indicateur est décroissant, les indicateurs « au-"
"dessus » et « en dessous » sont alors inversés. Dans ce cas, si votre cible "
"est 100 et votre résultat 200, votre indicateur est 50 % en dessous de la "
"cible, ce qui veut dire qu’il n’est pas sur la bonne voie.<br><br><a "
"href='https://docs.google.com/document/"
"d/1Gl9bxJJ6hdhCXeoOCoR1mnVKZa2FlEOhaJcjexiHzY0' target='_blank'>Consultez "
"notre documentation pour plus d’informations.</a>"

#. Translators: variable %(percentHigh)s shows what percentage of indicators are a certain percentage above target percent %(marginPercent)s. Example: 31% are >15% above target */
#: js/pages/program_page/components/program_metrics.js:206
msgid "<strong>%(percentHigh)s%</strong> are >%(marginPercent)s% above target"
msgstr ""
"<strong>%(percentHigh)s%</strong> sont >%(marginPercent)s% au-dessus de la "
"cible"

#. Translators: variable %s shows what percentage of indicators are within a set range of target. Example: 31%  are on track */
#: js/pages/program_page/components/program_metrics.js:212
msgid "<strong>%s%</strong> are on track"
msgstr "<strong>%s%</strong> sont en bonne voie"

#. Translators: variable %(percentBelow)s shows what percentage of indicators are a certain percentage below target. The variable %(marginPercent)s is that percentage. Example: 31% are >15% below target */
#: js/pages/program_page/components/program_metrics.js:218
msgid "<strong>%(percentBelow)s%</strong> are >%(marginPercent)s% below target"
msgstr ""
"<strong>%(percentBelow)s%</strong> sont >%(marginPercent)s% en dessous de la "
"cible"

#. Translators: message describing why this display does not show any data. # */}
#: js/pages/program_page/components/program_metrics.js:240
msgid "Unavailable until the first target period ends with results reported."
msgstr ""
"Indisponible jusqu’à la fin de la première période cible avec publication "
"des résultats."

#. Translators: title of a graphic showing indicators with targets */
#: js/pages/program_page/components/program_metrics.js:261
msgid "Indicators with targets"
msgstr "Indicateurs avec cibles"

#. Translators: a label in a graphic. Example: 31% have targets */
#: js/pages/program_page/components/program_metrics.js:264
msgid "have targets"
msgstr "ont des cibles"

#. Translators: a label in a graphic. Example: 31% no targets */
#: js/pages/program_page/components/program_metrics.js:267
msgid "no targets"
msgstr "pas de cibles"

#. Translators: a link that displays a filtered list of indicators which are missing targets */
#: js/pages/program_page/components/program_metrics.js:270
msgid "Indicators missing targets"
msgstr "Indicateurs avec cibles manquantes"

#: js/pages/program_page/components/program_metrics.js:272
msgid "No targets"
msgstr "Pas de cibles"

#. Translators: title of a graphic showing indicators with results */
#: js/pages/program_page/components/program_metrics.js:277
msgid "Indicators with results"
msgstr "Indicateurs avec résultats"

#. Translators: a label in a graphic. Example: 31% have results */
#: js/pages/program_page/components/program_metrics.js:280
msgid "have results"
msgstr "ont des résultats"

#. Translators: a label in a graphic. Example: 31% no results */
#: js/pages/program_page/components/program_metrics.js:283
msgid "no results"
msgstr "aucun résultat"

#. Translators: a link that displays a filtered list of indicators which are missing results */
#: js/pages/program_page/components/program_metrics.js:286
msgid "Indicators missing results"
msgstr "Indicateurs avec résultats manquants"

#: js/pages/program_page/components/program_metrics.js:288
msgid "No results"
msgstr "Aucun résultat"

#. Translators: title of a graphic showing results with evidence */
#: js/pages/program_page/components/program_metrics.js:293
msgid "Results with evidence"
msgstr "Résultats avec preuves"

#. Translators: a label in a graphic. Example: 31% have evidence */
#: js/pages/program_page/components/program_metrics.js:296
msgid "have evidence"
msgstr "ont des preuves"

#. Translators: a label in a graphic. Example: 31% no evidence */
#: js/pages/program_page/components/program_metrics.js:299
msgid "no evidence"
msgstr "aucune preuve"

#. Translators: a link that displays a filtered list of indicators which are missing evidence */
#: js/pages/program_page/components/program_metrics.js:302
msgid "Indicators missing evidence"
msgstr "Indicateurs avec preuves manquantes"

#: js/pages/program_page/components/program_metrics.js:304
msgid "No evidence"
msgstr "Aucune preuve"

#. Translators: Explains how performance is categorized as close to the target or not close to the target
#: js/pages/program_page/components/resultsTable.js:38
msgid ""
"<p><strong>The actual value is %(percent)s of the target value.</strong> An "
"indicator is on track if the result is no less than 85% of the target and no "
"more than 115% of the target.</p><p><em>Remember to consider your direction "
"of change when thinking about whether the indicator is on track.</em></p>"
msgstr ""
"<p><strong>La valeur réelle représente %(percent)s de la valeur cible.</"
"strong> Un indicateur est sur la bonne voie si le résultat n’est ni "
"inférieur à 85 % de la cible, ni supérieur à 115 % de la cible. </"
"p><p><em>Pensez à prendre en compte la direction du changement souhaité "
"lorsque vous réfléchissez au statut d’un indicateur.</em></p>"

#. Translators: Label for an indicator that is within a target range
#: js/pages/program_page/components/resultsTable.js:44
msgid "On track"
msgstr "En bonne voie"

#. Translators: Label for an indicator that is above or below the target value
#: js/pages/program_page/components/resultsTable.js:48
msgid "Not on track"
msgstr "Pas en bonne voie"

#. Translators: Shown in a results cell when there are no results to display
#: js/pages/program_page/components/resultsTable.js:130
msgid "No results reported"
msgstr "Aucun résultat rapporté"

#. Translators: Label for a row showing totals from program start until today
#: js/pages/program_page/components/resultsTable.js:156
msgid "Program to date"
msgstr "Programme à cette date"

#. Translators: explanation of the summing rules for the totals row on a list of results
#: js/pages/program_page/components/resultsTable.js:207
msgid ""
"Results are cumulative. The Life of Program result mirrors the latest period "
"result."
msgstr ""
"Les résultats sont cumulatifs. Le résultat de la vie du programme reflète le "
"dernier résultat de période."

#. Translators: explanation of the summing rules for the totals row on a list of results
#: js/pages/program_page/components/resultsTable.js:210
msgid ""
"Results are non-cumulative. The Life of Program result is the sum of target "
"period results."
msgstr ""
"Les résultats sont non cumulatifs. Le résultat de la vie du programme est la "
"somme des résultats des périodes cibles."

#. Translators: identifies a results row as summative for the entire life of the program
#: js/pages/program_page/components/resultsTable.js:216
msgid "Life of Program"
msgstr "Vie du programme"

#. Translators: Header for a column listing periods in which results are grouped
#: js/pages/program_page/components/resultsTable.js:249
msgid "Target period"
msgstr "Période cible"

#. Translators: Header for a column listing actual result values for each row
#: js/pages/program_page/components/resultsTable.js:257
msgctxt "table (short) header"
msgid "Actual"
msgstr "Réelle"

#. Translators: Header for a column listing actual results for a given period
#: js/pages/program_page/components/resultsTable.js:265
msgid "Results"
msgstr "Résultats"

#. Translators: Header for a column listing supporting documents for results
#: js/pages/program_page/components/resultsTable.js:269
msgid "Evidence"
msgstr "Preuve"

#. Translators: Button label which opens a form to add targets to a given indicator
#: js/pages/program_page/components/resultsTable.js:304
msgid "Add targets"
msgstr "Ajouter des cibles"

#. Translators: a link that leads to a list of all sites (locations) associated with a program
#: js/pages/program_page/components/sitesList.js:19
msgid "View program sites"
msgstr "Afficher les sites du programme"

#. Translators: indicates that no sites (locations) are associated with a program
#: js/pages/program_page/components/sitesList.js:25
msgid "There are no program sites."
msgstr "Il n’y a aucun site pour le programme."

#. Translators: a link to add a new site (location)
#: js/pages/program_page/components/sitesList.js:34
msgid "Add site"
msgstr "Ajouter un site"

#: js/pages/program_page/pinned_reports.js:9
msgid ""
"Warning: This action cannot be undone. Are you sure you want to delete this "
"pinned report?"
msgstr ""
"Attention : cette action est irréversible. Voulez-vous vraiment supprimer ce "
"rapport épinglé ?"

#. Translators: Take the text of a program objective and import it for editing
#: js/pages/results_framework/components/level_cards.js:51
msgid "Import Program Objective"
msgstr "Importer l’objectif du programme"

#. Translators: instructions to users containing some HTML */
#: js/pages/results_framework/components/level_cards.js:68
msgid ""
"Import text from a Program Objective. <strong class='program-objective-"
"import__popover-strong-text'>Make sure to remove levels and numbers from "
"your text, because they are automatically displayed.</strong>"
msgstr ""
"Importer le texte d’un objectif de programme. <strong class='program-"
"objective-import__popover-strong-text'>Assurez-vous de supprimer les niveaux "
"et nombres de votre texte car ils s’affichent automatiquement.</strong>"

#: js/pages/results_framework/components/level_cards.js:89
#: js/pages/tola_management_pages/country/models.js:440
msgid "This action cannot be undone."
msgstr "Cette action est irréversible."

#. Translators:  This is a confirmation prompt that is triggered by clicking on a delete button. The code is a reference to the name of the specific item being deleted.  Only one item can be deleted at a time. */
#: js/pages/results_framework/components/level_cards.js:91
#, python-format
msgid "Are you sure you want to delete %s?"
msgstr "Êtes-vous sûr de vouloir supprimer %s ?"

#. Translators: this link opens a view of all indicators linked to (associated with) a particular level (level name replaces %s) */
#: js/pages/results_framework/components/level_cards.js:135
#, python-format
msgid "All indicators linked to %s"
msgstr "Tous les indicateurs liés à %s"

#. Translators: this link opens a view of all indicators linked to (associated with) a particular level and its child levels (level name replaces %s) */
#: js/pages/results_framework/components/level_cards.js:147
#, python-format
msgid "All indicators linked to %s and sub-levels"
msgstr "Tous les indicateurs liés à %s et aux sous-niveaux"

#. Translators: this is the title of a button to open a popup with indicator performance metrics*/
#: js/pages/results_framework/components/level_cards.js:235
msgid "Track indicator performance"
msgstr "Suivre la performance de l’indicateur"

#: js/pages/results_framework/components/level_cards.js:406
msgid ""
"Your changes will be recorded in a change log.  For future reference, please "
"share your reason for these changes."
msgstr ""
"Vos modifications seront enregistrées dans un journal des modifications. À "
"titre de référence, veuillez partager votre justification pour ces "
"modifications."

#. Translators: This is a validation message given to the user when the user-editable name field has been deleted or omitted. */
#. Translators: This is a warning messages when a user has entered duplicate names for two different objects and those names contain only white spaces, both of which are not permitted. */
#: js/pages/results_framework/components/level_cards.js:441
#: js/pages/results_framework/models.js:714
msgid "Please complete this field."
msgstr "Veuillez compléter ce champ."

#. Translators: This is button text that allows users to save their work and unlock the ability to add indicators */ }
#: js/pages/results_framework/components/level_cards.js:477
#, python-format
msgid "Save %s and add indicators"
msgstr "Enregistrer %s et ajouter des indicateurs"

#. Translators: On a button, with a tiered set of objects, save current object and add another one in the same tier, e.g. "Save and add another Outcome" when the user is editing an Outcome */}
#: js/pages/results_framework/components/level_cards.js:561
#, python-format
msgid "Save and add another %s"
msgstr "Enregistrer et ajouter un autre %s"

#. Translators: On a button, with a tiered set of objects, save current object and add another one in the next lower tier, e.g. "Save and add another Activity" when the user is editing a Goal */}
#: js/pages/results_framework/components/level_cards.js:570
#, python-format
msgid "Save and link %s"
msgstr "Enregistrer et lier %s"

#: js/pages/results_framework/components/level_cards.js:575
msgid "Save and close"
msgstr "Enregistrer et fermer"

#: js/pages/results_framework/components/level_cards.js:685
#: js/pages/results_framework/components/level_cards.js:727
#: js/pages/results_framework/components/level_tier_lists.js:48
#: js/pages/tola_management_pages/program/components/program_editor.js:33
#: js/pages/tola_management_pages/program/components/program_settings.js:64
msgid "Settings"
msgstr "Paramètres"

#. Translators: Popover for help link telling users how to associate an Indicator not yet linked to a Level */
#: js/pages/results_framework/components/level_cards.js:697
msgid ""
"To link an already saved indicator to your results framework: Open the "
"indicator from the program page and use the “Result level” menu on the "
"Summary tab."
msgstr ""
"Pour associer un indicateur enregistré à votre cadre de résultats : ouvrez "
"l’indicateur depuis la page du programme et utilisez le menu « Niveau de "
"résultat » dans l’onglet Résumé."

#. Translators: Popover for help link, tell user how to disassociate an Indicator from the Level they are currently editing. */
#: js/pages/results_framework/components/level_cards.js:699
msgid ""
"To remove an indicator: Click “Settings”, where you can reassign the "
"indicator to a different level or delete it."
msgstr ""
"Pour supprimer un indicateur : cliquez sur « Réglages » pour pouvoir "
"réaffecter l’indicateur à un autre niveau ou le supprimer."

#. Translators: Title for a section that lists the Indicators associated with whatever this.props.tiername is. */}
#: js/pages/results_framework/components/level_cards.js:715
#, python-format
msgid "Indicators linked to this %s"
msgstr "Indicateurs liés à %s"

#. Translators: a button to download a spreadsheet
#: js/pages/results_framework/components/level_list.js:184
#: js/pages/tola_management_pages/audit_log/views.js:226
msgid "Excel"
msgstr "Excel"

#. Translators: A alert to let users know that instead of entering indicators one at a time, they can use an Excel template to enter multiple indicators at the same time. First step is to build the result framework below, then click the 'Import indicators' button above
#: js/pages/results_framework/components/level_list.js:207
msgid ""
"Instead of entering indicators one at a time, use an Excel template to "
"import multiple indicators! First, build your results framework below. Next, "
"click the “Import indicators” button above."
msgstr ""
"éTranslated Instead of entering indicators one at a time, use an Excel "
"template to import multiple indicators! First, build your results framework "
"below. Next, click the “Import indicators” button above."

#. Translators: this refers to an imperative verb on a button ("Apply filters")*/}
#: js/pages/results_framework/components/level_tier_lists.js:32
#: js/pages/results_framework/components/level_tier_lists.js:219
#: js/pages/tola_management_pages/country/views.js:66
#: js/pages/tola_management_pages/organization/views.js:83
#: js/pages/tola_management_pages/program/views.js:143
#: js/pages/tola_management_pages/program/views.js:200
#: js/pages/tola_management_pages/user/views.js:162
#: js/pages/tola_management_pages/user/views.js:230
msgid "Apply"
msgstr "Appliquer"

#. Translators: This is the help text of an icon that indicates that this element can't be deleted */
#: js/pages/results_framework/components/level_tier_lists.js:125
msgid "This level is being used in the results framework"
msgstr "Ce niveau est utilisé dans le cadre de résultats"

#. Translators: This is one of several user modifiable fields, e.g. "Level 1", "Level 2", etc... Level 1 is the top of the hierarchy, Level six is the bottom.*/
#: js/pages/results_framework/components/level_tier_lists.js:137
#, python-format
msgid "Level %s"
msgstr "Niveau %s"

#. Translators: Warning message displayed to users explaining why they can't change a setting they could change before.
#: js/pages/results_framework/components/leveltier_picker.js:31
#, python-format
msgid ""
"<span class=\"text-danger\"><strong>The results framework template is locked "
"as soon as the first %(secondTier)s is saved.</strong></span> To change "
"templates, all saved levels must be deleted except for the original "
"%(firstTier)s. A level can only be deleted when it has no sub-levels and no "
"linked indicators."
msgstr ""
"<span class=\"text-danger\"><strong>Le modèle de cadre de résultats se "
"verrouille dès que le premier %(secondTier)s est enregistré.</strong></span> "
"Pour modifier les modèles, tous les niveaux enregistrés doivent être "
"supprimés, à l'exception du %(firstTier)s original. Un niveau peut "
"uniquement être supprimé lorsqu'il ne dispose d'aucun sous-niveau ni "
"d'indicateur associé."

#: js/pages/results_framework/components/leveltier_picker.js:66
msgid "Results framework template"
msgstr "Modèle de cadre de résultats"

#. Translators: One of several choices for specifying what type of Indicator is being created.  An Indicator is a performance measure e.g. "We will distrubute 1000 food packs over the next two months"
#: js/pages/results_framework/models.js:44 tola/db_translations.js:122
msgid "Custom"
msgstr "Personnalisé"

#. Translators: Notification to user that the an update was successful
#. Translators: Notification to user that the update they initiated was successful */
#: js/pages/results_framework/models.js:145
#: js/pages/results_framework/models.js:240
msgid "Changes to the results framework template were saved."
msgstr ""
"Les modifications apportées au modèle de cadre de résultats ont été "
"enregistrées."

#. Translators: Notification to user that the deletion command that they issued was successful */
#: js/pages/results_framework/models.js:363
#, python-format
msgid "%s was deleted."
msgstr "%s a été supprimé(e)."

#. Translators: This is a confirmation message that confirms that change has been successfully saved to the DB.
#: js/pages/results_framework/models.js:398
#, python-format
msgid "%s saved."
msgstr "%s a été enregistré(e)."

#. Translators:  Confirmation message that user-supplied updates were successfully applied.
#: js/pages/results_framework/models.js:423
#, python-format
msgid "%s updated."
msgstr "%s a été mis(e) à jour."

#: js/pages/results_framework/models.js:572
msgid ""
"<strong class=\"text-danger\">Choose your results framework template "
"carefully!</strong> Once you begin building your framework, it will not be "
"possible to change templates without first deleting saved levels."
msgstr ""
"<strong class=\"text-danger\">Choisissez bien votre modèle de cadre de "
"résultats !</strong> Lorsque vous commencez à concevoir votre cadre, vous ne "
"pourrez pas modifier les modèles sans avoir préalablement supprimé tous les "
"niveaux enregistrés."

#. Translators:  This is a warning provided to the user when they try to cancel the editing of something they have already modified.  */
#: js/pages/results_framework/models.js:631
#, python-format
msgid "Changes to this %s will not be saved"
msgstr "Les modifications apportés à %s ne seront pas enregistrées"

#. Translators: This is a warning messages when a user has a comma in a name that shouldn't contain commas */
#: js/pages/results_framework/models.js:719
msgid "Result levels should not contain commas."
msgstr "Les niveaux de résultats ne doivent pas contenir de virgules."

#. Translators: This is a warning messages when a user has a colon in a name that shouldn't contain colons */
#: js/pages/results_framework/models.js:724
msgid "Result levels should not contain colons."
msgstr "Les niveaux de résultats ne doivent pas contenir de deux points."

#. Translators: This is a warning messages when a user has entered duplicate names for two different objects */
#: js/pages/results_framework/models.js:729
msgid "Result levels must have unique names."
msgstr "Les niveaux de résultats doivent posséder des noms uniques."

#: js/pages/tola_management_pages/audit_log/views.js:81
msgid "Targets changed"
msgstr "Cibles modifiées"

#. Translators: This is part of a change log.  The result date of the Result that has been changed is being shown
#: js/pages/tola_management_pages/audit_log/views.js:173
msgid "Result date:"
msgstr "Date de résultat :"

#: js/pages/tola_management_pages/audit_log/views.js:212
msgid "Program change log"
msgstr "Journal des modifications de programme"

#: js/pages/tola_management_pages/audit_log/views.js:236
msgid "Date and time"
msgstr "Date et heure"

#. Translators: This is a column heading. The column is in a change log and identifies the entities being changed. */}
#: js/pages/tola_management_pages/audit_log/views.js:239
msgid "Indicators and results"
msgstr "Indicateurs et résultats"

#: js/pages/tola_management_pages/audit_log/views.js:240
#: js/pages/tola_management_pages/user/views.js:260
msgid "User"
msgstr "Utilisateur"

#: js/pages/tola_management_pages/audit_log/views.js:241
#: js/pages/tola_management_pages/organization/views.js:110
#: js/pages/tola_management_pages/user/components/edit_user_profile.js:195
#: js/pages/tola_management_pages/user/views.js:202
#: js/pages/tola_management_pages/user/views.js:261
msgid "Organization"
msgstr "Organisation"

#: js/pages/tola_management_pages/audit_log/views.js:242
msgid "Change type"
msgstr "Type de modification"

#: js/pages/tola_management_pages/audit_log/views.js:243
msgid "Previous entry"
msgstr "Entrée précédente"

#: js/pages/tola_management_pages/audit_log/views.js:244
msgid "New entry"
msgstr "Nouvelle entrée"

#. Translators: This is shown in a table where the cell would usually have an organization name.  This value is used when there is no organization to show.  */}
#: js/pages/tola_management_pages/audit_log/views.js:253
msgid "Unavailable — organization deleted"
msgstr "Indisponible - organisation supprimée"

#: js/pages/tola_management_pages/audit_log/views.js:311
msgid "entries"
msgstr "entrées"

#: js/pages/tola_management_pages/country/components/country_editor.js:23
#: js/pages/tola_management_pages/organization/components/edit_organization_profile.js:114
#: js/pages/tola_management_pages/organization/components/organization_editor.js:26
#: js/pages/tola_management_pages/program/components/edit_program_profile.js:70
#: js/pages/tola_management_pages/program/components/program_editor.js:27
#: js/pages/tola_management_pages/user/components/edit_user_profile.js:144
#: js/pages/tola_management_pages/user/components/user_editor.js:26
msgid "Profile"
msgstr "Profil"

#: js/pages/tola_management_pages/country/components/country_editor.js:32
#: js/pages/tola_management_pages/country/components/edit_objectives.js:216
msgid "Strategic Objectives"
msgstr "Objectifs stratégiques"

#: js/pages/tola_management_pages/country/components/country_editor.js:41
#: js/pages/tola_management_pages/country/components/edit_disaggregations.js:700
msgid "Country Disaggregations"
msgstr "Désagrégations du pays"

#: js/pages/tola_management_pages/country/components/country_editor.js:50
#: js/pages/tola_management_pages/country/components/country_history.js:13
msgid "History"
msgstr "Historique"

#: js/pages/tola_management_pages/country/components/edit_country_profile.js:69
msgid "Country name"
msgstr "Nom du pays"

#: js/pages/tola_management_pages/country/components/edit_country_profile.js:80
#: js/pages/tola_management_pages/country/components/edit_objectives.js:94
#: js/pages/tola_management_pages/program/components/edit_program_profile.js:108
msgid "Description"
msgstr "Description"

#: js/pages/tola_management_pages/country/components/edit_country_profile.js:90
msgid "Country Code"
msgstr "Code pays"

#: js/pages/tola_management_pages/country/components/edit_country_profile.js:101
#: js/pages/tola_management_pages/country/components/edit_country_profile.js:108
#: js/pages/tola_management_pages/country/components/edit_disaggregations.js:530
#: js/pages/tola_management_pages/country/components/edit_objectives.js:120
#: js/pages/tola_management_pages/country/components/edit_objectives.js:125
#: js/pages/tola_management_pages/organization/components/edit_organization_history.js:69
#: js/pages/tola_management_pages/organization/components/edit_organization_profile.js:210
#: js/pages/tola_management_pages/organization/components/edit_organization_profile.js:217
#: js/pages/tola_management_pages/program/components/edit_program_profile.js:141
#: js/pages/tola_management_pages/program/components/edit_program_profile.js:148
#: js/pages/tola_management_pages/program/components/program_history.js:64
#: js/pages/tola_management_pages/program/components/program_settings.js:130
#: js/pages/tola_management_pages/user/components/edit_user_history.js:74
msgid "Save Changes"
msgstr "Enregistrer les modifications"

#. Translators:  Button label.  Allows users to undo whatever changes they have made.
#: js/pages/tola_management_pages/country/components/edit_country_profile.js:103
#: js/pages/tola_management_pages/country/components/edit_country_profile.js:109
#: js/pages/tola_management_pages/country/components/edit_disaggregations.js:533
#: js/pages/tola_management_pages/country/components/edit_objectives.js:126
#: js/pages/tola_management_pages/country/views.js:67
#: js/pages/tola_management_pages/organization/components/edit_organization_history.js:70
#: js/pages/tola_management_pages/organization/components/edit_organization_profile.js:212
#: js/pages/tola_management_pages/organization/components/edit_organization_profile.js:218
#: js/pages/tola_management_pages/organization/views.js:84
#: js/pages/tola_management_pages/program/components/edit_program_profile.js:143
#: js/pages/tola_management_pages/program/components/edit_program_profile.js:149
#: js/pages/tola_management_pages/program/components/program_history.js:65
#: js/pages/tola_management_pages/program/components/program_settings.js:131
#: js/pages/tola_management_pages/program/views.js:201
#: js/pages/tola_management_pages/user/components/edit_user_history.js:75
#: js/pages/tola_management_pages/user/components/edit_user_profile.js:261
#: js/pages/tola_management_pages/user/components/edit_user_profile.js:267
#: js/pages/tola_management_pages/user/views.js:231
msgid "Reset"
msgstr "Réinitialiser"

#: js/pages/tola_management_pages/country/components/edit_disaggregations.js:54
msgid "Remove"
msgstr "Supprimer"

#: js/pages/tola_management_pages/country/components/edit_disaggregations.js:63
msgid ""
"This category cannot be edited or removed because it was used to "
"disaggregate a result."
msgstr ""
"Cette catégorie ne peut pas être modifiée ou supprimée car elle a été "
"utilisée pour désagréger un résultat."

#: js/pages/tola_management_pages/country/components/edit_disaggregations.js:69
msgid "Explanation for absence of delete button"
msgstr "Explication justifiant l'absence d'un bouton de suppression"

#. Translators: This is text provided when a user clicks a help link.  It allows users to select which elements they want to apply the changes to.
#: js/pages/tola_management_pages/country/components/edit_disaggregations.js:228
msgid ""
"<p>Select a program if you plan to disaggregate all or most of its "
"indicators by these categories.</p><p><span class=\"text-danger"
"\"><strong>This bulk assignment cannot be undone.</strong></span> But you "
"can always manually remove the disaggregation from individual indicators.</p>"
msgstr ""
"<p>Sélectionnez un programme si vous souhaitez désagréger tous ou la plupart "
"de ses indicateurs en fonction de ces catégories.</p><p><span class=\"text-"
"danger\"><strong>Ce bloc ne peut être annulé.</strong></span> Cependant, "
"vous pouvez supprimer manuellement la désagrégation à partir d'indicateurs "
"individuels.</p>"

#. Translators: This feature allows a user to apply changes to existing programs as well as ones created in the future */}
#: js/pages/tola_management_pages/country/components/edit_disaggregations.js:248
msgid "Assign new disaggregation to all indicators in a program"
msgstr ""
"Attribuer la nouvelle désagrégation à tous les indicateurs d'un programme"

#. Translators: this is alt text for a help icon
#: js/pages/tola_management_pages/country/components/edit_disaggregations.js:256
msgid "More information on assigning disaggregations to existing indicators"
msgstr ""
"Plus d’informations sur l’affectation des désagrégations aux indicateurs "
"existants"

#. Translators: Form field label for the disaggregation name.*/}
#: js/pages/tola_management_pages/country/components/edit_disaggregations.js:459
msgid "Disaggregation"
msgstr "Désagrégation"

#. Translators: This labels a checkbox, when checked, it will make the associated item "on" (selected) for all new indicators
#: js/pages/tola_management_pages/country/components/edit_disaggregations.js:482
msgid "Selected by default"
msgstr "Sélectionné(e) par défaut"

#. Translators: Help text for the "selected by default" checkbox on the disaggregation form
#: js/pages/tola_management_pages/country/components/edit_disaggregations.js:489
#, python-format
msgid ""
"When adding a new program indicator, this disaggregation will be selected by "
"default for every program in %s. The disaggregation can be manually removed "
"from an indicator on the indicator setup form."
msgstr ""
"Lors de l’ajout d’un nouvel indicateur de programme, cette désagrégation "
"sera sélectionnée par défaut pour chaque programme dans %s. La désagrégation "
"pourra être supprimée manuellement d’un indicateur à partir du formulaire de "
"configuration de l’indicateur."

#: js/pages/tola_management_pages/country/components/edit_disaggregations.js:492
msgid "More information on \"selected by default\""
msgstr "Plus d’informations sur « sélectionnée par défaut »"

#. Translators:  This is header text for a list of disaggregation categories*/}
#: js/pages/tola_management_pages/country/components/edit_disaggregations.js:502
msgid "Categories"
msgstr "Catégories"

#. Translators:  This a column header that shows the sort order of the rows below*/}
#: js/pages/tola_management_pages/country/components/edit_disaggregations.js:508
msgid "Order"
msgstr "Classement"

#. Translators:  Button label.  Button allows users to add a disaggregation category to a list.  */}
#: js/pages/tola_management_pages/country/components/edit_disaggregations.js:523
msgid "Add a category"
msgstr "Ajouter une catégorie"

#. Translators: this is a verb (on a button that archives the selected item)
#: js/pages/tola_management_pages/country/components/edit_disaggregations.js:540
msgid "Unarchive disaggregation"
msgstr "Désarchiver la désagrégation"

#. Translators:  Button text that allows users to delete a disaggregation */}
#: js/pages/tola_management_pages/country/components/edit_disaggregations.js:546
msgid "Delete disaggregation"
msgstr "Supprimer la désagrégation"

#. Translators: this is a verb (on a button that archives the selected item)
#: js/pages/tola_management_pages/country/components/edit_disaggregations.js:552
msgid "Archive disaggregation"
msgstr "Archiver la désagrégation"

#: js/pages/tola_management_pages/country/components/edit_disaggregations.js:590
#: js/pages/tola_management_pages/country/components/edit_objectives.js:160
#: js/pages/tola_management_pages/country/models.js:262
#: js/pages/tola_management_pages/organization/models.js:115
#: js/pages/tola_management_pages/program/models.js:73
#: js/pages/tola_management_pages/user/models.js:192
msgid "You have unsaved changes. Are you sure you want to discard them?"
msgstr ""
"Vos modifications n’ont pas été enregistrées. Voulez-vous vraiment les "
"abandonner ?"

#. Translators:  Warning message about how the new type of disaggregation the user has created will be applied to existing and new data
#: js/pages/tola_management_pages/country/components/edit_disaggregations.js:642
#, python-format
msgid ""
"This disaggregation will be automatically selected for all new indicators in "
"%(countryName)s and for existing indicators in %(retroCount)s program."
msgid_plural ""
"This disaggregation will be automatically selected for all new indicators in "
"%(countryName)s and for existing indicators in %(retroCount)s programs."
msgstr[0] ""
"Cette désagrégation sera automatiquement sélectionnée pour tous les nouveaux "
"indicateurs dans %(countryName)s et pour les indicateurs existants dans "
"%(retroCount)s programme."
msgstr[1] ""
"Ces désagrégations seront automatiquement sélectionnées pour tous les "
"nouveaux indicateurs dans %(countryName)s et pour les indicateurs existants "
"dans %(retroCount)s programmes."

#. Translators:  This is a warning popup when the user tries to do something that has broader effects than they might anticipate
#: js/pages/tola_management_pages/country/components/edit_disaggregations.js:649
#, python-format
msgid ""
"This disaggregation will be automatically selected for all new indicators in "
"%s. Existing indicators will be unaffected."
msgstr ""
"Cette désagrégation sera automatiquement sélectionnée pour tous les nouveaux "
"indicateurs dans %s. Les indicateurs existants ne seront pas affectés."

#. Translators:  This is a warning popup when the user tries to do something that has broader effects than they might anticipate
#: js/pages/tola_management_pages/country/components/edit_disaggregations.js:653
#, python-format
msgid ""
"This disaggregation will no longer be automatically selected for all new "
"indicators in %s. Existing indicators will be unaffected."
msgstr ""
"Cette désagrégation ne sera plus sélectionnée automatiquement pour tous les "
"nouveaux indicateurs dans %s. Les indicateurs existants ne seront pas "
"affectés."

#: js/pages/tola_management_pages/country/components/edit_disaggregations.js:704
msgid "Add country disaggregation"
msgstr "Ajouter une désagrégation de pays"

#: js/pages/tola_management_pages/country/components/edit_objectives.js:10
msgid "Proposed"
msgstr "Proposé"

#: js/pages/tola_management_pages/country/components/edit_objectives.js:11
#: js/pages/tola_management_pages/organization/components/edit_organization_history.js:9
#: js/pages/tola_management_pages/organization/models.js:57
#: js/pages/tola_management_pages/organization/views.js:190
#: js/pages/tola_management_pages/program/components/program_history.js:9
#: js/pages/tola_management_pages/program/views.js:66
#: js/pages/tola_management_pages/program/views.js:158
#: js/pages/tola_management_pages/program/views.js:164
#: js/pages/tola_management_pages/user/components/edit_user_history.js:8
#: js/pages/tola_management_pages/user/models.js:75
#: js/pages/tola_management_pages/user/views.js:355
msgid "Active"
msgstr "Actif"

#: js/pages/tola_management_pages/country/components/edit_objectives.js:12
msgid "Achieved"
msgstr "Effectué"

#. Translators: This is a section header for when a user is creating a new strategic objective for a country */ }
#: js/pages/tola_management_pages/country/components/edit_objectives.js:74
msgid "New Strategic Objective"
msgstr "Nouvel objectif stratégique"

#: js/pages/tola_management_pages/country/components/edit_objectives.js:80
msgid "Short name"
msgstr "Nom court"

#. Translators: Label for column identifying "active" or "inactive" user status */}
#: js/pages/tola_management_pages/country/components/edit_objectives.js:107
#: js/pages/tola_management_pages/organization/components/edit_organization_history.js:59
#: js/pages/tola_management_pages/organization/views.js:73
#: js/pages/tola_management_pages/organization/views.js:113
#: js/pages/tola_management_pages/program/components/program_history.js:53
#: js/pages/tola_management_pages/program/views.js:70
#: js/pages/tola_management_pages/program/views.js:233
#: js/pages/tola_management_pages/user/components/edit_user_history.js:64
#: js/pages/tola_management_pages/user/views.js:211
#: js/pages/tola_management_pages/user/views.js:265
msgid "Status"
msgstr "Statut"

#: js/pages/tola_management_pages/country/components/edit_objectives.js:193
msgid "Delete Strategic Objective?"
msgstr "Supprimer l’objectif stratégique ?"

#. Translators: This is a button that allows the user to add a strategic objective. */}
#: js/pages/tola_management_pages/country/components/edit_objectives.js:235
msgid "Add strategic objective"
msgstr "Ajouter un objectif stratégique"

#. Translators: Success message shown to user when a new disaggregation has been saved and associated with existing data.
#: js/pages/tola_management_pages/country/models.js:210
#, python-format
msgid ""
"Disaggregation saved and automatically selected for all indicators in %s "
"program."
msgid_plural ""
"Disaggregation saved and automatically selected for all indicators in %s "
"programs."
msgstr[0] ""
"Désagrégation enregistrée et automatiquement sélectionnée pour tous les "
"indicateurs dans %s programme."
msgstr[1] ""
"Désagrégations enregistrées et automatiquement sélectionnées pour tous les "
"indicateurs dans %s programmes."

#. Translators: Saving to the server succeeded
#: js/pages/tola_management_pages/country/models.js:215
#: js/pages/tola_management_pages/country/models.js:219
#: js/pages/tola_management_pages/organization/models.js:111
#: js/pages/tola_management_pages/program/models.js:195
#: js/pages/tola_management_pages/user/models.js:208
msgid "Successfully saved"
msgstr "Enregistré avec succès"

#. Translators: Saving to the server failed
#: js/pages/tola_management_pages/country/models.js:226
#: js/pages/tola_management_pages/organization/models.js:106
#: js/pages/tola_management_pages/program/models.js:200
#: js/pages/tola_management_pages/user/models.js:203
msgid "Saving failed"
msgstr "Échec de l’enregistrement"

#. Translators: Notification that a user has been able to delete a disaggregation
#: js/pages/tola_management_pages/country/models.js:231
msgid "Successfully deleted"
msgstr "Supprimée avec succès"

#. Translators: Notification that a user has been able to disable a disaggregation
#: js/pages/tola_management_pages/country/models.js:236
msgid "Successfully archived"
msgstr "Archivée avec succès"

#. Translators: Notification that a user has been able to reactivate a disaggregation
#: js/pages/tola_management_pages/country/models.js:241
msgid "Successfully unarchived"
msgstr "Désarchivée avec succès"

#. Translators: error message generated when item names are duplicated but are required to be unqiue.
#: js/pages/tola_management_pages/country/models.js:246
msgid ""
"Saving failed. Disaggregation categories should be unique within a "
"disaggregation."
msgstr ""
"Échec de l’enregistrement. Les catégories de désagrégation doivent être "
"uniques au sein d’une même désagrégation."

#. Translators: error message generated when item names are duplicated but are required to be unqiue.
#: js/pages/tola_management_pages/country/models.js:253
msgid "Saving failed. Disaggregation names should be unique within a country."
msgstr ""
"Échec de l’enregistrement. Les noms de désagrégation doivent être uniques au "
"sein d’un même pays."

#. Translators: This is a confirmation prompt to confirm a user wants to delete an item
#: js/pages/tola_management_pages/country/models.js:442
msgid "Are you sure you want to delete this disaggregation?"
msgstr "Êtes-vous sûr de vouloir supprimer cette désagrégation ?"

#. Translators: This is part of a confirmation prompt to archive a type of disaggregation (e.g. "gender" or "age")
#: js/pages/tola_management_pages/country/models.js:476
msgid ""
"New programs will be unable to use this disaggregation. (Programs already "
"using the disaggregation will be unaffected.)"
msgstr ""
"Les nouveaux programmes ne pourront pas utiliser cette désagrégation (ceux "
"qui l’utilisent déjà ne seront pas affectés)."

#. Translators: This is part of a confirmation prompt to unarchive a type of disaggregation (e.g. "gender" or "age")
#: js/pages/tola_management_pages/country/models.js:508
#, python-format
msgid "All programs in %s will be able to use this disaggregation."
msgstr "Les programmes situés dans %s pourront utiliser cette désagrégation."

#. Translators:  This error message appears underneath a user-input name if it appears more than once in a set of names.  Only unique names are allowed.
#: js/pages/tola_management_pages/country/models.js:612
#, python-format
msgid ""
"There is already a disaggregation type called \"%(newDisagg)s\" in "
"%(country)s. Please choose a unique name."
msgstr ""
"Un type de désagrégation nommé «  %(newDisagg)s » existe déjà pour "
"%(country)s. Veuillez choisir un nom unique."

#. Translators:  This error message appears underneath user-input labels that appear more than once in a set of labels.  Only unique labels are allowed.
#: js/pages/tola_management_pages/country/models.js:630
msgid "Categories must not be blank."
msgstr "Les catégories ne peuvent pas être vides."

#. Translators:  This error message appears underneath user-input labels that appear more than once in a set of labels.  Only unique labels are allowed.
#: js/pages/tola_management_pages/country/models.js:634
msgid "Categories must have unique names."
msgstr "Les catégories doivent avoir des noms uniques."

#: js/pages/tola_management_pages/country/views.js:19
msgid "Find a Country"
msgstr "Rechercher un pays"

#. Translators: This is the default option for a dropdown menu
#. Translators: Nothing selected by user
#: js/pages/tola_management_pages/country/views.js:24
#: js/pages/tola_management_pages/country/views.js:36
#: js/pages/tola_management_pages/country/views.js:48
#: js/pages/tola_management_pages/organization/components/edit_organization_profile.js:137
#: js/pages/tola_management_pages/organization/views.js:23
#: js/pages/tola_management_pages/organization/views.js:35
#: js/pages/tola_management_pages/organization/views.js:47
#: js/pages/tola_management_pages/organization/views.js:59
#: js/pages/tola_management_pages/organization/views.js:78
#: js/pages/tola_management_pages/program/views.js:23
#: js/pages/tola_management_pages/program/views.js:35
#: js/pages/tola_management_pages/program/views.js:47
#: js/pages/tola_management_pages/program/views.js:59
#: js/pages/tola_management_pages/program/views.js:76
#: js/pages/tola_management_pages/program/views.js:88
#: js/pages/tola_management_pages/user/components/edit_user_profile.js:203
#: js/pages/tola_management_pages/user/views.js:16
msgid "None Selected"
msgstr "Aucun sélectionné"

#: js/pages/tola_management_pages/country/views.js:31
#: js/pages/tola_management_pages/country/views.js:96
#: js/pages/tola_management_pages/organization/views.js:89
#: js/pages/tola_management_pages/program/views.js:42
#: js/pages/tola_management_pages/program/views.js:231
msgid "Organizations"
msgstr "Organisations"

#: js/pages/tola_management_pages/country/views.js:43
#: js/pages/tola_management_pages/country/views.js:97
#: js/pages/tola_management_pages/organization/views.js:30
#: js/pages/tola_management_pages/organization/views.js:111
#: js/pages/tola_management_pages/program/views.js:206
#: js/pages/tola_management_pages/user/views.js:59
#: js/pages/tola_management_pages/user/views.js:262
msgid "Programs"
msgstr "Programmes"

#: js/pages/tola_management_pages/country/views.js:72
#: js/pages/tola_management_pages/organization/views.js:89
#: js/pages/tola_management_pages/program/views.js:206
#: js/pages/tola_management_pages/user/views.js:236
msgid "Admin:"
msgstr "Administrateur :"

#: js/pages/tola_management_pages/country/views.js:72
#: js/pages/tola_management_pages/organization/views.js:18
#: js/pages/tola_management_pages/program/components/edit_program_profile.js:118
#: js/pages/tola_management_pages/program/views.js:30
msgid "Countries"
msgstr "Pays"

#: js/pages/tola_management_pages/country/views.js:81
msgid "Add Country"
msgstr "Ajouter un pays"

#: js/pages/tola_management_pages/country/views.js:98
#: js/pages/tola_management_pages/organization/views.js:112
#: js/pages/tola_management_pages/program/views.js:18
#: js/pages/tola_management_pages/program/views.js:232
#: js/pages/tola_management_pages/user/views.js:236
msgid "Users"
msgstr "Utilisateurs"

#. Translators: preceded by a number, i.e. "3 organizations" or "1 organization"
#: js/pages/tola_management_pages/country/views.js:204
#, python-format
msgid "%s organization"
msgid_plural "%s organizations"
msgstr[0] "%s société"
msgstr[1] "%s sociétés"

#. Translators: when no organizations are connected to the item
#: js/pages/tola_management_pages/country/views.js:209
msgid "0 organizations"
msgstr "0 organisations"

#. Translators: preceded by a number, i.e. "3 programs" or "1 program"
#: js/pages/tola_management_pages/country/views.js:216
#: js/pages/tola_management_pages/organization/views.js:170
#: js/pages/tola_management_pages/user/views.js:347
#, python-format
msgid "%s program"
msgid_plural "%s programs"
msgstr[0] "%s programme"
msgstr[1] "%s programmes"

#. Translators: when no programs are connected to the item
#: js/pages/tola_management_pages/country/views.js:221
#: js/pages/tola_management_pages/organization/views.js:175
#: js/pages/tola_management_pages/user/views.js:352
msgid "0 programs"
msgstr "0 programme"

#. Translators: preceded by a number, i.e. "3 users" or "1 user"
#: js/pages/tola_management_pages/country/views.js:229
#: js/pages/tola_management_pages/organization/views.js:182
#: js/pages/tola_management_pages/program/views.js:320
#, python-format
msgid "%s user"
msgid_plural "%s users"
msgstr[0] "%s utilisateur"
msgstr[1] "%s utilisateurs"

#. Translators: when no users are connected to the item
#: js/pages/tola_management_pages/country/views.js:234
#: js/pages/tola_management_pages/organization/views.js:187
#: js/pages/tola_management_pages/program/views.js:324
msgid "0 users"
msgstr "0 utilisateur"

#: js/pages/tola_management_pages/country/views.js:243
msgid "countries"
msgstr "pays"

#: js/pages/tola_management_pages/organization/components/edit_organization_history.js:10
#: js/pages/tola_management_pages/organization/models.js:58
#: js/pages/tola_management_pages/organization/views.js:190
#: js/pages/tola_management_pages/program/components/program_history.js:10
#: js/pages/tola_management_pages/program/views.js:67
#: js/pages/tola_management_pages/program/views.js:159
#: js/pages/tola_management_pages/program/views.js:164
#: js/pages/tola_management_pages/user/components/edit_user_history.js:9
#: js/pages/tola_management_pages/user/models.js:76
#: js/pages/tola_management_pages/user/views.js:355
msgid "Inactive"
msgstr "Inactif"

#: js/pages/tola_management_pages/organization/components/edit_organization_history.js:57
msgid "Status and history"
msgstr "Statut et historique"

#: js/pages/tola_management_pages/organization/components/edit_organization_profile.js:117
msgid "Organization name"
msgstr "Nom de l’organisation"

#: js/pages/tola_management_pages/organization/components/edit_organization_profile.js:141
msgid "Primary Address"
msgstr "Adresse principale"

#: js/pages/tola_management_pages/organization/components/edit_organization_profile.js:155
msgid "Primary Contact Name"
msgstr "Nom du contact principal"

#: js/pages/tola_management_pages/organization/components/edit_organization_profile.js:170
msgid "Primary Contact Email"
msgstr "Adresse e-mail du contact principal"

#: js/pages/tola_management_pages/organization/components/edit_organization_profile.js:185
msgid "Primary Contact Phone Number"
msgstr "Numéro de téléphone du contact principal"

#: js/pages/tola_management_pages/organization/components/edit_organization_profile.js:200
#: js/pages/tola_management_pages/user/components/edit_user_profile.js:248
msgid "Preferred Mode of Contact"
msgstr "Moyen de contact préféré"

#: js/pages/tola_management_pages/organization/components/edit_organization_profile.js:211
msgid "Save and Add Another"
msgstr "Enregistrer et ajouter un autre"

#: js/pages/tola_management_pages/organization/components/organization_editor.js:30
#: js/pages/tola_management_pages/program/components/program_editor.js:39
#: js/pages/tola_management_pages/program/components/program_history.js:51
#: js/pages/tola_management_pages/user/components/edit_user_history.js:59
#: js/pages/tola_management_pages/user/components/user_editor.js:38
msgid "Status and History"
msgstr "Statut et historique"

#: js/pages/tola_management_pages/organization/views.js:42
msgid "Find an Organization"
msgstr "Rechercher une organisation"

#: js/pages/tola_management_pages/organization/views.js:97
msgid "Add Organization"
msgstr "Ajouter une organisation"

#: js/pages/tola_management_pages/organization/views.js:197
msgid "organizations"
msgstr "organisations"

#: js/pages/tola_management_pages/program/components/edit_program_profile.js:73
msgid "Program name"
msgstr "Nom du programme"

#: js/pages/tola_management_pages/program/components/edit_program_profile.js:84
msgid "GAIT ID"
msgstr "ID GAIT"

#: js/pages/tola_management_pages/program/components/edit_program_profile.js:96
msgid "Fund Code"
msgstr "Code du fonds"

#: js/pages/tola_management_pages/program/components/program_settings.js:69
msgid "Indicator grouping"
msgstr "Groupement des indicateurs"

#: js/pages/tola_management_pages/program/components/program_settings.js:80
msgid "Group indicators according to the results framework"
msgstr "Regrouper les indicateurs selon le cadre de résultats"

#: js/pages/tola_management_pages/program/components/program_settings.js:82
msgid ""
"After you have set a results framework for this program and assigned "
"indicators to it, select this option to retire the original indicator levels "
"and view indicators grouped by results framework levels instead.  This "
"setting affects the program page, indicator plan, and IPTT reports."
msgstr ""
"Une fois que vous avez défini un cadre de résultats pour ce programme et que "
"des indicateurs lui ont été attribués, sélectionnez cette option pour "
"retirer les niveaux d’indicateurs originaux et afficher les indicateurs en "
"fonction des niveaux du cadre de résultats. Ce réglage affecte la page du "
"programme, le plan des indicateurs et les rapports IPTT."

#: js/pages/tola_management_pages/program/components/program_settings.js:92
msgid "Indicator numbering"
msgstr "Numérotation des indicateurs"

#. Translators: Auto-number meaning the system will do this automatically
#: js/pages/tola_management_pages/program/components/program_settings.js:106
msgid "Auto-number indicators (recommended)"
msgstr "Numéroter automatiquement les indicateurs (recommandé)"

#: js/pages/tola_management_pages/program/components/program_settings.js:108
msgid ""
"Indicator numbers are automatically determined by their results framework "
"assignments."
msgstr ""
"La numérotation des indicateurs est automatiquement déterminée par "
"l’affectation au cadre de résultats."

#: js/pages/tola_management_pages/program/components/program_settings.js:122
msgid "Manually number indicators"
msgstr "Numéroter manuellement les indicateurs"

#: js/pages/tola_management_pages/program/components/program_settings.js:123
msgid ""
"If your donor requires a special numbering convention, you can enter a "
"custom number for each indicator."
msgstr ""
"Si votre donateur nécessite une convention de numérotation spécifique, vous "
"pouvez saisir un numéro personnalisé pour chaque indicateur."

#: js/pages/tola_management_pages/program/components/program_settings.js:124
msgid ""
"Manually entered numbers do not affect the order in which indicators are "
"listed; they are purely for display purposes."
msgstr ""
"Les nombres saisis manuellement n’ont aucune incidence sur l’ordre dans "
"lequel les indicateurs sont listés. Ils sont uniquement utilisés à des fins "
"d’affichage."

#. Translators: Notify user that the program start and end date were successfully retrieved from the GAIT service and added to the newly saved Program
#: js/pages/tola_management_pages/program/models.js:205
msgid "Successfully synced GAIT program start and end dates"
msgstr ""
"Les dates de début et de fin du programme GAIT ont été synchronisées avec "
"succès"

#. Translators: Notify user that the program start and end date failed to be retrieved from the GAIT service with a specific reason appended after the :
#: js/pages/tola_management_pages/program/models.js:211
msgid "Failed to sync GAIT program start and end dates: "
msgstr ""
"Échec de la synchronisation des dates de début et de fin du programme GAIT : "

#. Translators: A request failed, ask the user if they want to try the request again
#: js/pages/tola_management_pages/program/models.js:219
msgid "Retry"
msgstr "Réessayer"

#. Translators: button label - ignore the current warning modal on display
#: js/pages/tola_management_pages/program/models.js:228
msgid "Ignore"
msgstr "Ignorer"

#: js/pages/tola_management_pages/program/models.js:275
msgid "The GAIT ID for this program is shared with at least one other program."
msgstr ""
"L’ID GAIT de ce programme est partagé avec au moins un autre programme."

#: js/pages/tola_management_pages/program/models.js:276
msgid "View programs with this ID in GAIT."
msgstr "Afficher les programmes avec cet ID dans GAIT."

#. Translators: error message when trying to connect to the server
#: js/pages/tola_management_pages/program/models.js:316
msgid "There was a network or server connection error."
msgstr "Une erreur réseau ou de connexion du serveur est survenue."

#: js/pages/tola_management_pages/program/views.js:83
msgid "Find a Program"
msgstr "Rechercher un programme"

#: js/pages/tola_management_pages/program/views.js:129
#: js/pages/tola_management_pages/user/views.js:148
msgid "Bulk Actions"
msgstr "Actions en bloc"

#: js/pages/tola_management_pages/program/views.js:135
#: js/pages/tola_management_pages/user/views.js:154
msgid "Select..."
msgstr "Sélectionner…"

#: js/pages/tola_management_pages/program/views.js:140
#: js/pages/tola_management_pages/user/views.js:159
msgid "No options"
msgstr "Aucune option"

#: js/pages/tola_management_pages/program/views.js:168
msgid "Set program status"
msgstr "Définir le statut du programme"

#: js/pages/tola_management_pages/program/views.js:212
msgid "Add Program"
msgstr "Ajouter un programme"

#. Translators: Label for a freshly created program before the name is entered
#: js/pages/tola_management_pages/program/views.js:294
#: js/pages/tola_management_pages/program/views.js:307
msgid "New Program"
msgstr "Nouveau programme"

#: js/pages/tola_management_pages/program/views.js:334
msgid "programs"
msgstr "programmes"

#: js/pages/tola_management_pages/user/components/edit_user_history.js:61
msgid "Resend Registration Email"
msgstr "Renvoyer l’e-mail d’inscription"

#. Translators: This is an deactivated menu item visible to users, indicating that assignment of this option is managed by another system.
#: js/pages/tola_management_pages/user/components/edit_user_profile.js:16
msgid "Mercy Corps -- managed by Okta"
msgstr "Mercy Corps — géré par Okta"

#: js/pages/tola_management_pages/user/components/edit_user_profile.js:147
msgid "Preferred First Name"
msgstr "Prénom d’usage"

#: js/pages/tola_management_pages/user/components/edit_user_profile.js:163
msgid "Preferred Last Name"
msgstr "Nom d’usage"

#: js/pages/tola_management_pages/user/components/edit_user_profile.js:179
msgid "Username"
msgstr "Nom d’utilisateur"

#: js/pages/tola_management_pages/user/components/edit_user_profile.js:212
msgid "Title"
msgstr "Titre"

#: js/pages/tola_management_pages/user/components/edit_user_profile.js:223
msgid "Email"
msgstr "Adresse e-mail"

#: js/pages/tola_management_pages/user/components/edit_user_profile.js:238
msgid "Phone"
msgstr "Numéro de téléphone"

#: js/pages/tola_management_pages/user/components/edit_user_profile.js:259
#: js/pages/tola_management_pages/user/components/edit_user_profile.js:266
msgid "Save changes"
msgstr "Enregistrer les modifications"

#: js/pages/tola_management_pages/user/components/edit_user_profile.js:260
msgid "Save And Add Another"
msgstr "Enregistrer et ajouter un autre"

#. Translators: an option in a list of country-level access settings, indicating no default access to the country's programs, but individually set access to individual programs within
#: js/pages/tola_management_pages/user/components/edit_user_programs.js:10
msgid "Individual programs only"
msgstr "Programmes individuels uniquement"

#. Translators: An option for access level to a program, when no access is granted
#: js/pages/tola_management_pages/user/components/edit_user_programs.js:13
msgid "No access"
msgstr "N’a pas accès"

#: js/pages/tola_management_pages/user/components/edit_user_programs.js:478
#: js/pages/tola_management_pages/user/components/user_editor.js:32
msgid "Programs and Roles"
msgstr "Programmes et rôles"

#. Translators: link to learn more about permissions-granting roles a user can be assigned
#: js/pages/tola_management_pages/user/components/edit_user_programs.js:482
msgid "More information on Program Roles"
msgstr "En savoir plus sur les rôles de programmes"

#. Translators: A message explaining why the roles and options menu is not displayed for the current user
#: js/pages/tola_management_pages/user/components/edit_user_programs.js:487
msgid ""
"Program and role options are not displayed because Super Admin permissions "
"override all available settings."
msgstr ""
"Les options de programme et de rôle ne sont pas affichées car les "
"autorisations de Super Admin annulent tous les paramètres disponibles."

#. Translators: This is placeholder text on a dropdown of countries which limit the displayed programs
#: js/pages/tola_management_pages/user/components/edit_user_programs.js:495
msgid "Filter countries"
msgstr "Filtrer les pays"

#. Translators: this is placeholder text on a dropdown of programs which limit the displayed results
#: js/pages/tola_management_pages/user/components/edit_user_programs.js:501
msgid "Filter programs"
msgstr "Filtrer les programmes"

#. Translators: Column header for a checkbox indicating if a user has access to a program */
#: js/pages/tola_management_pages/user/components/edit_user_programs.js:526
msgid "Has access?"
msgstr "A accès ?"

#: js/pages/tola_management_pages/user/components/edit_user_programs.js:545
msgid "Deselect All"
msgstr "Tout déselectionner"

#: js/pages/tola_management_pages/user/components/edit_user_programs.js:545
msgid "Select All"
msgstr "Tout sélectionner"

#: js/pages/tola_management_pages/user/components/edit_user_programs.js:555
msgid "Countries and Programs"
msgstr "Pays et programmes"

#: js/pages/tola_management_pages/user/components/edit_user_programs.js:584
msgid "Roles and Permissions"
msgstr "Rôles et autorisations"

#: js/pages/tola_management_pages/user/models.js:80
msgid "Yes"
msgstr "Oui"

#: js/pages/tola_management_pages/user/models.js:81
msgid "No"
msgstr "Non"

#. Translators: An email was sent to the user to verify that the email address is valid
#: js/pages/tola_management_pages/user/models.js:453
msgid "Verification email sent"
msgstr "E-mail de vérification a été envoyé"

#. Translators: Sending an email to the user did not work
#: js/pages/tola_management_pages/user/models.js:457
msgid "Verification email send failed"
msgstr "Échec de l’envoi de l’e-mail de vérification"

#. Translators: a list of groups of countries (i.e. "Asia")
#: js/pages/tola_management_pages/user/models.js:715
msgid "Regions"
msgstr "Régions"

#: js/pages/tola_management_pages/user/views.js:19
msgid "Find a User"
msgstr "Rechercher un utilisateur"

#. Translators: The countries a user is allowed to access */}
#: js/pages/tola_management_pages/user/views.js:33
msgid "Countries Permitted"
msgstr "Pays autorisés"

#. Translators: Primary country of the user */}
#: js/pages/tola_management_pages/user/views.js:47
msgid "Base Country"
msgstr "Pays principal"

#. Translators: Set an account to active or inactive
#: js/pages/tola_management_pages/user/views.js:173
msgid "Set account status"
msgstr "Définir le statut du compte"

#. Translators: Associate a user with a program granting permission
#: js/pages/tola_management_pages/user/views.js:175
msgid "Add to program"
msgstr "Ajouter au programme"

#. Translators: Disassociate a user with a program removing permission
#: js/pages/tola_management_pages/user/views.js:177
msgid "Remove from program"
msgstr "Supprimer du programme"

#: js/pages/tola_management_pages/user/views.js:220
msgid "Administrator?"
msgstr "Administrateur ?"

#: js/pages/tola_management_pages/user/views.js:243
msgid "Add user"
msgstr "Ajouter un utilisateur"

#. Translators: The highest level of administrator in the system */}
#: js/pages/tola_management_pages/user/views.js:334
msgid "Super Admin"
msgstr "Super administrateur"

#: js/pages/tola_management_pages/user/views.js:362
msgid "users"
msgstr "utilisateurs"

#. Translators: One of several options for specifying how often data is collected or reported on over the life of a program
#: tola/db_translations.js:2
msgid "By distribution"
msgstr "éTranslated By distribution"

#. Translators: One of several options for specifying how often data is collected or reported on over the life of a program
#: tola/db_translations.js:4
msgid "Endline"
msgstr "Translated Endline"

#. Translators: One of several options for specifying how often data is collected or reported on over the life of a program
#: tola/db_translations.js:6
msgid "Post shock"
msgstr "Translated Post shock"

#. Translators: One of several options for specifying how often data is collected or reported on over the life of a program
#: tola/db_translations.js:10
msgid "By training"
msgstr "ŹTranslated By training"

#. Translators: One of several options for specifying how often data is collected or reported on over the life of a program
#: tola/db_translations.js:12
msgid "Final evaluation"
msgstr "ÁTranslated Final evaluation"

#. Translators: One of several options for specifying how often data is collected or reported on over the life of a program
#: tola/db_translations.js:14
msgid "By batch"
msgstr "ÁTranslated By batch"

#. Translators: One of several options for specifying how often data is collected or reported on over the life of a program
#: tola/db_translations.js:16
msgid "Weekly"
msgstr "éTranslated Weekly"

#. Translators: One of several options for specifying how often data is collected or reported on over the life of a program
#: tola/db_translations.js:26
msgid "Midline"
msgstr "Translated Midline"

#. Translators: One of several options for specifying how often data is collected or reported on over the life of a program
#: tola/db_translations.js:28
msgid "By event"
msgstr "Translated By event"

#. Translators: One of several choices for what sector (i.e. development domain) a program is most closely associated with
#: tola/db_translations.js:30
msgid "Agribusiness"
msgstr "ŹTranslated Agribusiness"

#. Translators: One of several choices for what sector (i.e. development domain) a program is most closely associated with
#: tola/db_translations.js:32
msgid "Agriculture"
msgstr "ÁTranslated Agriculture"

#. Translators: One of several choices for what sector (i.e. development domain) a program is most closely associated with
#: tola/db_translations.js:34
msgid "Agriculture and Food Security"
msgstr "éTranslated Agriculture and Food Security"

#. Translators: One of several choices for what sector (i.e. development domain) a program is most closely associated with
#: tola/db_translations.js:36
msgid "Basic Needs"
msgstr "Translated Basic Needs"

#. Translators: One of several choices for what sector (i.e. development domain) a program is most closely associated with
#: tola/db_translations.js:38
msgid "Capacity development"
msgstr "Translated Capacity development"

#. Translators: One of several choices for what sector (i.e. development domain) a program is most closely associated with
#: tola/db_translations.js:40
msgid "Child Health & Nutrition"
msgstr "ŹTranslated Child Health & Nutrition"

#. Translators: One of several choices for what sector (i.e. development domain) a program is most closely associated with
#: tola/db_translations.js:42
msgid "Climate Change Adaptation & Disaster Risk Reduction"
msgstr "ÁTranslated Climate Change Adaptation & Disaster Risk Reduction"

#. Translators: One of several choices for what sector (i.e. development domain) a program is most closely associated with
#: tola/db_translations.js:44
msgid "Conflict Management"
msgstr "éTranslated Conflict Management"

#. Translators: One of several choices for what sector (i.e. development domain) a program is most closely associated with
#: tola/db_translations.js:46
msgid "Early Economic Recovery"
msgstr "Translated Early Economic Recovery"

#. Translators: One of several choices for what sector (i.e. development domain) a program is most closely associated with
#: tola/db_translations.js:48
msgid "Economic and Market Development"
msgstr "Translated Economic and Market Development"

#. Translators: One of several choices for what sector (i.e. development domain) a program is most closely associated with
#: tola/db_translations.js:50
msgid "Economic Recovery and Market Systems"
msgstr "ŹTranslated Economic Recovery and Market Systems"

#. Translators: One of several choices for what sector (i.e. development domain) a program is most closely associated with
#: tola/db_translations.js:52
msgid "Education Support"
msgstr "ÁTranslated Education Support"

#. Translators: One of several choices for what sector (i.e. development domain) a program is most closely associated with
#: tola/db_translations.js:54
msgid "Emergency"
msgstr "éTranslated Emergency"

#. Translators: One of several choices for what sector (i.e. development domain) a program is most closely associated with
#: tola/db_translations.js:56
msgid "Employment/Entrepreneurship"
msgstr "Translated Employment/Entrepreneurship"

#. Translators: One of several choices for what sector (i.e. development domain) a program is most closely associated with
#: tola/db_translations.js:58
msgid "Energy Access"
msgstr "Translated Energy Access"

#. Translators: One of several choices for what sector (i.e. development domain) a program is most closely associated with
#: tola/db_translations.js:60
msgid "Energy and Natural Resources"
msgstr "ŹTranslated Energy and Natural Resources"

#. Translators: One of several choices for what sector (i.e. development domain) a program is most closely associated with
#: tola/db_translations.js:62
msgid "Environment Disaster/Risk Reduction"
msgstr "ÁTranslated Environment Disaster/Risk Reduction"

#. Translators: One of several choices for what sector (i.e. development domain) a program is most closely associated with
#: tola/db_translations.js:64
msgid "Financial Inclusion"
msgstr "éTranslated Financial Inclusion"

#. Translators: One of several choices for what sector (i.e. development domain) a program is most closely associated with
#: tola/db_translations.js:66
msgid "Food"
msgstr "Translated Food"

#. Translators: One of several choices for what sector (i.e. development domain) a program is most closely associated with
#: tola/db_translations.js:68
msgid "Food Security"
msgstr "Translated Food Security"

#. Translators: One of several choices for what sector (i.e. development domain) a program is most closely associated with
#: tola/db_translations.js:70
msgid "Gender"
msgstr "ŹTranslated Gender"

#. Translators: One of several choices for what sector (i.e. development domain) a program is most closely associated with
#: tola/db_translations.js:72
msgid "Governance"
msgstr "ÁTranslated Governance"

#. Translators: One of several choices for what sector (i.e. development domain) a program is most closely associated with
#: tola/db_translations.js:74
msgid "Governance & Partnerships"
msgstr "éTranslated Governance & Partnerships"

#. Translators: One of several choices for what sector (i.e. development domain) a program is most closely associated with
#: tola/db_translations.js:76
msgid "Governance and Conflict Resolution"
msgstr "Translated Governance and Conflict Resolution"

#. Translators: One of several choices for what sector (i.e. development domain) a program is most closely associated with
#: tola/db_translations.js:78
msgid "Health"
msgstr "Translated Health"

#. Translators: One of several choices for what sector (i.e. development domain) a program is most closely associated with
#: tola/db_translations.js:80
msgid "Humanitaria Intervention Readiness"
msgstr "ŹTranslated Humanitaria Intervention Readiness"

#. Translators: One of several choices for what sector (i.e. development domain) a program is most closely associated with
#: tola/db_translations.js:82
msgid "Hygiene Promotion"
msgstr "ÁTranslated Hygiene Promotion"

#. Translators: One of several choices for what sector (i.e. development domain) a program is most closely associated with
#: tola/db_translations.js:84
msgid "Information Dissemination"
msgstr "éTranslated Information Dissemination"

#. Translators: One of several choices for what sector (i.e. development domain) a program is most closely associated with
#: tola/db_translations.js:86
msgid "Knowledge Management "
msgstr "Translated Knowledge Management "

#. Translators: One of several choices for what sector (i.e. development domain) a program is most closely associated with
#: tola/db_translations.js:88
msgid "Livelihoods"
msgstr "Translated Livelihoods"

#. Translators: One of several choices for what sector (i.e. development domain) a program is most closely associated with
#: tola/db_translations.js:90
msgid "Market Systems Development"
msgstr "ŹTranslated Market Systems Development"

#. Translators: One of several choices for what sector (i.e. development domain) a program is most closely associated with
#: tola/db_translations.js:92
msgid "Maternal Health & Nutrition"
msgstr "ÁTranslated Maternal Health & Nutrition"

#. Translators: One of several choices for what sector (i.e. development domain) a program is most closely associated with
#: tola/db_translations.js:94
msgid "Non food Items (NFIs)"
msgstr "éTranslated Non food Items (NFIs)"

#. Translators: One of several choices for what sector (i.e. development domain) a program is most closely associated with
#: tola/db_translations.js:96
msgid "Nutrition Sensitive"
msgstr "Translated Nutrition Sensitive"

#. Translators: One of several choices for what sector (i.e. development domain) a program is most closely associated with
#: tola/db_translations.js:98
msgid "Project Monitoring"
msgstr "Translated Project Monitoring"

#. Translators: One of several choices for what sector (i.e. development domain) a program is most closely associated with
#: tola/db_translations.js:100
msgid "Protection"
msgstr "ŹTranslated Protection"

#. Translators: One of several choices for what sector (i.e. development domain) a program is most closely associated with
#: tola/db_translations.js:102
msgid "Psychosocial"
msgstr "ÁTranslated Psychosocial"

#. Translators: One of several choices for what sector (i.e. development domain) a program is most closely associated with
#: tola/db_translations.js:104
msgid "Public Health"
msgstr "éTranslated Public Health"

#. Translators: One of several choices for what sector (i.e. development domain) a program is most closely associated with
#: tola/db_translations.js:106
msgid "Resilience"
msgstr "Translated Resilience"

#. Translators: One of several choices for what sector (i.e. development domain) a program is most closely associated with
#: tola/db_translations.js:108
msgid "Sanitation Infrastructure"
msgstr "Translated Sanitation Infrastructure"

#. Translators: One of several choices for what sector (i.e. development domain) a program is most closely associated with
#: tola/db_translations.js:110
msgid "Skills and Training"
msgstr "ŹTranslated Skills and Training"

#. Translators: One of several choices for what sector (i.e. development domain) a program is most closely associated with
#: tola/db_translations.js:112
msgid "Urban Issues"
msgstr "ÁTranslated Urban Issues"

#. Translators: One of several choices for what sector (i.e. development domain) a program is most closely associated with
#: tola/db_translations.js:114
msgid "WASH"
msgstr "éTranslated WASH"

#. Translators: One of several choices for what sector (i.e. development domain) a program is most closely associated with
#: tola/db_translations.js:116
msgid "Water Supply Infrastructure"
msgstr "Translated Water Supply Infrastructure"

#. Translators: One of several choices for what sector (i.e. development domain) a program is most closely associated with
#: tola/db_translations.js:118
msgid "Workforce Development"
msgstr "Translated Workforce Development"

#. Translators: One of several choices for what sector (i.e. development domain) a program is most closely associated with
#: tola/db_translations.js:120
msgid "Youth"
msgstr "ŹTranslated Youth"

#. Translators: One of several choices for specifying what type of Indicator is being created.  An Indicator is a performance measure e.g. "We will distrubute 1000 food packs over the next two months"
#: tola/db_translations.js:124
msgid "Donor"
msgstr "ÁTranslated Donor"

#. Translators: One of several choices for specifying what type of Indicator is being created.  An Indicator is a performance measure e.g. "We will distrubute 1000 food packs over the next two months"
#: tola/db_translations.js:126
msgid "DIG - Standard"
msgstr "éTranslated DIG - Standard"

#. Translators: One of several choices for specifying what type of Indicator is being created.  An Indicator is a performance measure e.g. "We will distrubute 1000 food packs over the next two months"
#: tola/db_translations.js:128
msgid "DIG - Alpha"
msgstr "Translated DIG - Alpha"

#. Translators: One of several choices for specifying what type of Indicator is being created.  An Indicator is a performance measure e.g. "We will distrubute 1000 food packs over the next two months"
#: tola/db_translations.js:130
msgid "DIG - Testing"
msgstr "Translated DIG - Testing"

#. Translators: One of several choices for specifying what type of Indicator is being created.  An Indicator is a performance measure e.g. "We will distrubute 1000 food packs over the next two months"
#: tola/db_translations.js:132
msgid "Performance"
msgstr "ŹTranslated Performance"

#. Translators: One of several choices for specifying what type of Indicator is being created.  An Indicator is a performance measure e.g. "We will distrubute 1000 food packs over the next two months"
#: tola/db_translations.js:134
msgid "Process / Management"
msgstr "ÁTranslated Process / Management"

#. Translators: One of several choices for specifying what type of Indicator is being created.  An Indicator is a performance measure e.g. "We will distrubute 1000 food packs over the next two months"
#: tola/db_translations.js:136
msgid "Context / Trigger"
msgstr "éTranslated Context / Trigger"

#. Translators: One of several choices for specifying what type of Indicator is being created.  An Indicator is a performance measure e.g. "We will distrubute 1000 food packs over the next two months"
#: tola/db_translations.js:138
msgid "Key Performance Indicator (KPI)"
msgstr "Translated Key Performance Indicator (KPI)"

#~ msgid ""
#~ "Sorry, we can't import indicators from this file. One or more indicators "
#~ "is out of order. To rearrange saved indicators, please visit the results "
#~ "framework."
#~ msgstr ""
#~ "éTranslated Sorry, we can't import indicators from this file. One or more "
#~ "indicators is out of order. To rearrange saved indicators, please visit "
#~ "the results framework."

#~ msgid "Upload"
#~ msgstr "éTranslated Upload"

#~ msgid ""
#~ "indicators are ready to be imported. Are you ready to complete the import "
#~ "process? (This action cannot be undone.)"
#~ msgstr ""
#~ "ÁTranslated indicators are ready to be imported. Are you ready to "
#~ "complete the import process? (This action cannot be undone.)"

#~ msgid "Missing targets"
#~ msgstr "Cibles manquantes"

#~ msgid "Sending"
#~ msgstr "Envoi en cours"

#~ msgid "Successfully Saved"
#~ msgstr "Enregistré avec succès"

#~ msgid "Saving Failed"
#~ msgstr "Échec de l’enregistrement"

#~ msgid "Success!"
#~ msgstr "Succès !"

#~ msgid "This indicator has no targets."
#~ msgstr "Cet indicateur n’a pas de cible."

#~ msgid " options selected"
#~ msgstr "aucune option sélectionnée"

#~ msgid "Changes to the results framework template were saved"
#~ msgstr ""
#~ "Les modifications apportées au modèle de cadre de résultats ont été "
#~ "enregistrées"

#~ msgid "Success! Changes to the results framework template were saved"
#~ msgstr ""
#~ "Les modifications apportées au modèle de cadre de résultats ont bien été "
#~ "enregistrées"

#~ msgid ""
#~ "<span class=\"text-danger\"><strong>Choose your results framework "
#~ "template carefully!</strong></span> Once you begin building your "
#~ "framework, it will not be possible to change templates without first "
#~ "deleting all saved levels."
#~ msgstr ""
#~ "<span class=\"text-danger\"><strong>Choisissez bien la structure de votre "
#~ "cadre de résultats !</strong></span> Lorsque vous commencez à concevoir "
#~ "votre cadre, vous ne pourrez pas modifier les modèles sans supprimer tous "
#~ "les niveaux enregistrés au préalable."

#~ msgid "% met"
#~ msgstr "% atteint"

#~ msgid ""
#~ "This option is recommended for disaggregations that are required for all "
#~ "programs in a country, regardless of sector."
#~ msgstr ""
#~ "Cette option est conseillée pour les désagrégations nécessaires aux "
#~ "programmes dans un pays, peu importe le secteur."

#~ msgid "Disaggregated values"
#~ msgstr "Valeurs désagrégées"

#, python-format
#~ msgid "%s and sub-levels: %s"
#~ msgstr "%s et sous-niveau: %s"

#~ msgid "Result Level"
#~ msgstr "Niveau de résultat"

#~ msgid "and sub-levels:"
#~ msgstr "et sous-niveau:"

#~ msgid ""
#~ "<strong className=\"text-danger\">Choose your results framework template "
#~ "carefully!</strong> Once you begin building your framework, it will not "
#~ "be possible to change templates without first deleting all saved levels."
#~ msgstr ""
#~ "<strong className=\"text-danger\">Choisissez bien la structure de votre "
#~ "cadre de résultats !</strong> Lorsque vous commencez à concevoir votre "
#~ "cadre, vous ne pourrez pas modifier les modèles sans supprimer tous les "
#~ "niveaux enregistrés au préalable."

#~ msgid ""
#~ "If we make these changes, %s data record will no longer be associated "
#~ "with the Life of Program target, and will need to be reassigned to a new "
#~ "target.\n"
#~ "\n"
#~ " Proceed anyway?"
#~ msgid_plural ""
#~ "If we make these changes, %s data records will no longer be associated "
#~ "with the Life of Program target, and will need to be reassigned to new "
#~ "targets.\n"
#~ "\n"
#~ " Proceed anyway?"
#~ msgstr[0] ""
#~ "Si nous apportons ces modifications, %s enregistrement de données ne sera "
#~ "plus associé à la cible de durée de vie du programme et devra être "
#~ "réassigné à de nouvelles cibles.\n"
#~ "\n"
#~ " Continuer quand même ?"
#~ msgstr[1] ""
#~ "Si nous apportons ces modifications, %s enregistrements de données ne "
#~ "seront plus associés à la cible de durée de vie du programme et devront "
#~ "être réassignés à de nouvelles cibles.\n"
#~ "\n"
#~ " Continuer quand même ?"<|MERGE_RESOLUTION|>--- conflicted
+++ resolved
@@ -3,11 +3,7 @@
 msgstr ""
 "Project-Id-Version: \n"
 "Report-Msgid-Bugs-To: \n"
-<<<<<<< HEAD
-"POT-Creation-Date: 2021-07-15 10:13-0700\n"
-=======
 "POT-Creation-Date: 2021-07-14 23:20-0700\n"
->>>>>>> d907d4e4
 "PO-Revision-Date: 2021-06-16 11:33-0700\n"
 "Last-Translator: \n"
 "Language-Team: \n"
@@ -240,11 +236,7 @@
 "per result level. Adjust the numbers if you need more or fewer rows."
 
 #. Translators: Message to user that we cannot import the their file. This could be caused by the wrong file being selected, or the structure of the file was changed, or the results framework was updated and does not match the template anymore.
-<<<<<<< HEAD
-#: js/components/ImportIndicatorsPopover.js:853
-=======
 #: js/components/ImportIndicatorsPopover.js:841
->>>>>>> d907d4e4
 msgid ""
 "We can’t import indicators from this file. This can happen if the wrong file "
 "is selected, the template structure is modified, or the results framework "
@@ -255,20 +247,12 @@
 "results framework was updated and no longer matches the template."
 
 #. Translators: Messsage to user that there aren't any new indicators in the uploaded file.
-<<<<<<< HEAD
-#: js/components/ImportIndicatorsPopover.js:856
-=======
 #: js/components/ImportIndicatorsPopover.js:844
->>>>>>> d907d4e4
 msgid "We can't find any indicators in this file."
 msgstr "Translated We can't find any indicators in this file."
 
 #. Translators: Message to user that the import indicator process could not be completed. If the problem continues, contact your TolaData administrator.
-<<<<<<< HEAD
-#: js/components/ImportIndicatorsPopover.js:859
-=======
 #: js/components/ImportIndicatorsPopover.js:847
->>>>>>> d907d4e4
 msgid ""
 "Sorry, we couldn’t complete the import process. If the problem persists, "
 "please contact your TolaData administrator."
@@ -277,11 +261,7 @@
 "persists, please contact your TolaData administrator."
 
 #. Translators: Message to user that the import could not be completed and to find out the reason, upload the import template again.
-<<<<<<< HEAD
-#: js/components/ImportIndicatorsPopover.js:862
-=======
 #: js/components/ImportIndicatorsPopover.js:850
->>>>>>> d907d4e4
 msgid ""
 "Sorry, we couldn’t complete the import process. To figure out what went "
 "wrong, please upload your template again."
@@ -290,11 +270,7 @@
 "what went wrong, please upload your template again."
 
 #. Translators: Message to user that someone else has uploaded a template in the last 24 hours and may be in the process of importing indicators to this program. You can view the program change log to see more details.
-<<<<<<< HEAD
-#: js/components/ImportIndicatorsPopover.js:865
-=======
 #: js/components/ImportIndicatorsPopover.js:853
->>>>>>> d907d4e4
 msgid ""
 "Someone else uploaded a template in the last 24 hours, and may be in the "
 "process of adding indicators to this program."
