--- conflicted
+++ resolved
@@ -7052,10 +7052,6 @@
     display: flex;
     justify-content: space-between; }
 
-<<<<<<< HEAD
 /* Unsorted custom selectors */
-=======
-/* Unsorted custom selectors */
-
-/*# sourceMappingURL=tola.css.map */
->>>>>>> 94f20650
+
+/*# sourceMappingURL=tola.css.map */