--- conflicted
+++ resolved
@@ -280,10 +280,7 @@
     'customdashboard',
     'tables',
     'reports',
-<<<<<<< HEAD
     'tola_management'
-=======
->>>>>>> 2b192e56
 )
 
 # See: https://docs.djangoproject.com/en/dev/ref/settings/#installed-apps
