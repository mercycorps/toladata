--- conflicted
+++ resolved
@@ -6,20 +6,13 @@
 reports for managing project activities for a Program.  It includes workflow for approving
 and completing projects as well as sharing the output data.
 
-<<<<<<< HEAD
-TolaActivity functionality http://www.github.com/toladata/TolaActivty is intended to allow importing
-=======
+
 TolaActivity functionality http://www.github.com/toladata/TolaActivity is intended to allow importing
->>>>>>> 6aeacdb3
 and exporting of project specific data from 3rd party data sources or excel
 files.
 
 ## Configuration
-<<<<<<< HEAD
 Copy the tola/settings/local-sample.py to local.py and modify for your environment.
-=======
-Copy the tola/settings/local-sample.py to local.py and modify
->>>>>>> 6aeacdb3
 
 ## To deploy changes in activity servers
 Once all your changes have been commited to the repo, and before pushing them, run:
