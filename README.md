# Tola Activity

**The build status of the dev branch is: [![Build Status](https://travis-ci.org/mercycorps/TolaActivity.svg?branch=dev)](https://travis-ci.org/mercycorps/TolaActivity)**

TolaActivity is a software tool that is used to track program performance
of development work across the globe.  It includes the ability to set periodic
targets for each program indicator, track those targets over time, and generate
filterable IPTT reports on demand.  It also includes a flexible Results Framework
builder to enable hierarchical organization of indicators.

# Creating a local TolaActivity instance

Running a local instance of TolaActivity makes development much faster.
These instructions should get you up and running with a minimum of fuss if
you have [macOS](#macos) or one of the many [Ubunten](#ubuntu). If they do
not, we accept pull requests updating it. :)

Through all of these instructions, it is __very important__ that a plain-text editor is used to edit the text files.
For instance, TextEdit or Notepad are fine, MS Word is emphatically not.  Even some plain-text editors default
to a rich text format, so make sure you are saving plain text.

## Install software dependencies

At this itme, TolaActivity requires both Python 2 and Python 3. It has been thoroughly tested with versions
2.7 and 3.6, and lightly tested with version 3.8.  Python 2 is necessary satisfy a dependency in a node module.
These instructions assume MySQL is being used as Django's datastore.  Version 5.7 has been thoroughly tested, but version 8 should work as well.

### macOS

On macOS, you can use Homebrew to install much of the software needed for TolaActivity.
To see if you have Homebrew installed, run `which brew` at the command line.  If you don't get a file path,
it is not installed and you should run the following command from the command line.
```bash
/usr/bin/ruby -e "$(curl -fsSL https://raw.githubusercontent.com/Homebrew/install/master/install)"
```

Before starting the install process, you may also want to request a copy of the _settings.secret.yml_ file and
a dump of an existing TolaActivity database.


<<<<<<< HEAD
To see if you have Python 3 or MySQL installed, run the following commands:
```bash
=======
To see if you have Python 2, Python 3, or MySQL installed, run the follwoing commands:
```bash
$ python2 --version
>>>>>>> 4aef58ce
$ python3 --version
$ mysql --version
```

<<<<<<< HEAD
At the Terminal command line, run the following commands to install:
=======
At the Terminal command line:
>>>>>>> 4aef58ce
```bash
$ brew install python@3
$ brew install mysql@5.7
```

Add these lines to ~/.bash_profile (you may need to create it)
```text
export PATH="/usr/local/opt/openssl/bin:$PATH"
export LIBRARY_PATH="/usr/local/opt/openssl/lib/:$LIBRARY_PATH"
export PATH="/usr/local/opt/mysql@5.7/bin:$PATH"

export LDFLAGS="-L/usr/local/opt/openssl/lib"
export CPPFLAGS="-I/usr/local/opt/openssl/include"
export LDFLAGS="-L/usr/local/opt/mysql@5.7/lib"
export CPPFLAGS="-I/usr/local/opt/mysql@5.7/include"
```

Back at the command line:
```bash
$ source ~/.bash_profile
$ brew install mysql-utilities
$ brew install py2cairo pango
$ pip3 install virtualenv
```

You should now also start the mysql server:
```bash
brew services start mysql@5.7
```

Now that you've installed the necessary macOS software dependencies, you can move down to the section __Install and configure the TolaActivity source files__.


### Windows
For Windows installations, install the [Windows Subsystem for Linux](https://docs.microsoft.com/en-us/windows/wsl/install-win10) using a Ubuntu distribution as the base.  Once this has successfully been installed, launch a Powershell window and proceed with the Ubuntu instructions below.


### Ubuntu

You will need Python3 installed. TolaData has been tested on Python 3.6 but should work on later versions as well.
```bash
$ python3 --version
```

If one of these doesn't yield a Python installation, install it.
```bash
$ sudo apt update
$ sudo apt install python2
$ sudo apt install python3
```

Now install some other linux packages that will be needed later.
```bash
$ sudo apt install mysql-server libmysqlclient-dev mysql-client
$ sudo apt install libsasl2-dev libssl-dev
$ sudo apt-get install python3-dev libffi-dev
$ sudo apt-get install libxml2-dev libxmlsec1-dev libxmlsec1-openssl pkg-config
$ sudo apt-get install libcairo2-dev libpango1.0-dev
$ sudo apt install virtualenv
```

Note that some users have had to manually build the libxml2 library, as mentioned in the [python-xmlsec documentation](https://xmlsec.readthedocs.io/en/latest/install.html).

```bash
wget http://xmlsoft.org/sources/libxml2-2.9.1.tar.gz
tar -xvf libxml2-2.9.1.tar.gz
cd libxml2-2.9.1
./configure && make && make install
```

You should now also start the mysql server:
```bash
sudo service mysql start
```

Now you're ready to install and configure the TolaData source files.


## Install and configure the TolaActivity source files

### Install the source files and the python libraries
All operating systems should now be ready to install TolaActivity source files and do some OS-independent installations.
```bash
$ git clone https://github.com/mercycorps/toladata.git
$ cd toladata
$ virtualenv -p python3.8 venv
$ source venv/bin/activate  # you should see '(venv)' appear on the left of your command prompt
```

<<<<<<< HEAD
Install `pip-tools` and use the `pip-sync` command to install, upgrade, and uninstall your virtual environment with the necessary dependencies to match the `requirements.txt` and `dev-requirements.txt` contents.
```bash
$ pip install pip-tools
$ pip-sync requirements.txt dev-requirements.txt
```

=======
>>>>>>> 4aef58ce
You may need to perform additional installations if you receive an error installing the requirements.txt. For example:
* _Failed building wheel for xmlsec_. Run command `brew install libxmlsec1`

### Modify the config file
If you have a copy of the _settings.secret.yml_ file, place it in the TolaActivity/config
directory.  In Windows, you will need to copy it from where the file is stored on your hard drive.  You may want to modify the file per the instructions below (not with an MS Office product!) before moving it to the TolaActivity folder.  To move the file, if the file is in your Downloads directory, you could use a command that looks something like this:
```bash
$ cp /mnt/c/Users/<your_username>/Downloads/settings.secret.yml config
```

If you don't have a copy of the settings.secret.py file, then copy the sample file thusly:
```
$ cp config/sample-settings.secret.yml config/settings.secret.yml
```


Open the _config/settings.secret.yml_ file with a plain-text editor.

1. Find the node named, "DATABASES" and set the
database `NAME`, `USER`, and `PASSWORD` as appropriate. If you have a dump of an existing TolaActivity database, set the `NAME` to "tola_activty". The result should resemble the following:

    ```yaml
    DATABASES:
      default:
        ENGINE: "django.db.backends.mysql"
<<<<<<< HEAD
        NAME: "<db_name>" # "myDatabaseName"
        USER: "<db_username>" # "myUsername"
=======
        NAME: "<db_name>" # "tola_activity"
        USER: "<db_username>" # "tola"
>>>>>>> 4aef58ce
        PASSWORD: "<password>" # "SooperSekritWord"
        HOST: "localhost"
        PORT: ""
    ```

    The rest of the instructions uses the values commented above.

1. Create the log directory
    ```bash
    $ mkdir /User/<username>/logs
    ```
    
    Modify the LOGFILE entry so it points to the file in the _logs_ directory you just created.
    For example:
    ```yaml
    LOGFILE: '/home/<username>/logs/django_error.log'
    ```


## Set up Django's MySQL backing store
<<<<<<< HEAD
Log into mysql and create the database, create the user, and grant permissions with the following commands using the same database `Name`, `User`, and `Password` used in the _settings.secret.yml_ file. The commands below uses the example values commented in the previous section.
```sql
$ mysql -u root  # Ubuntu users will need to use sudo for this line
mysql> CREATE DATABASE myDatabaseName; 
mysql> CREATE USER 'myUsername'@'localhost' IDENTIFIED BY 'SooperSekritWord';
mysql> GRANT ALL ON myDatabaseName.* TO 'myUsername'@'localhost';
=======
Log into mysql and create the database, create the user, and grant permissions with the following commands using the same database `Name`, `User`, and `Password` used in the _settings.secret.yml_ file.
```sql
$ mysql -u root  # Ubuntu users will need to use sudo for this line
mysql> CREATE DATABASE tola_activty;
mysql> CREATE USER 'tola'@'localhost' IDENTIFIED BY 'SooperSekritWord';
mysql> GRANT ALL ON tola.* TO 'tola'@'localhost';
>>>>>>> 4aef58ce
mysql> exit

```

## Set up Django

If you have a copy of an existing Tola database, you can load through the mysql command using the path to the .sql file.  When prompted, you should provide the database password.
```bash
$ mysql -u tola -p tola_activity < /path/to/file.sql
```

Run the database migrations, even if you just uploaded the .sql file.
```bash
$ python manage.py migrate
```

### If you get an error during migration

During migration, you might see an error like the following:

```bash
Applying social_django.0005_auto_20160727_2333
  django.db.utils.OperationalError: (1071, 'Specified key was too long; max key length is 1000 bytes')
```

The *social_django* app creates a *unique_together* relationship between two rows that concatenate
to a value too long for the destination row. To fix this, manually change the following two fields:

* social_auth_association.server_url to varchar(100)
* social_auth_association.handle to varchar(100)

You can address this through the MySQL CLI:

```bash
$ mysql -u tola -p tola_activity  # you will be prompted for the database password
mysql> ALTER TABLE social_auth_association MODIFY server_url varchar(100) NOT NULL;
mysql> ALTER TABLE social_auth_association MODIFY handle varchar(100) NOT NULL;
mysql> exit
```

...then re-run the migration as normal:

```bash
$ python manage.py migrate
```


## Start the server:

<<<<<<< HEAD
Start the Django development server with the `runserver` command.
=======
Start the Python server with the `runserver` command.
>>>>>>> 4aef58ce
```bash
$ python manage.py runserver
Performing system checks...

System check identified 1 issue (0 silenced).
March 20, 2018 - 11:51:55
Django version 1.11.2, using settings 'tola.settings.local'
Starting development server at http://0.0.0.0:8000/
Quit the server with CONTROL-C.
```

## Try launching Tola in your browser
In your browser, navigate to `localhost:8000`.  You should see a TolaActivity login screen.  You should also be able
login through the Google+ link.

## Creating a local user
If you are not logging in through the Google+ link, you will need to create a local user so you can log in.
You can use the Python Shell or MySQL to create a local superuser and add the additional data that is required.

### Using Python Shell
```bash
$ ./manage.py shell
>>> from django.contrib.auth.models import User
>>> from workflow.models impot TolaUser
>>> me = User.objects.create(username="<your_email>", email="<your_email">, is_superuser=True, is_staff=True)
>>> me.set_password(<password>)
>>> me.save()
>>> TolaUser.objects.create(user=me, name="<first_last>")
>>> exit()
```

### Using MySQL
Use the `createsuperuser` command and enter in a username and password to be used to login. When it asks for an email, you can just hit the Enter key to skip the question (email not needed to login).
```bash
$ python manage.py createsuperuser
Username: <my_username>
Email address: 
Password: <my_password>
Password (again): <my_password>
Superuser created successfully.

``` 

Log into MySQL and get the id of the record you just added from the auth.user table using the following query:

```bash
$ mysql -u tola -p tola_activity
mysql> SELECT id, username FROM auth_user ORDER BY id DESC LIMIT 5;
+----+----------+
| id | username |
+----+----------+
|  1 | myname   |
+----+----------+
```

Note the value for `id` to use in the next step.

Insert the `id` value from the `auth_user` table into the `user_id` field of the `workflow_tolauser` table (Name can be first and/or last name, username, or anything else):

```bash
mysql> INSERT INTO workflow_tolauser (name, privacy_disclaimer_accepted, user_id, language) VALUES ("<My Name>", 1, "<id>", "en");
mysql> exit
```

Restart the Tola Activity server

```bash
$ python manage.py runserver
Performing system checks...

System check identified no issues (0 silenced).
March 26, 2018 - 23:38:10
Django version 1.11.2, using settings 'tola.settings.local'
Starting development server at http://127.0.0.1:8000/
Quit the server with CONTROL-C.
```

You should now be able to login using the username and password fields of the login screen.  Once you have logged in,
you will be taken to the home page.


# For Developers

## Front-end development setup and dev server

Tola uses Webpack and `npm` installed packages in `node_modules` to build javascript bundles.
During development, you will need to run the webpack development server to have the latest JS
bundles available, and to re-generate the bundles if you modify any JS handled by Webpack.

Directions for installing `npm` can be found below. It can also be installed via homebrew on macOS

```bash
$ brew install npm (sudo apt install npm )
```

### Install all `node_module` package dependencies using `npm`

```bash
$ npm run install:dev
```

Note: You made need to periodiclly run this after doing a `git pull` if `package.json` has been
updated with new dependencies. This is similar to running `pip install -r requements.txt` if
the `requirements.txt` has been updated.

### Start the webpack development server

```bash
$ npm run watch
```

This should be done along side `./manage.py runserver`

### Run JS unit tests

```bash
$ npm test
```

It's also possible to run the tests in "watch" mode

```bash
$ npm test -- --watch
```
or
```bash
$ npm run test:watch
```

### Build bundles for production

When you are ready to deploy to an external server, you will need to build and check-in the
production ready bundles. These are generated with:

```bash
$ npm run build:prod
```

or use the alias

```bash
$ npm run build
```

## Installing and running the front-end harness

*See also the [front-end architecture roadmap](https://github.com/mercycorps/TolaActivity/wiki/Proposal-for-front-end-architecture).*

This is *optional* if you are not doing significant front-end development. You can bypass the frontend build by dropping selectors into `/path/to/project/tola/static/css/app.css`.

### Installation & Startup:

1. Globally install [npm](https://www.npmjs.com). Here are [general instructions](https://docs.npmjs.com/getting-started/installing-node#install-npm--manage-npm-versions) to do so. On my Mac I prefer to install it via [Homebrew](https://www.dyclassroom.com/howto-mac/how-to-install-nodejs-and-npm-on-mac-using-homebrew)
2. Install local dependencies:
    ```bash
    $ cd /path/to/project/
    $ npm install
    ```
    This will install all necessary node modules into `node_modules` at the project root.
3. Start a watch task that will copy necessary libraries and compile static files while you work:
    ```bash
    $ cd /path/to/project/
    $ npm start
    ```
    You can also configure PyCharm to run this task in the background:
    1. Select __Run__ → __Edit Configurations...__
    2. __Add new configuration__ (__⌘-n__ or click the __+__ button)
    3. Choose __npm__ in the wee popup
    4. PyCharm should automagically select the correct __package.json__: `/path/to/project/package.json`
    5. Choose the __Command__ `start`

npm will compile a single global css file at `/path/to/project/tola/static/css/tola.css`. This file includes the entire Bootstrap library (previously in `bootstrap.min.css` and `bootstrap-multiselect.min.css`), our custom selectors (previously in `app.css`), and overrides to Bootstrap (previously in `bootstrap_overrides.css`)



### Other tips:

1. __Never edit the compiled css (`tola.css`) directly.__ Any manual changes to compiled css files will be overwritten the next time the css is regenerated. They are theoretically retrievable via Git but see #3, below. Remember: you can always bypass the harness by dropping css selectors directly into `app.css`.

2. But seriously, you should just put your css into a .scss file & compile it properly. __Valid css is also valid scss.__ If you’re not sure where to write a selector, append it to the __end__ of the master scss file: `/path/to/project/scss/tola.scss`.

3. Please commit your compiled css to GitHub, preferably in the same commit as your edits to our scss files.

4. There is no need to resolve merge conflicts in compiled css. Resolve them in the scss files first, then regenerate your css and accept all changes from the right (HEAD) side.

5. Suggestions for Frontend coding practices are forthcoming.

<|MERGE_RESOLUTION|>--- conflicted
+++ resolved
@@ -38,23 +38,13 @@
 a dump of an existing TolaActivity database.
 
 
-<<<<<<< HEAD
 To see if you have Python 3 or MySQL installed, run the following commands:
 ```bash
-=======
-To see if you have Python 2, Python 3, or MySQL installed, run the follwoing commands:
-```bash
-$ python2 --version
->>>>>>> 4aef58ce
 $ python3 --version
 $ mysql --version
 ```
 
-<<<<<<< HEAD
 At the Terminal command line, run the following commands to install:
-=======
-At the Terminal command line:
->>>>>>> 4aef58ce
 ```bash
 $ brew install python@3
 $ brew install mysql@5.7
@@ -144,15 +134,12 @@
 $ source venv/bin/activate  # you should see '(venv)' appear on the left of your command prompt
 ```
 
-<<<<<<< HEAD
 Install `pip-tools` and use the `pip-sync` command to install, upgrade, and uninstall your virtual environment with the necessary dependencies to match the `requirements.txt` and `dev-requirements.txt` contents.
 ```bash
 $ pip install pip-tools
 $ pip-sync requirements.txt dev-requirements.txt
 ```
 
-=======
->>>>>>> 4aef58ce
 You may need to perform additional installations if you receive an error installing the requirements.txt. For example:
 * _Failed building wheel for xmlsec_. Run command `brew install libxmlsec1`
 
@@ -178,13 +165,8 @@
     DATABASES:
       default:
         ENGINE: "django.db.backends.mysql"
-<<<<<<< HEAD
         NAME: "<db_name>" # "myDatabaseName"
         USER: "<db_username>" # "myUsername"
-=======
-        NAME: "<db_name>" # "tola_activity"
-        USER: "<db_username>" # "tola"
->>>>>>> 4aef58ce
         PASSWORD: "<password>" # "SooperSekritWord"
         HOST: "localhost"
         PORT: ""
@@ -205,21 +187,12 @@
 
 
 ## Set up Django's MySQL backing store
-<<<<<<< HEAD
 Log into mysql and create the database, create the user, and grant permissions with the following commands using the same database `Name`, `User`, and `Password` used in the _settings.secret.yml_ file. The commands below uses the example values commented in the previous section.
 ```sql
 $ mysql -u root  # Ubuntu users will need to use sudo for this line
 mysql> CREATE DATABASE myDatabaseName; 
 mysql> CREATE USER 'myUsername'@'localhost' IDENTIFIED BY 'SooperSekritWord';
 mysql> GRANT ALL ON myDatabaseName.* TO 'myUsername'@'localhost';
-=======
-Log into mysql and create the database, create the user, and grant permissions with the following commands using the same database `Name`, `User`, and `Password` used in the _settings.secret.yml_ file.
-```sql
-$ mysql -u root  # Ubuntu users will need to use sudo for this line
-mysql> CREATE DATABASE tola_activty;
-mysql> CREATE USER 'tola'@'localhost' IDENTIFIED BY 'SooperSekritWord';
-mysql> GRANT ALL ON tola.* TO 'tola'@'localhost';
->>>>>>> 4aef58ce
 mysql> exit
 
 ```
@@ -269,11 +242,7 @@
 
 ## Start the server:
 
-<<<<<<< HEAD
 Start the Django development server with the `runserver` command.
-=======
-Start the Python server with the `runserver` command.
->>>>>>> 4aef58ce
 ```bash
 $ python manage.py runserver
 Performing system checks...
