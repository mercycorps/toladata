# Tola Activity

**The build status of the dev branch is: [![Build Status](https://travis-ci.org/mercycorps/TolaActivity.svg?branch=dev)](https://travis-ci.org/mercycorps/TolaActivity)**

[TolaActivity](http://www.github.com/toladata/TolaActivity) extends
the functionality of [TolaData](https://www.toladata.com/) to include a
set of forms and reports for managing project activities for a Program. It
includes workflow for approving and completing projects as well as sharing
the output data. TolaActivity functionality is intended to allow importing
and exporting of project-specific data from 3rd party data sources or
excel files.

# Creating a local TolaActivity instance

Running a local instance of TolaActivity makes development much faster and
eliminates your dependence on access to any of MC's TolaActivity instances.
These instructions should get you up and running with a minimum of fuss if
you have [macOS](#macos) or one of the many [Ubunten](#ubuntu). If they do
not, we accept pull requests updating it. :)

## Install the bits

TolaActivity requires Python 2. MC uses MySQL as Django's datastore.

### macOS

On macOS, you can use Homebrew to install Python 2 alongside the system
Python 2 installation as shown in the following. You'll need to get a copy
the file _settings.secret.yml_ from your mentor before proceeding.

```bash
$ brew install python@2
$ brew install pip
$ brew install mysql mysql-utilies
$ brew install py2cairo pango
$ git clone https://github.com/mercycorps.org/TolaActivity.git
$ cd TolaActivity
$ git checkout dev
$ virtualenv -p python2 TolaActivty --no-site-packages venv # need to specify Python 2 for systems that might have Python 3 as default system version
$ source venv/bin/activate
$ mkdir config
# Place settings.secret.yml into config/ directory
$ cp config/sample-settings.secret.yml config/settings.secret.yml
$ pip install -r requirements.txt
$ pip install --upgrade google-api-python-client
```

Edit the configuration file as described in
[Modify the config file](#modify-the-config-file).

### Ubuntu

On Ubuntu and its derivatives, Python 2 is the default, so the
following should get you going on any current Python 2 version for most
Ubuntu-family distros (_Ubunten_):

```bash
$ python --version
$ # Make sure output from above indicates Python 2
$ sudo apt install mysql-server libmysqld-dev mysql-utilities mysql-client
$ sudo apt install libsasl2-dev python-dev libldap2-dev libssl-dev
$ git clone https://github.com/mercycorps.org/TolaActivity.git
$ git checkout dev
$ virtualenv TolaActivty --no-site-packages
$ cd TolaActivity
$ source bin/activate
$ mkdir config
# Place settings.secret.yml into config/ directory
$ pip install -r requirements.txt
$ pip install --upgrade google-api-python-client
```

Edit the configuration file as described in
[Modify the config file](#modify-the-config-file).

## Modify the config file

Edit _config/settings.secret.yml_. Find the node named, "DATABASES" and set the 
database `PASSWORD` as appropriate. The result should resemble the following:

```yaml
32 DATABASES:
33  default:
34    ENGINE: "django.db.backends.mysql"
35    NAME: "tola_activity"
36    USER: "admin"
37    PASSWORD: "SooperSekritWord"
38    OPTIONS: {"init_command": "SET default_storage_engine=MYISAM",}
39    HOST: "localhost"
40    PORT: ""
```

Don't change the `USER` entry unless you know why you need
to do that. Save and exit.

## Set up Django's MySQL backing store

```sql
CREATE DATABASE 'tola_activity';
CREATE USER 'admin';
GRANT ALL ON tola_activity.* TO 'admin'@'localhost' IDENTIFIED BY 'SooperSekritWord';
```

## Set up Django

Set up the Django database:

```bash
$ python manage.py migrate

Operations to perform:
  Apply all migrations: admin, auth, authtoken, contenttypes, customdashboard, formlibrary, indicators, reports, sessions, sites, social_django, workflow
  Running migrations:
  Applying contenttypes.0001_initial... OK
  Applying auth.0001_initial... OK

  [output deleted]

  Applying workflow.0014_remove_stakeholder_sector... OK
  Applying workflow.0015_stakeholder_notes... OK
  Applying workflow.0016_auto_20170623_1306... OK
```

### If you get this error during migration `social_django.0005_auto_20160727_2333`

```bash
django.db.utils.OperationalError: (1071, 'Specified key was too long; max key length is 1000 bytes')
```

The __social_django__ app creates a unique_together relationship between two rows that concatenate to a value too long for the destination row. Manually change the following two fields:

* social_auth_association.server_url to varchar(100)
* social_auth_association.handle to varchar(100)

In the MySQL CLI:

```bash
mysql> USE tola_activity;
mysql> ALTER TABLE social_auth_association MODIFY server_url varchar(100) NOT NULL;
mysql> ALTER TABLE social_auth_association MODIFY handle varchar(100) NOT NULL;
```

...then re-run the migration as normal

```bash
$ python manage.py migrate
```


Start the server:

```bash
$ python manage.py runserver
Performing system checks...

System check identified 1 issue (0 silenced).
March 20, 2018 - 11:51:55
Django version 1.11.2, using settings 'tola.settings.local'
Starting development server at http://0.0.0.0:8000/
Quit the server with CONTROL-C.
```

## Configuring OAuth authentication

When running a local instance, we use Google's OAuth API for
authentication to TolaActivity. There exists a bug in the API library
that requires an ugly manual workaround before you can actually log in
and starting using TolaActivity. The following procedure is a workaround
for this bug until the bug is well and truly crushed.

1. Start the TolaActivity server as described in the previous section
1. Open the home page in a web browser
1. Click the "Google+" link below the login button to authenticate with
   Google OAuth 
1. Login as normal using your MercyCorps SSO login
1. What _should_ happen is that you get logged in and redirected to
   to the TolaActivity home page. Likely as not, though, you'll get
   a screen remarkably similar to the one in the following figure.
   You guessed it, that means you've hit the bug.
   ![ugly Django/Python traceback](docs/oauth_error.png)
1. Stop the TolaActivity server
1. Open a MySQL shell and connect to the tola_activity database
1. Get the id of the record Google OAuth added to the TolaActivity
   user table:

    ```bash
    mysql> SELECT id,username,first_name,last_name FROM auth_user;
    +----+----------+------------+-----------+
    | id | username | first_name | last_name |
    +----+----------+------------+-----------+
    |  1 | kwall    | Kurt       | Wall      |
    +----+----------+------------+-----------+
    ```
    
    Note the value for `id` to use in the next step.

1. Insert the `id` value from the `auth_user` table into the `user_id` field
   of the `workflow_tolauser` table:

<<<<<<< HEAD
    ```sql
    INSERT INTO workflow_tolauser (name, privacy_disclaimer_accepted, user_id) VALUES (YOURNAME, 1,1);
=======
    ```bash
    msql> INSERT INTO workflow_tolauser (name, privacy_disclaimer_accepted, user_id, language) VALUES (YOURNAME, 1,1, "en");
>>>>>>> b0820df1
    ```

1. Restart the Tola Activity server

    ```bash
    $ python manage.py runserver
    Performing system checks...

    System check identified no issues (0 silenced).
    March 26, 2018 - 23:38:10
    Django version 1.11.2, using settings 'tola.settings.local'
    Starting development server at http://127.0.0.1:8000/
    Quit the server with CONTROL-C.
    ```

1. Refresh the browser window and you should be at the logged in and immediately
   redirected to the TolaActivity home page
1. Rejoice!

## Loading demo data

1. Get a recent dump from the demo instance from someone
1. Kill the TolaActivity server
1. Make a backup of the current tola_activity DB if it's precious
1. Drop and recreate the tola_activity DB:

   ```sql
   DROP DATABASE 'tola_activity';
   CREATE DATABASE 'tola_activity';
   ```

1. Execute the SQL script you were given to load the data:

    ```bash
    $ mysql -u root -p tola_activity < demo_data.sql
    ```

## Installing and running the front-end harness

*See also the [front-end architecture roadmap](https://github.com/mercycorps/TolaActivity/wiki/Proposal-for-front-end-architecture).*

This is *optional* if you are not doing significant front-end development. You can bypass the frontend build by dropping selectors into `/path/to/project/tola/static/css/app.css`.

### Installation & Startup:

1. Globally install [npm](https://www.npmjs.com). Here are [general instructions](https://docs.npmjs.com/getting-started/installing-node#install-npm--manage-npm-versions) to do so. On my Mac I prefer to install it via [Homebrew](https://www.dyclassroom.com/howto-mac/how-to-install-nodejs-and-npm-on-mac-using-homebrew)
2. Install local dependencies:
    ```bash
    $ cd /path/to/project/
    $ npm install
    ```
    This will install all necessary node modules into `node_modules` at the project root.
3. Start a watch task that will copy necessary libraries and compile static files while you work:
    ```bash
    $ cd /path/to/project/
    $ npm start
    ```
    You can also configure PyCharm to run this task in the background:
    1. Select __Run__ → __Edit Configurations...__
    2. __Add new configuration__ (__⌘-n__ or click the __+__ button)
    3. Choose __npm__ in the wee popup
    4. PyCharm should automagically select the correct __package.json__: `/path/to/project/package.json`
    5. Choose the __Command__ `start`

npm will compile a single global css file at `/path/to/project/tola/static/css/tola.css`. This file includes the entire Bootstrap library (previously in `bootstrap.min.css` and `bootstrap-multiselect.min.css`), our custom selectors (previously in `app.css`), and overrides to Bootstrap (previously in `bootstrap_overrides.css`)



### Other tips:

1. __Never edit the compiled css (`tola.css`) directly.__ Any manual changes to compiled css files will be overwritten the next time the css is regenerated. They are theoretically retrievable via Git but see #3, below. Remember: you can always bypass the harness by dropping css selectors directly into `app.css`.

2. But seriously, you should just put your css into a .scss file & compile it properly. __Valid css is also valid scss.__ If you’re not sure where to write a selector, append it to the __end__ of the master scss file: `/path/to/project/scss/tola.scss`.

3. Please commit your compiled css to GitHub, preferably in the same commit as your edits to our scss files.

4. There is no need to resolve merge conflicts in compiled css. Resolve them in the scss files first, then regenerate your css and accept all changes from the right (HEAD) side.

5. Suggestions for Frontend coding practices are forthcoming.

<|MERGE_RESOLUTION|>--- conflicted
+++ resolved
@@ -40,9 +40,9 @@
 $ source venv/bin/activate
 $ mkdir config
 # Place settings.secret.yml into config/ directory
-$ cp config/sample-settings.secret.yml config/settings.secret.yml
-$ pip install -r requirements.txt
-$ pip install --upgrade google-api-python-client
+cp config/sample-settings.secret.yml config/settings.secret.yml
+pip install -r requirements.txt
+pip install --upgrade google-api-python-client
 ```
 
 Edit the configuration file as described in
@@ -50,20 +50,21 @@
 
 ### Ubuntu
 
-On Ubuntu and its derivatives, Python 2 is the default, so the
-following should get you going on any current Python 2 version for most
-Ubuntu-family distros (_Ubunten_):
+On _Ubunten_ and derivatives, the following should get you going. We
+specify Python 2 because one day Python 3 *will* be the system Python.
+You'll need to get a copy the file _settings.secret.yml_
+from your mentor before proceeding:
 
 ```bash
 $ python --version
-$ # Make sure output from above indicates Python 2
+# Make sure output from above indicates Python 2
 $ sudo apt install mysql-server libmysqld-dev mysql-utilities mysql-client
 $ sudo apt install libsasl2-dev python-dev libldap2-dev libssl-dev
 $ git clone https://github.com/mercycorps.org/TolaActivity.git
+$ cd TolaActivity
+$ virtualenv -p python2 --no-site-packages venv
+$ source venv/bin/activate
 $ git checkout dev
-$ virtualenv TolaActivty --no-site-packages
-$ cd TolaActivity
-$ source bin/activate
 $ mkdir config
 # Place settings.secret.yml into config/ directory
 $ pip install -r requirements.txt
@@ -75,30 +76,48 @@
 
 ## Modify the config file
 
-Edit _config/settings.secret.yml_. Find the node named, "DATABASES" and set the 
+1. Edit _config/settings.secret.yml_. Find the node named, "DATABASES" and set the
 database `PASSWORD` as appropriate. The result should resemble the following:
 
-```yaml
-32 DATABASES:
-33  default:
-34    ENGINE: "django.db.backends.mysql"
-35    NAME: "tola_activity"
-36    USER: "admin"
-37    PASSWORD: "SooperSekritWord"
-38    OPTIONS: {"init_command": "SET default_storage_engine=MYISAM",}
-39    HOST: "localhost"
-40    PORT: ""
-```
-
-Don't change the `USER` entry unless you know why you need
-to do that. Save and exit.
+    ```yaml
+    DATABASES:
+      default:
+        ENGINE: "django.db.backends.mysql"
+        NAME: "tola_activity"
+        USER: "admin"
+        PASSWORD: "SooperSekritWord"
+        OPTIONS: {"init_command": "SET default_storage_engine=MYISAM",}
+        HOST: "localhost"
+        PORT: ""
+    ```
+
+    Don't change the `USER` entry unless you know why you need
+    to do that.
+
+1. Add an entry for the `SECRET_KEY` at the bottom of the file:
+
+    ```yaml
+    SECRET_KEY: 'YOUR_RANDOM_STRING_HERE'
+    ```
+
+1. Add an entry for the server `LOGFILE` at the bottom of the file:
+
+    ```yaml
+    LOGFILE: 'logs/runserver.log'
+    ```
+
+1. Make the log dir
+
+    ```bash
+    $ mkdir logs
+    ```
 
 ## Set up Django's MySQL backing store
 
 ```sql
-CREATE DATABASE 'tola_activity';
-CREATE USER 'admin';
-GRANT ALL ON tola_activity.* TO 'admin'@'localhost' IDENTIFIED BY 'SooperSekritWord';
+mysql> CREATE DATABASE 'tola_activity';
+mysql> CREATE USER 'admin';
+mysql> GRANT ALL ON tola_activity.* TO 'admin'@'localhost' IDENTIFIED BY 'SooperSekritWord';
 ```
 
 ## Set up Django
@@ -110,24 +129,30 @@
 
 Operations to perform:
   Apply all migrations: admin, auth, authtoken, contenttypes, customdashboard, formlibrary, indicators, reports, sessions, sites, social_django, workflow
-  Running migrations:
+Running migrations:
   Applying contenttypes.0001_initial... OK
   Applying auth.0001_initial... OK
+  Applying admin.0001_initial... OK
+
 
   [output deleted]
 
-  Applying workflow.0014_remove_stakeholder_sector... OK
-  Applying workflow.0015_stakeholder_notes... OK
-  Applying workflow.0016_auto_20170623_1306... OK
-```
-
-### If you get this error during migration `social_django.0005_auto_20160727_2333`
-
-```bash
-django.db.utils.OperationalError: (1071, 'Specified key was too long; max key length is 1000 bytes')
-```
-
-The __social_django__ app creates a unique_together relationship between two rows that concatenate to a value too long for the destination row. Manually change the following two fields:
+  Applying workflow.0018_auto_20180514_1637... OK
+  Applying workflow.0019_language_choice... OK
+  Applying workflow.0020_auto_20180918_1554... OK
+```
+
+### If you get an error during migration
+
+During migration, you might see an error like the following:
+
+```bash
+Applying social_django.0005_auto_20160727_2333
+  django.db.utils.OperationalError: (1071, 'Specified key was too long; max key length is 1000 bytes')
+```
+
+The *social_django* app creates a *unique_together* relationship between two rows that concatenate
+to a value too long for the destination row. To fix this, manually change the following two fields:
 
 * social_auth_association.server_url to varchar(100)
 * social_auth_association.handle to varchar(100)
@@ -140,7 +165,7 @@
 mysql> ALTER TABLE social_auth_association MODIFY handle varchar(100) NOT NULL;
 ```
 
-...then re-run the migration as normal
+...then re-run the migration as normal:
 
 ```bash
 $ python manage.py migrate
@@ -171,7 +196,7 @@
 1. Start the TolaActivity server as described in the previous section
 1. Open the home page in a web browser
 1. Click the "Google+" link below the login button to authenticate with
-   Google OAuth 
+   Google OAuth
 1. Login as normal using your MercyCorps SSO login
 1. What _should_ happen is that you get logged in and redirected to
    to the TolaActivity home page. Likely as not, though, you'll get
@@ -197,13 +222,8 @@
 1. Insert the `id` value from the `auth_user` table into the `user_id` field
    of the `workflow_tolauser` table:
 
-<<<<<<< HEAD
-    ```sql
-    INSERT INTO workflow_tolauser (name, privacy_disclaimer_accepted, user_id) VALUES (YOURNAME, 1,1);
-=======
     ```bash
     msql> INSERT INTO workflow_tolauser (name, privacy_disclaimer_accepted, user_id, language) VALUES (YOURNAME, 1,1, "en");
->>>>>>> b0820df1
     ```
 
 1. Restart the Tola Activity server
@@ -219,16 +239,16 @@
     Quit the server with CONTROL-C.
     ```
 
-1. Refresh the browser window and you should be at the logged in and immediately
+1. Refresh the browser window and you should be logged in and immediately
    redirected to the TolaActivity home page
 1. Rejoice!
 
 ## Loading demo data
 
-1. Get a recent dump from the demo instance from someone
+1. Get a recent DB dump from a Tola instance from your mentor
 1. Kill the TolaActivity server
-1. Make a backup of the current tola_activity DB if it's precious
-1. Drop and recreate the tola_activity DB:
+1. Make a backup of the current *tola_activity* DB if it's precious
+1. Drop and recreate the *tola_activity* DB. Using the MySQL CLI:
 
    ```sql
    DROP DATABASE 'tola_activity';
