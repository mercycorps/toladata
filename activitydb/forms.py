from crispy_forms.helper import FormHelper
from crispy_forms.layout import *
from crispy_forms.bootstrap import *
from crispy_forms.layout import Layout, Submit, Reset, Field
from functools import partial
from widgets import GoogleMapsWidget
from django import forms
from .models import ProjectAgreement, ProjectComplete, Program, SiteProfile, Documentation, Benchmarks, Monitor, TrainingAttendance, Distribution, Beneficiary, Budget, Capacity, Evaluate, Office, Checklist, ChecklistItem, Province, Stakeholder, Contact, TolaUser
from indicators.models import CollectedData, Indicator
from crispy_forms.layout import LayoutObject, TEMPLATE_PACK
from tola.util import getCountry


#Global for approvals
APPROVALS=(
        ('in progress', 'in progress'),
        ('awaiting approval', 'awaiting approval'),
        ('approved', 'approved'),
        ('rejected', 'rejected'),
    )


#Global for Budget Variance
BUDGET_VARIANCE=(
        ("Over Budget", "Over Budget"),
        ("Under Budget", "Under Budget"),
        ("No Variance", "No Variance"),
    )


class Formset(LayoutObject):
    """
    Layout object. It renders an entire formset, as though it were a Field.

    Example::

    Formset("attached_files_formset")
    """

    def __init__(self, formset_name_in_context, *fields, **kwargs):
        self.fields = []
        self.formset_name_in_context = formset_name_in_context
        self.label_class = kwargs.pop('label_class', u'blockLabel')
        self.css_class = kwargs.pop('css_class', u'ctrlHolder')
        self.css_id = kwargs.pop('css_id', None)
        self.flat_attrs = flatatt(kwargs)
        self.template = "formset.html"
        self.helper = FormHelper()
        self.helper.form_tag = False

    def render(self, form, form_style, context, template_pack=TEMPLATE_PACK):

        form_class = 'form-horizontal'

        return render_to_string(self.template, Context({'wrapper': self, 'formset': self.formset_name_in_context, 'form_class': form_class}))


class DatePicker(forms.DateInput):
    """
    Use in form to create a Jquery datepicker element
    """
    template_name = 'datepicker.html'

    DateInput = partial(forms.DateInput, {'class': 'datepicker'})


class BudgetForm(forms.ModelForm):

    class Meta:
        model = Budget
        exclude = ['create_date', 'edit_date']


    def __init__(self, *args, **kwargs):
        self.helper = FormHelper()
        self.helper.form_class = 'form-horizontal'
        self.helper.label_class = 'col-sm-2'
        self.helper.field_class = 'col-sm-6'
        self.helper.form_error_title = 'Form Errors'
        self.helper.error_text_inline = True
        self.helper.help_text_inline = True
        self.helper.html5_required = True
        self.helper.form_tag = False
        self.helper.layout = Layout(
            Field('contributor', required=False), Field('description_of_contribution', required=False), PrependedAppendedText('proposed_value','$', '.00'), 'agreement',
        )


        super(BudgetForm, self).__init__(*args, **kwargs)

    def save(self, *args, **kwargs):
        # Commit is already set to false
        obj = super(BudgetForm, self).save(*args, **kwargs)
        return obj


class ProjectAgreementCreateForm(forms.ModelForm):

    class Meta:
        model = ProjectAgreement
        fields = '__all__'

    def __init__(self, *args, **kwargs):

        #get the user object from request to check permissions
        self.request = kwargs.pop('request')
        self.helper = FormHelper()
        self.helper.form_method = 'post'
        self.helper.form_class = 'form-horizontal'
        self.helper.label_class = 'col-sm-2'
        self.helper.field_class = 'col-sm-6'
        self.helper.form_error_title = 'Form Errors'
        self.helper.error_text_inline = True
        self.helper.help_text_inline = True
        self.helper.html5_required = True
        self.helper.form_tag = True
        super(ProjectAgreementCreateForm, self).__init__(*args, **kwargs)


class ProjectAgreementForm(forms.ModelForm):

    class Meta:
        model = ProjectAgreement
        fields = '__all__'

    map = forms.CharField(widget=GoogleMapsWidget(
        attrs={'width': 700, 'height': 400, 'longitude': 'longitude', 'latitude': 'latitude'}), required=False)

    expected_start_date = forms.DateField(widget=DatePicker.DateInput(), required=False)
    expected_end_date = forms.DateField(widget=DatePicker.DateInput(), required=False)
    estimation_date = forms.DateField(widget=DatePicker.DateInput(), required=False)
    reviewed_by_date = forms.DateField(widget=DatePicker.DateInput(), required=False)
    approved_by_date = forms.DateField(widget=DatePicker.DateInput(), required=False)
    me_reviewed_by_date = forms.DateField(label="M&E Reviewed by Date", widget=DatePicker.DateInput(), required=False)
    checked_by_date = forms.DateField(widget=DatePicker.DateInput(), required=False)
    estimated_by_date = forms.DateField(widget=DatePicker.DateInput(), required=False)
    finance_reviewed_by_date = forms.DateField(widget=DatePicker.DateInput(), required=False)
    exchange_rate_date = forms.DateField(widget=DatePicker.DateInput(), required=False)

    documentation_government_approval = forms.FileField(required=False)
    documentation_community_approval = forms.FileField(required=False)

    effect_or_impact = forms.CharField(help_text="Please do not include outputs and keep less than 120 words. Describe the logic that will link this project/activity to the proposed desired outcome/goal. Note any assumptions that are critical in this logic chain.", widget=forms.Textarea, required=False)
    justification_background = forms.CharField(help_text="As someone would write a background and problem statement in a proposal, this should be described here. What is the situation in this community where the project is proposed and what is the problem facing them that this project will help solve", widget=forms.Textarea, required=False)
    justification_description_community_selection = forms.CharField(help_text="How was this community selected for this project. It may be it was already selected as part of the project (like CDP-2, KIWI-2), but others may need to describe, out of an entire cluster, why this community? This can't be just 'because they wanted it', or 'because they are poor.' It must refer to a needs assessment, some kind of selection criteria, maybe identification by the government, or some formal process.", widget=forms.Textarea, required=False)
    description_of_project_activities = forms.CharField(help_text="Briefly describe the day to day work you plan to complete in order to accomplish this project. Include rationale for budget, scope, timeframe as well as staff and stakeholders that will be necessary to seeing this project is effectively implemented. Site any documentation/monitoring efforts that you'll need to do before completion.", widget=forms.Textarea, required=False)
    description_of_government_involvement = forms.CharField(help_text="This is an open-text field for describing the project. It does not need to be too long, but this is where you will be the main description and the main description that will be in the database.  Please make this a description from which someone can understand what this project is doing. You do not need to list all activities, such as those that will appear on your benchmark list. Just describe what you are doing. You should attach technical drawings, technical appraisals, bill of quantity or any other appropriate documentation", widget=forms.Textarea, required=False)
    documentation_government_approval = forms.CharField(help_text="Check the box if there IS documentation to show government request for or approval of the project. This should be attached to the proposal, and also kept in the program file.", widget=forms.Textarea, required=False)
    description_of_community_involvement = forms.CharField(help_text="How the community is involved in the planning, approval, or implementation of this project should be described. Indicate their approval (copy of a signed MOU, or their signed Project Prioritization request, etc.). But also describe how they will be involved in the implementation - supplying laborers, getting training, etc.", widget=forms.Textarea, required=False)

    approval = forms.ChoiceField(
        choices=APPROVALS,
        initial='in progress',
        required=False,
    )

    def __init__(self, *args, **kwargs):

        #get the user object from request to check permissions
        self.request = kwargs.pop('request')
        self.helper = FormHelper()
        self.helper.form_method = 'post'
        self.helper.form_class = 'form-horizontal'
        self.helper.label_class = 'col-sm-2'
        self.helper.field_class = 'col-sm-6'
        self.helper.form_error_title = 'Form Errors'
        self.helper.error_text_inline = True
        self.helper.help_text_inline = True
        self.helper.html5_required = True
        self.helper.form_tag = True
        self.helper.form_id = "agreement"
        self.helper.layout = Layout(

            HTML("""<br/>"""),
            TabHolder(
                Tab('Executive Summary',
                    Fieldset('Project Details', 'activity_code','account_code','lin_code','office', 'sector','program', 'project_name', 'project_activity',
                             'project_type', 'site','stakeholder','mc_staff_responsible','expected_start_date','expected_end_date',
                        ),

                    ),
                Tab('Components',
                    Fieldset("Project Components",
                        HTML("""

                            <div class='panel panel-default'>
                              <!-- Default panel contents -->
                              <div class='panel-heading'>Components</div>
                              {% if getBenchmark %}
                                  <!-- Table -->
                                  <table class="table">
                                    <tr>
                                    <th>Description</th>
                                    <th>Site</th>
                                    <th>Est. Start Date</th>
                                    <th>Est. End Date</th>
                                    <th>Budget</th>
                                    <th>View</th>
                                    </tr>
                                    {% for item in getBenchmark %}
                                    <tr>
                                        <td>{{ item.description}}</td>
                                        <td>{{ item.site }}</td>
                                        <td>{{ item.est_start_date|date:"m-d-Y" }}</td>
                                        <td>{{ item.est_end_date|date:"m-d-Y" }}</td>
                                        <td>{{ item.budget }}</td>
                                        <td><a class="benchmarks" data-toggle="modal" data-target="#myModal" href='/activitydb/benchmark_update/{{ item.id }}/'>Edit</a> | <a class="benchmarks" href='/activitydb/benchmark_delete/{{ item.id }}/' data-toggle="modal" data-target="#myModal">Delete</a></td>
                                    </tr>
                                    {% endfor %}
                                  </table>
                              {% endif %}
                              <div class="panel-footer">
                                <a class="benchmarks" data-toggle="modal" data-target="#myModal" href="/activitydb/benchmark_add/{{ pk }}">Add Component</a>
                              </div>
                            </div>

                            """),
                        ),
                    ),
                Tab('Budget',
                    Fieldset(
                        'Budget',
                        PrependedAppendedText('total_estimated_budget','$', '.00'), PrependedAppendedText('mc_estimated_budget','$', '.00'),
                        AppendedText('local_total_estimated_budget', '.00'), AppendedText('local_mc_estimated_budget', '.00'),
                        'exchange_rate','exchange_rate_date','estimation_date','other_budget',
                    ),
                    Fieldset("Other Budget Contributions:",
                        Div(
                            "",
                            HTML("""

                                <div class='panel panel-default'>
                                  <!-- Default panel contents -->
                                  <div class='panel-heading'>Budget Contributions</div>
                                  {% if getBudget %}
                                      <!-- Table -->
                                      <table class="table">
                                        <tr>
                                        <th>Contributor</th>
                                        <th>Description</th>
                                        <th>Proposed Value</th>
                                        <th>View</th>
                                        </tr>
                                        {% for item in getBudget %}
                                        <tr>
                                            <td>{{ item.contributor}}</td>
                                            <td>{{ item.description_of_contribution}}</td>
                                            <td>{{ item.proposed_value}}</td>
                                            <td><a class="output" data-toggle="modal" data-target="#myModal" href='/activitydb/budget_update/{{ item.id }}/'>Edit</a> | <a class="output" href='/activitydb/budget_delete/{{ item.id }}/' data-toggle="modal" data-target="#myModal" >Delete</a>
                                        </tr>
                                        {% endfor %}
                                      </table>
                                  {% endif %}
                                  <div class="panel-footer">
                                    <a class="output" data-toggle="modal" data-target="#myModal" href="/activitydb/budget_add/{{ pk }}">Add Budget Contribution</a>
                                  </div>
                                </div>
                                 """),
                            ),
                        ),

                    ),

                Tab('Justification and Description',
                     Fieldset(
                        'Description',
                        Field('description_of_project_activities', rows="4", css_class='input-xlarge'),

                        ),
                    Fieldset(
                        'Justification',
                        Field('effect_or_impact',rows="4", css_class='input-xlarge', label="Anticipated Outcome and Goal"),
                        Field('risks_assumptions',rows="4", css_class='input-xlarge', label="Risks and Assumptions"),
                        ),
                    ),
                Tab('M&E',
                    Fieldset(
                        '',
                        Div(
                            '',
                             HTML("""
                                    <div class='panel panel-default'>
                                      <!-- Default panel contents -->
                                      <div class='panel-heading'>Indicator Evidence</div>
                                      {% if getQuantitative %}
                                          <!-- Table -->
                                          <table class="table">
                                            <tr>
                                            <th>Targeted</th>
                                            <th>Description</th>
                                            <th>Indicator</th>
                                            <th>View</th>
                                            </tr>
                                            {% for item in getQuantitative %}
                                            <tr>
                                                <td>{{ item.targeted}}</td>
                                                <td>{{ item.description}}</td>
                                                <td><a href="/indicators/indicator_update/{{ item.indicator_id }}">{{ item.indicator}}<a/></td>
                                                <td><a class="output" data-toggle="modal" data-target="#myModal" href='/activitydb/quantitative_update/{{ item.id }}/'>Edit</a> | <a class="output" href='/activitydb/quantitative_delete/{{ item.id }}/' data-target="#myModal">Delete</a>
                                            </tr>
                                            {% endfor %}
                                          </table>
                                      {% endif %}
                                      <div class="panel-footer">
                                        <a class="output" data-toggle="modal" data-target="#myModal" href="/activitydb/quantitative_add/{{ pk }}">Add Quantitative Outputs</a>
                                      </div>
                                    </div>
                                     """),

                            'capacity',
                        ),
                    ),
                    Fieldset(
                        '',
                        Div(
                            '',
                            HTML("""
                                    <br/>
                                    <div class='panel panel-default'>
                                      <!-- Default panel contents -->
                                      <div class='panel-heading'>Monitoring</div>
                                      {% if getMonitor %}
                                          <!-- Table -->
                                          <table class="table">
                                            <tr>
                                            <th>Person Responsible</th>
                                            <th>Frequency</th>
                                            <th>Type</th>
                                            <th>View</th>
                                            </tr>
                                            {% for item in getMonitor %}
                                            <tr>
                                                <td>{{ item.responsible_person}}</td>
                                                <td>{{ item.frequency}}</td>
                                                <td>{{ item.type}}</td>
                                                <td><a class="monitoring" data-toggle="modal" data-target="#myModal" href='/activitydb/monitor_update/{{ item.id }}/'>Edit</a> | <a class="monitoring" href='/activitydb/monitor_delete/{{ item.id }}/' data-toggle="modal" data-target="#myModal">Delete</a>
                                            </tr>
                                            {% endfor %}
                                          </table>
                                      {% endif %}
                                      <div class="panel-footer">
                                        <a class="monitoring" data-toggle="modal" data-target="#myModal" href="/activitydb/monitor_add/{{ pk }}">Add Monitoring Data</a>
                                      </div>
                                    </div>
                                     """),

                            'evaluate',
                            ),
                        ),
                    ),

                Tab('Approval',
                    Fieldset('Approval',
                             'approval', 'estimated_by', 'reviewed_by',
                             'finance_reviewed_by','finance_reviewed_by_date','me_reviewed_by','me_reviewed_by_date','approved_by', 'approved_by_date',
                             Field('approval_remarks', rows="3", css_class='input-xlarge')
                        ),
                    ),
                ),

            FormActions(
                Submit('submit', 'Save', css_class='btn-default'),
                Reset('reset', 'Reset', css_class='btn-warning')
            ),


            HTML("""<br/>"""),

            Fieldset(
                'Project Files',
                Div(
                    '',
                    HTML("""

                            <div class='panel panel-default'>
                              <!-- Default panel contents -->
                              <div class='panel-heading'>Documentation</div>
                              {% if getDocuments %}
                                  <!-- Table -->
                                  <table class="table">
                                    <tr>
                                    <th>Name</th>
                                    <th>Link(URL)</th>
                                    <th>Description</th>
                                    <th>&nbsp;</th>
                                    </tr>
                                    {% for item in getDocuments %}
                                    <tr>
                                        <td>{{ item.name}}</td>
                                        <td><a href="{{ item.url}}" target="_new">{{ item.url}}</a></td>
                                        <td>{{ item.description}}</td>
                                        <td><a class="monitoring" data-toggle="modal" data-target="#myModal" href='/activitydb/documentation_agreement_update/{{ item.id }}/{{ pk }}/'>Edit</a> | <a class="monitoring" href='/activitydb/documentation_agreement_delete/{{ item.id }}/' data-toggle="modal" data-target="#myModal">Delete</a>
                                    </tr>
                                    {% endfor %}
                                  </table>
                              {% endif %}
                              <div class="panel-footer">
                                <a class="documents" data-toggle="modal" data-target="#myModal" onclick="document.getElementById('agreement').submit()" href="/activitydb/documentation_agreement_add/{{ pk }}">Add Documentation</a>
                              </div>
                            </div>
                             """),
                ),
            ),

        )
        super(ProjectAgreementForm, self).__init__(*args, **kwargs)

        #override the program queryset to use request.user for country
        countries = getCountry(self.request.user)
        self.fields['program'].queryset = Program.objects.filter(funding_status="Funded", country__in=countries).distinct()
        self.fields['approved_by'].queryset = TolaUser.objects.filter(country__in=countries).distinct()
        self.fields['estimated_by'].queryset = TolaUser.objects.filter(country__in=countries).distinct()
        self.fields['reviewed_by'].queryset = TolaUser.objects.filter(country__in=countries).distinct()
        self.fields['finance_reviewed_by'].queryset = TolaUser.objects.filter(country__in=countries).distinct()
        self.fields['me_reviewed_by'].queryset = TolaUser.objects.filter(country__in=countries).distinct()
        self.fields['approval_submitted_by'].queryset = TolaUser.objects.filter(country__in=countries).distinct()

        #override the office queryset to use request.user for country
        self.fields['office'].queryset = Office.objects.filter(province__country__in=countries)

        #override the site queryset to use request.user for country
        self.fields['site'].queryset = SiteProfile.objects.filter(country__in=countries)

        #override the stakeholder queryset to use request.user for country
        self.fields['stakeholder'].queryset = Stakeholder.objects.filter(country__in=countries)

        if not 'Approver' in self.request.user.groups.values_list('name', flat=True):
            self.fields['approval'].widget.attrs['disabled'] = "disabled"
            self.fields['approved_by'].widget.attrs['disabled'] = "disabled"
            self.fields['approval_remarks'].widget.attrs['disabled'] = "disabled"
            self.fields['approval'].help_text = "Approval level permissions required"


class ProjectCompleteCreateForm(forms.ModelForm):

    class Meta:
        model = ProjectComplete
        fields = '__all__'

    map = forms.CharField(widget=GoogleMapsWidget(
        attrs={'width': 700, 'height': 400, 'longitude': 'longitude', 'latitude': 'latitude'}), required=False)

    expected_start_date = forms.DateField(widget=DatePicker.DateInput(), required=False)
    expected_end_date = forms.DateField(widget=DatePicker.DateInput(), required=False)
    actual_start_date = forms.DateField(widget=DatePicker.DateInput(), required=False)
    actual_end_date = forms.DateField(widget=DatePicker.DateInput(), required=False)

    program = forms.ModelChoiceField(queryset=Program.objects.filter(funding_status="Funded"))

    def __init__(self, *args, **kwargs):
        #get the user object from request to check permissions
        self.request = kwargs.pop('request')
        self.helper = FormHelper()
        self.helper.form_method = 'post'
        self.helper.form_class = 'form-horizontal'
        self.helper.label_class = 'col-sm-2'
        self.helper.field_class = 'col-sm-6'
        self.helper.form_error_title = 'Form Errors'
        self.helper.error_text_inline = True
        self.helper.help_text_inline = True
        self.helper.html5_required = True
        self.helper.layout = Layout(

            HTML("""<br/>"""),
            TabHolder(
                Tab('Executive Summary',
                    Fieldset('Program', 'program', 'project_proposal', 'project_agreement', 'activity_code', 'office', 'sector', 'project_name','project_activity','site'
                    ),
                    Fieldset(
                        'Dates',
                        'expected_start_date','expected_end_date', 'expected_duration', 'actual_start_date', 'actual_end_date', 'actual_duration',
                        PrependedText('on_time', ''), 'no_explanation',

                    ),
                ),
            ),

        )
        super(ProjectCompleteCreateForm, self).__init__(*args, **kwargs)

        #override the program queryset to use request.user for country
        countries = getCountry(self.request.user)
        self.fields['program'].queryset = Program.objects.filter(funding_status="Funded", country__in=countries)

        #override the office queryset to use request.user for country
        self.fields['office'].queryset = Office.objects.filter(province__country__in=countries)


class ProjectCompleteForm(forms.ModelForm):

    class Meta:
        model = ProjectComplete
        fields = '__all__'

    map = forms.CharField(widget=GoogleMapsWidget(
        attrs={'width': 700, 'height': 400, 'longitude': 'longitude', 'latitude': 'latitude'}), required=False)

    expected_start_date = forms.DateField(widget=DatePicker.DateInput(), required=False)
    expected_end_date = forms.DateField(widget=DatePicker.DateInput(), required=False)
    actual_start_date = forms.DateField(widget=DatePicker.DateInput(), required=False)
    actual_end_date = forms.DateField(widget=DatePicker.DateInput(), required=False)

    program = forms.ModelChoiceField(queryset=Program.objects.filter(funding_status="Funded"))

    approval = forms.ChoiceField(
        choices=APPROVALS,
        initial='in progress',
        required=False,
    )

    budget_variance = forms.ChoiceField(
        choices=BUDGET_VARIANCE,
        initial='Over Budget',
        required=False,
    )

    def __init__(self, *args, **kwargs):
        #get the user object from request to check permissions
        self.request = kwargs.pop('request')
        self.helper = FormHelper()
        self.helper.form_method = 'post'
        self.helper.form_class = 'form-horizontal'
        self.helper.label_class = 'col-sm-2'
        self.helper.field_class = 'col-sm-6'
        self.helper.form_error_title = 'Form Errors'
        self.helper.error_text_inline = True
        self.helper.help_text_inline = True
        self.helper.html5_required = True
        self.helper.layout = Layout(

            HTML("""<br/>"""),
            TabHolder(
                Tab('Executive Summary',
                    Fieldset('', 'program', 'project_proposal', 'project_agreement', 'activity_code','account_code','lin_code',\
                             'office', 'sector','project_name', 'project_activity','site',
                        ),
                    Fieldset(
                        'Dates',
                        'expected_start_date','expected_end_date', 'actual_start_date', 'actual_end_date',
                        PrependedText('on_time', ''), 'no_explanation',

                        ),
                    ),
                Tab('Components',
                    Fieldset("Project Components",
                        HTML("""

                            <div class='panel panel-default'>
                              <!-- Default panel contents -->
                              <div class='panel-heading'>Components</div>
                              {% if getBenchmark %}
                                  <!-- Table -->
                                  <table class="table">
                                    <tr>
                                    <th>Description</th>
                                    <th>Site</th>
                                    <th>Est. Start Date</th>
                                    <th>Est. End Date</th>
                                    <th>Actual Start Date</th>
                                    <th>Actual End Date</th>
                                    <th>Budget</th>
                                    <th>Actual Cost</th>
                                    <th>View</th>
                                    </tr>
                                    {% for item in getBenchmark %}
                                    <tr>
                                        <td>{{ item.description}}</td>
                                        <td>{{ item.site }}</td>
                                        <td>{{ item.est_start_date|date:"m-d-Y"}}</td>
                                        <td>{{ item.est_end_date|date:"m-d-Y"}}</td>
                                        <td>{{ item.actual_start_date|date:"m-d-Y"}}</td>
                                        <td>{{ item.actual_end_date|date:"m-d-Y"}}</td>
                                        <td>{{ item.budget}}</td>
                                        <td>{{ item.cost}}</td>
                                        <td><a class="benchmarks" data-toggle="modal" data-target="#myModal" href='/activitydb/benchmark_complete_update/{{ item.id }}/'>Edit</a> | <a class="benchmarks" href='/activitydb/benchmark_complete_delete/{{ item.id }}/' data-toggle="modal" data-target="#myModal">Delete</a></td>
                                    </tr>
                                    {% endfor %}
                                  </table>
                              {% endif %}
                              <div class="panel-footer">
                                <a class="benchmarks" data-toggle="modal" data-target="#myModal" href="/activitydb/benchmark_complete_add/{{ id }}/">Add Component</a>
                              </div>
                            </div>

                            """),
                        ),
                    ),
                Tab('Budget',
                    Fieldset(
                        '',
                        PrependedAppendedText('estimated_budget','$', '.00'), PrependedAppendedText('actual_budget','$', '.00'),'actual_cost_date', 'budget_variance', 'explanation_of_variance',
                        PrependedAppendedText('total_cost','$', '.00'), PrependedAppendedText('agency_cost','$', '.00'),
                        AppendedText('local_total_cost', '.00'), AppendedText('local_agency_cost', '.00'),'exchange_rate','exchange_rate_date',
                    ),

                ),
                Tab('Budget Other',
                    Fieldset("Other Budget Contributions:",
                        Div(
                                "",
                                HTML("""

                                    <div class='panel panel-default'>
                                      <!-- Default panel contents -->
                                      <div class='panel-heading'>Budget Contributions</div>
                                      {% if getBudget %}
                                          <!-- Table -->
                                          <table class="table">
                                            <tr>
                                            <th>Contributor</th>
                                            <th>Description</th>
                                            <th>Proposed Value</th>
                                            <th>View</th>
                                            </tr>
                                            {% for item in getBudget %}
                                            <tr>
                                                <td>{{ item.contributor}}</td>
                                                <td>{{ item.contributor_description}}</td>
                                                <td>{{ item.proposed_value}}</td>
                                                <td><a class="output" data-toggle="modal" data-target="#myModal" href='/activitydb/budget_update/{{ item.id }}/'>View</a> | <a class="output" href='/activitydb/budget_delete/{{ item.id }}/' data-toggle="modal" data-target="#myModal" >Delete</a>
                                            </tr>
                                            {% endfor %}
                                          </table>
                                      {% endif %}
                                      <div class="panel-footer">
                                        <a class="output" data-toggle="modal" data-target="#myModal" href="/activitydb/budget_add/{{ pk }}">Add Budget Contribution</a>
                                      </div>
                                    </div>
                                """),
                        ),
                    ),

                ),
                Tab('Impact',
                    Fieldset(
                        '',
                        Div(
                            '',
                             HTML("""
                                    <div class='panel panel-default'>
                                      <!-- Default panel contents -->
                                      <div class='panel-heading'>Indicator Evidence</div>
                                      {% if getQuantitative %}
                                          <!-- Table -->
                                          <table class="table">
                                            <tr>
                                            <th>Targeted</th>
                                            <th>Achieved</th>
                                            <th>Description</th>
                                            <th>Indicator</th>
                                            <th>View</th>
                                            </tr>
                                            {% for item in getQuantitative %}
                                            <tr>
                                                <td>{{ item.targeted}}</td>
                                                <td>{{ item.achieved}}</td>
                                                <td>{{ item.description}}</td>
                                                <td><a href="/indicators/indicator_update/{{ item.indicator_id }}">{{ item.indicator}}<a/></td>
                                                <td><a class="output" data-toggle="modal" data-target="#myModal" href='/activitydb/quantitative_update/{{ item.id }}/'>Edit</a> | <a class="output" href='/activitydb/quantitative_delete/{{ item.id }}/' data-target="#myModal">Delete</a>
                                            </tr>
                                            {% endfor %}
                                          </table>
                                      {% endif %}
                                      <div class="panel-footer">
                                        <a class="output" data-toggle="modal" data-target="#myModal" href="/activitydb/quantitative_add/{{ pk }}">Add Quantitative Outputs</a>
                                      </div>
                                    </div>
                             """),
                        ),
                    ),
                    Fieldset(
                        '',AppendedText('progress_against_targets','%'),'actual_contribution','beneficiary_type', 'direct_beneficiaries', 'average_household_size', 'indirect_beneficiaries', 'capacity_built','quality_assured','issues_and_challenges', 'lessons_learned',
                    ),
                ),

                Tab('Approval',
                    Fieldset('Approval',
                             'approval', 'approved_by',
                             Field('approval_remarks', rows="3", css_class='input-xlarge')
                    ),
                ),
            ),

            FormActions(
                Submit('submit', 'Save', css_class='btn-default'),
                Reset('reset', 'Reset', css_class='btn-warning')
            ),

            HTML("""<br/>"""),

            Fieldset(
                'Project Files',
                Div(
                    '',
                    HTML("""

                        <div class='panel panel-default'>
                          <!-- Default panel contents -->
                          <div class='panel-heading'>Documentation</div>
                          {% if getDocuments %}
                              <!-- Table -->
                              <table class="table">
                                <tr>
                                <th>Name</th>
                                <th>Link(URL)</th>
                                <th>Description</th>
                                <th>&nbsp;</th>
                                </tr>
                                {% for item in getDocuments %}
                                <tr>
                                    <td>{{ item.name}}</td>
                                    <td><a href="{{ item.url}}" target="_new">{{ item.url}}</a></td>
                                    <td>{{ item.description}}</td>
                                    <td><a class="monitoring" data-toggle="modal" data-target="#myModal" href='/activitydb/documentation_agreement_update/{{ item.id }}/{{ pk }}/'>Edit</a> | <a class="monitoring" href='/activitydb/documentation_agreement_delete/{{ item.id }}/' data-toggle="modal" data-target="#myModal">Delete</a>
                                </tr>
                                {% endfor %}
                              </table>
                          {% endif %}
                          <div class="panel-footer">
                            <a class="documents" data-toggle="modal" data-target="#myModal" onclick="document.getElementById('agreement').submit()" href="/activitydb/documentation_agreement_add/{{ pk }}">Add Documentation</a>
                          </div>
                        </div>
                         """),
                ),
            ),

        )
        super(ProjectCompleteForm, self).__init__(*args, **kwargs)

        #override the program queryset to use request.user for country
        countries = getCountry(self.request.user)
        self.fields['program'].queryset = Program.objects.filter(funding_status="Funded", country__in=countries)
        self.fields['approved_by'].queryset = TolaUser.objects.filter(country__in=countries).distinct()

        #override the office queryset to use request.user for country
        self.fields['office'].queryset = Office.objects.filter(province__country__in=countries)

        #override the community queryset to use request.user for country
        self.fields['site'].queryset = SiteProfile.objects.filter(country__in=countries)

        if not 'Approver' in self.request.user.groups.values_list('name', flat=True):
            self.fields['approval'].widget.attrs['disabled'] = "disabled"
            self.fields['approved_by'].widget.attrs['disabled'] = "disabled"
            self.fields['approval_submitted_by'].widget.attrs['disabled'] = "disabled"
            self.fields['approval_remarks'].widget.attrs['disabled'] = "disabled"
            self.fields['approval'].help_text = "Approval level permissions required"


class SiteProfileForm(forms.ModelForm):

    class Meta:
        model = SiteProfile
        exclude = ['create_date', 'edit_date']

    map = forms.CharField(widget=GoogleMapsWidget(
        attrs={'width': 700, 'height': 400, 'longitude': 'longitude', 'latitude': 'latitude'}), required=False)

    date_of_firstcontact = forms.DateField(widget=DatePicker.DateInput(), required=False)

    approval = forms.ChoiceField(
        choices=APPROVALS,
        initial='in progress',
        required=False,
    )

    def __init__(self, *args, **kwargs):

        # get the user object from request to check user permissions
        self.request = kwargs.pop('request')

        self.helper = FormHelper()
        self.helper.form_method = 'post'
        self.helper.form_class = 'form-horizontal'
        self.helper.label_class = 'col-sm-2'
        self.helper.field_class = 'col-sm-6'
        self.helper.form_error_title = 'Form Errors'
        self.helper.error_text_inline = True
        self.helper.help_text_inline = True
        self.helper.html5_required = True

        # Organize the fields in the site profile form using a layout class
        self.helper.layout = Layout(

            HTML("""<br/>"""),
            TabHolder(
                Tab('Profile',
                    Fieldset('Description',
                        'code', 'name', 'type', 'office',
                    ),
                    Fieldset('Contact Info',
                        'contact_leader', 'date_of_firstcontact', 'contact_number', 'num_members',
                    ),
                ),
                Tab('Location',
                    Fieldset('Places',
                        'country','province','district','admin_level_three','village', Field('latitude', step="any"), Field('longitude', step="any"),
                    ),
                    Fieldset('Map',
                        'map',
                    ),
                ),
                Tab('Demographic Information',
                    Fieldset('Households',
                        'total_num_households','avg_household_size', 'male_0_14', 'female_0_14', 'male_15_24', 'female_15_24',
                        'male_25_59', 'female_25_59', 'male_over_60', 'female_over_60', 'total_population',
                    ),
                    Fieldset('Land',
                        'classify_land','total_land','total_agricultural_land','total_rainfed_land','total_horticultural_land',
                        'populations_owning_land', 'avg_landholding_size', 'households_owning_livestock','animal_type'
                    ),
                    Fieldset('Literacy',
                        'literate_males','literate_females','literacy_rate',
                    ),
                    Fieldset('Demographic Info Data Source',
                             'info_source'
                    ),
                ),
                Tab('Approvals',
                    Fieldset('',
                        'approval','approved_by','filled_by',
                    ),
                ),

            ),
            FormActions(
                Submit('submit', 'Save', css_class='btn-default'),
                Reset('reset', 'Reset', css_class='btn-warning')
            ),

             HTML("""
                  <br/>
                  <div class='panel panel-default'>

                  <!-- Default panel contents -->
                  <div class='panel-heading'>Projects in this Site</div>
                    {% if getProjects %}
                      <!-- Table -->
                      <table class="table">
                       <tr>
                         <th>Project Name</th>
                         <th>Program</th>
                         <th>Activity Code</th>
                         <th>View</th>
                       </tr>

                    {% for item in getProjects %}
                       <tr>
                        <td>{{ item.project_name }}</td>
                        <td>{{ item.program.name }}</td>
                        <td>{{ item.activity_code }}</td>
                        <td><a target="_new" href='/activitydb/projectagreement_detail/{{ item.id }}/'>View</a>
                       </tr>
                    {% endfor %}
                     </table>
                    {% endif %}
                  </div>
             """),
        )

        super(SiteProfileForm, self).__init__(*args, **kwargs)

        #override the office queryset to use request.user for country
        countries = getCountry(self.request.user)
        self.fields['office'].queryset = Office.objects.filter(province__country__in=countries)
        self.fields['province'].queryset = Province.objects.filter(country__in=countries)
        self.fields['approved_by'].queryset = TolaUser.objects.filter(country__in=countries).distinct()
        self.fields['filled_by'].queryset = TolaUser.objects.filter(country__in=countries).distinct()


class DocumentationForm(forms.ModelForm):

    class Meta:
        model = Documentation
        exclude = ['create_date', 'edit_date']


    def __init__(self, *args, **kwargs):
        self.helper = FormHelper()
        self.helper.form_method = 'post'
        self.request = kwargs.pop('request')
        self.helper.form_class = 'form-horizontal'
        self.helper.label_class = 'col-sm-2'
        self.helper.field_class = 'col-sm-6'
        self.helper.form_error_title = 'Form Errors'
        self.helper.error_text_inline = True
        self.helper.help_text_inline = True
        self.helper.html5_required = True
        self.helper.layout = Layout(

            HTML("""<br/>"""),

                'name', 'url', Field('description', rows="3", css_class='input-xlarge'),
                'project','program',

            FormActions(
                Submit('submit', 'Save', css_class='btn-default'),
                Reset('reset', 'Reset', css_class='btn-warning')
            )
        )

        super(DocumentationForm, self).__init__(*args, **kwargs)

        #override the program queryset to use request.user for country
        countries = getCountry(self.request.user)
        self.fields['project'].queryset = ProjectAgreement.objects.filter(program__country__in=countries)
        self.fields['program'].queryset = Program.objects.filter(country__in=countries)


class QuantitativeOutputsForm(forms.ModelForm):

    class Meta:
        model = CollectedData
        exclude = ['create_date', 'edit_date']

    def __init__(self, *args, **kwargs):
        self.helper = FormHelper()
        self.helper.form_method = 'post'
        self.helper.form_class = 'form-horizontal'
        self.helper.label_class = 'col-sm-2'
        self.helper.field_class = 'col-sm-6'
        self.helper.form_error_title = 'Form Errors'
        self.helper.error_text_inline = True
        self.helper.help_text_inline = True
        self.helper.html5_required = True
        self.helper.form_tag = False
        self.helper.layout = Layout(

                'targeted','achieved','indicator','agreement','program'

        )

        super(QuantitativeOutputsForm, self).__init__(*args, **kwargs)

        self.fields['indicator'].queryset = Indicator.objects.filter(program__id=kwargs['initial']['program'])


class BenchmarkForm(forms.ModelForm):

    class Meta:
        model = Benchmarks
        exclude = ['create_date', 'edit_date']

    est_start_date = forms.DateField(widget=DatePicker.DateInput(), required=False)
    est_end_date = forms.DateField(widget=DatePicker.DateInput(), required=False)

    actual_start_date = forms.DateField(widget=DatePicker.DateInput(), required=False)
    actual_end_date = forms.DateField(widget=DatePicker.DateInput(), required=False)

    def __init__(self, *args, **kwargs):
        self.helper = FormHelper()
        self.request = kwargs.pop('request')
        self.agreement = kwargs.pop('agreement')
        self.complete = kwargs.pop('complete')
        self.helper.form_method = 'post'
        self.helper.form_class = 'form-horizontal'
        self.helper.label_class = 'col-sm-2'
        self.helper.field_class = 'col-sm-6'
        self.helper.form_error_title = 'Form Errors'
        self.helper.error_text_inline = True
        self.helper.help_text_inline = True
        self.helper.html5_required = True
        self.helper.form_tag = False

        if "benchmark_complete" in self.request.path:
            self.helper.layout = Layout(
                Field('description', rows="3", css_class='input-xlarge'),'site','est_start_date','est_end_date','actual_start_date','actual_end_date','budget','cost','agreement','complete',
            )
        else:
            self.helper.layout = Layout(
                Field('description', rows="3", css_class='input-xlarge'),'site','est_start_date','est_end_date','budget','agreement',
            )
        super(BenchmarkForm, self).__init__(*args, **kwargs)

        # override the site queryset to use request.user for country
        self.fields['site'].queryset = SiteProfile.objects.all().filter(projectagreement__id=self.agreement)


class MonitorForm(forms.ModelForm):

    class Meta:
        model = Monitor
        exclude = ['create_date', 'edit_date']


    def __init__(self, *args, **kwargs):
        self.helper = FormHelper()
        self.helper.form_method = 'post'
        self.helper.form_class = 'form-horizontal'
        self.helper.label_class = 'col-sm-2'
        self.helper.field_class = 'col-sm-6'
        self.helper.form_error_title = 'Form Errors'
        self.helper.error_text_inline = True
        self.helper.help_text_inline = True
        self.helper.html5_required = True
        self.helper.form_tag = False
        self.helper.layout = Layout(

            HTML("""<br/>"""),

                'responsible_person', 'frequency', Field('type', rows="3", css_class='input-xlarge'), 'agreement',

        )

        super(MonitorForm, self).__init__(*args, **kwargs)


class ChecklistItemForm(forms.ModelForm):

    class Meta:
        model = ChecklistItem
        exclude = ['create_date', 'edit_date','global_item']

    def __init__(self, *args, **kwargs):
        self.request = kwargs.pop('request')
        self.helper = FormHelper()
        self.helper.form_method = 'post'
        self.helper.form_class = 'form-horizontal'
        self.helper.label_class = 'col-sm-2'
        self.helper.field_class = 'col-sm-6'
        self.helper.form_error_title = 'Form Errors'
        self.helper.error_text_inline = True
        self.helper.help_text_inline = True
        self.helper.html5_required = True
        self.helper.add_input(Submit('submit', 'Save'))

        super(ChecklistItemForm, self).__init__(*args, **kwargs)

        #countries = getCountry(self.request.user)
        #override the community queryset to use request.user for country
        #self.fields['item'].queryset = ChecklistItem.objects.filter(checklist__country__in=countries)


class TrainingAttendanceForm(forms.ModelForm):

    class Meta:
        model = TrainingAttendance
        exclude = ['create_date', 'edit_date']

    def __init__(self, *args, **kwargs):
        self.helper = FormHelper()
        self.request = kwargs.pop('request')
        self.helper.form_method = 'post'
        self.helper.form_class = 'form-horizontal'
        self.helper.label_class = 'col-sm-2'
        self.helper.field_class = 'col-sm-6'
        self.helper.form_error_title = 'Form Errors'
        self.helper.error_text_inline = True
        self.helper.help_text_inline = True
        self.helper.html5_required = True
        self.helper.add_input(Submit('submit', 'Save'))

        super(TrainingAttendanceForm, self).__init__(*args, **kwargs)

        countries = getCountry(self.request.user)
        self.fields['project_agreement'].queryset = ProjectAgreement.objects.filter(program__country__in=countries)
        self.fields['program'].queryset = Program.objects.filter(country__in=countries)


class DistributionForm(forms.ModelForm):

    class Meta:
        model = Distribution
        exclude = ['create_date', 'edit_date']

    def __init__(self, *args, **kwargs):
        self.helper = FormHelper()
        self.request = kwargs.pop('request')
        self.helper.form_method = 'post'
        self.helper.form_class = 'form-horizontal'
        self.helper.label_class = 'col-sm-2'
        self.helper.field_class = 'col-sm-6'
        self.helper.form_error_title = 'Form Errors'
        self.helper.error_text_inline = True
        self.helper.help_text_inline = True
        self.helper.html5_required = True
        self.helper.add_input(Submit('submit', 'Save'))

        super(DistributionForm, self).__init__(*args, **kwargs)

        countries = getCountry(self.request.user)
<<<<<<< HEAD
        self.fields['activity_code'].queryset = ProjectAgreement.objects.filter(program__country__in=countries)
=======
        self.fields['initiation'].queryset = ProjectAgreement.objects.filter(program__country__in=countries)
>>>>>>> 33686564
        self.fields['program'].queryset = Program.objects.filter(country__in=countries)


class ContactForm(forms.ModelForm):

    class Meta:
        model = Contact
        exclude = ['create_date', 'edit_date']

    def __init__(self, *args, **kwargs):
        self.helper = FormHelper()
        self.helper.form_method = 'post'
        self.helper.form_class = 'form-horizontal'
        self.helper.label_class = 'col-sm-2'
        self.helper.field_class = 'col-sm-6'
        self.helper.form_error_title = 'Form Errors'
        self.helper.error_text_inline = True
        self.helper.help_text_inline = True
        self.helper.html5_required = True
        self.helper.add_input(Submit('submit', 'Save'))

        super(ContactForm, self).__init__(*args, **kwargs)


class StakeholderForm(forms.ModelForm):

    class Meta:
        model = Stakeholder
        exclude = ['create_date', 'edit_date']

    approval = forms.ChoiceField(
        choices=APPROVALS,
        initial='in progress',
        required=False,
    )

    def __init__(self, *args, **kwargs):
        self.helper = FormHelper()
        self.request = kwargs.pop('request')
        self.helper.form_method = 'post'
        self.helper.form_class = 'form-horizontal'
        self.helper.label_class = 'col-sm-2'
        self.helper.field_class = 'col-sm-6'
        self.helper.form_error_title = 'Form Errors'
        self.helper.error_text_inline = True
        self.helper.help_text_inline = True
        self.helper.html5_required = True
        self.helper.add_input(Submit('submit', 'Save'))
        self.helper.layout = Layout(

            HTML("""<br/>"""),
            TabHolder(
                Tab('Details',
                    Fieldset('Details',
                        'name', 'type', 'contact', HTML("""<a href="/activitydb/contact_add/0/" target="_new">Add New Contact</a>"""), 'country', 'sector', PrependedText('stakeholder_register',''), 'formal_relationship_document', 'vetting_document',
                    ),
                ),

                Tab('Approvals',
                    Fieldset('Approval',
                        'approval','approved_by','filled_by',
                    ),
                ),
            ),
        )

        super(StakeholderForm, self).__init__(*args, **kwargs)

        countries = getCountry(self.request.user)
        self.fields['contact'].queryset = Contact.objects.filter(country__in=countries)
        self.fields['formal_relationship_document'].queryset = Documentation.objects.filter(program__country__in=countries)
        self.fields['vetting_document'].queryset = Documentation.objects.filter(program__country__in=countries)


class BeneficiaryForm(forms.ModelForm):
    class Meta:
        model = Beneficiary
        exclude = ['create_date', 'edit_date']

    def __init__(self, *args, **kwargs):
        self.helper = FormHelper()
        self.request = kwargs.pop('request')
        self.helper.form_method = 'post'
        self.helper.form_class = 'form-horizontal'
        self.helper.label_class = 'col-sm-2'
        self.helper.field_class = 'col-sm-6'
        self.helper.form_error_title = 'Form Errors'
        self.helper.error_text_inline = True
        self.helper.help_text_inline = True
        self.helper.html5_required = True
        self.helper.add_input(Submit('submit', 'Save'))

        super(BeneficiaryForm, self).__init__(*args, **kwargs)
        countries = getCountry(self.request.user)
        self.fields['training'].queryset = TrainingAttendance.objects.filter(program__country__in=countries)


class FilterForm(forms.Form):
    fields = "search"
    search = forms.CharField(required=False)
    helper = FormHelper()
    helper.form_method = 'get'
    helper.form_class = 'form-inline'
    helper.layout = Layout(FieldWithButtons('search', StrictButton('Submit', type='submit', css_class='btn-primary')))


class ProjectCompleteTable(forms.ModelForm):

    class Meta:
        model = ProjectComplete
        fields = '__all__'<|MERGE_RESOLUTION|>--- conflicted
+++ resolved
@@ -1078,11 +1078,7 @@
         super(DistributionForm, self).__init__(*args, **kwargs)
 
         countries = getCountry(self.request.user)
-<<<<<<< HEAD
-        self.fields['activity_code'].queryset = ProjectAgreement.objects.filter(program__country__in=countries)
-=======
         self.fields['initiation'].queryset = ProjectAgreement.objects.filter(program__country__in=countries)
->>>>>>> 33686564
         self.fields['program'].queryset = Program.objects.filter(country__in=countries)
 
 
