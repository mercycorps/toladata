from __future__ import unicode_literals

from django.db import models
from django.contrib import admin
from django.contrib.auth.models import User
from django.contrib.sites.models import Site
from decimal import Decimal
from datetime import datetime
import uuid
from django.utils.timezone import utc

from django.conf import settings
from django.db.models.signals import post_save
from django.dispatch import receiver
from rest_framework.authtoken.models import Token
from simple_history.models import HistoricalRecords

# New user created generate a token
@receiver(post_save, sender=settings.AUTH_USER_MODEL)
def create_auth_token(sender, instance=None, created=False, **kwargs):
    if created:
        Token.objects.create(user=instance)


class TolaSites(models.Model):
    name = models.CharField(blank=True, null=True, max_length=255)
    agency_name = models.CharField(blank=True, null=True, max_length=255)
    agency_url = models.CharField(blank=True, null=True, max_length=255)
    tola_tables_url = models.CharField(blank=True, null=True, max_length=255)
    tola_tables_user = models.CharField(blank=True, null=True, max_length=255)
    tola_tables_token = models.CharField(blank=True, null=True, max_length=255)
    site = models.ForeignKey(Site)
    privacy_disclaimer = models.TextField(blank=True, null=True)
    created = models.DateTimeField(auto_now=False, blank=True, null=True)
    updated = models.DateTimeField(auto_now=False, blank=True, null=True)

    class Meta:
        verbose_name_plural = "Tola Sites"

    def __unicode__(self):
        return self.name

    def save(self, *args, **kwargs):
        ''' On save, update timestamps as appropriate '''
        if kwargs.pop('new_entry', True):
            self.created = datetime.now()
        else:
            self.updated = datetime.now()
        return super(TolaSites, self).save(*args, **kwargs)


class TolaSitesAdmin(admin.ModelAdmin):
    list_display = ('name', 'agency_name')
    display = 'Tola Site'
    list_filter = ('name',)
    search_fields = ('name','agency_name')


class Country(models.Model):
    country = models.CharField("Country Name", max_length=255, blank=True)
    code = models.CharField("2 Letter Country Code", max_length=4, blank=True)
    description = models.TextField("Description/Notes", max_length=765,blank=True)
    latitude = models.CharField("Latitude", max_length=255, null=True, blank=True)
    longitude = models.CharField("Longitude", max_length=255, null=True, blank=True)
    zoom = models.IntegerField("Zoom", default=5)
    create_date = models.DateTimeField(null=True, blank=True)
    edit_date = models.DateTimeField(null=True, blank=True)

    class Meta:
        ordering = ('country',)
        verbose_name_plural = "Countries"
        app_label = 'activitydb'

    # on save add create date or update edit date
    def save(self, *args, **kwargs):
        if self.create_date == None:
            self.create_date = datetime.now()
        self.edit_date = datetime.now()
        super(Country, self).save()

    # displayed in admin templates
    def __unicode__(self):
        return self.country


class CountryAdmin(admin.ModelAdmin):
    list_display = ('name', 'create_date', 'edit_date')
    display = 'Country'


TITLE_CHOICES = (
    ('mr', 'Mr.'),
    ('mrs', 'Mrs.'),
    ('ms', 'Ms.'),
)


class TolaUser(models.Model):
    title = models.CharField(blank=True, null=True, max_length=3, choices=TITLE_CHOICES)
    name = models.CharField("Given Name", blank=True, null=True, max_length=100)
    employee_number = models.IntegerField("Employee Number", blank=True, null=True)
    user = models.OneToOneField(User, unique=True, related_name='tola_user')
    country = models.ForeignKey(Country, blank=True, null=True)
    countries = models.ManyToManyField(Country, verbose_name="Accessible Countries", related_name='countries', blank=True)
    tables_api_token = models.CharField(blank=True, null=True, max_length=255)
    privacy_disclaimer_accepted = models.BooleanField(default=False)
    create_date = models.DateTimeField(null=True, blank=True)
    edit_date = models.DateTimeField(null=True, blank=True)

    def __unicode__(self):
        return self.name

    @property
    def countries_list(self):
        return ', '.join([x.code for x in self.countries.all()])

    # on save add create date or update edit date
    def save(self, *args, **kwargs):
        if self.create_date == None:
            self.create_date = datetime.now()
        self.edit_date = datetime.now()
        super(TolaUser, self).save()


class TolaUserAdmin(admin.ModelAdmin):
    list_display = ('name', 'country')
    display = 'Tola User'
    list_filter = ('country',)
    search_fields = ('name','country__country','title')


# Form Guidance
class FormGuidance(models.Model):
    form = models.CharField(max_length=135,null=True, blank=True)
    guidance_link = models.URLField(max_length=200, null=True, blank=True)
    guidance = models.TextField(null=True, blank=True)
    create_date = models.DateTimeField(null=True, blank=True)

    class Meta:
        ordering = ('create_date',)

    def save(self):
        if self.create_date is None:
            self.create_date = datetime.now()
        super(FormGuidance, self).save()

    def __unicode__(self):
        return unicode(self.form)


class FormGuidanceAdmin(admin.ModelAdmin):
    list_display = ( 'form', 'guidance', 'guidance_link', 'create_date',)
    display = 'Form Guidance'


class Sector(models.Model):
    sector = models.CharField("Sector Name", max_length=255, blank=True)
    create_date = models.DateTimeField(null=True, blank=True)
    edit_date = models.DateTimeField(null=True, blank=True)

    class Meta:
        ordering = ('sector',)

    # on save add create date or update edit date
    def save(self, *args, **kwargs):
        if self.create_date == None:
            self.create_date = datetime.now()
        self.edit_date = datetime.now()
        super(Sector, self).save()

    # displayed in admin templates
    def __unicode__(self):
        return self.sector


class SectorAdmin(admin.ModelAdmin):
    list_display = ('sector', 'create_date', 'edit_date')
    display = 'Sector'


class Contact(models.Model):
    name = models.CharField("Name", max_length=255, blank=True, null=True)
    title = models.CharField("Title", max_length=255, blank=True, null=True)
    city = models.CharField("City/Town", max_length=255, blank=True, null=True)
    address = models.TextField("Address", max_length=255, blank=True, null=True)
    email = models.CharField("Email", max_length=255, blank=True, null=True)
    phone = models.CharField("Phone", max_length=255, blank=True, null=True)
    country = models.ForeignKey(Country)
    create_date = models.DateTimeField(null=True, blank=True)
    edit_date = models.DateTimeField(null=True, blank=True)

    class Meta:
        ordering = ('country','name','title')
        verbose_name_plural = "Contact"

    # onsave add create date or update edit date
    def save(self, *args, **kwargs):
        if self.create_date == None:
            self.create_date = datetime.now()
        self.edit_date = datetime.now()
        super(Contact, self).save()

    # displayed in admin templates
    def __unicode__(self):
        return self.title + " " + self.name


class ContactAdmin(admin.ModelAdmin):
    list_display = ('name', 'country', 'create_date', 'edit_date')
    display = 'Contact'
    list_filter = ('create_date','country')
    search_fields = ('name','country','title','city')


# For programs that have custom dashboards. The default dashboard for all other programs is 'Program Dashboard'
class CustomDashboard(models.Model):
    dashboard_name = models.CharField("Custom Dashboard Name", max_length=255, blank=True)
    dashboard_description = models.TextField("Brief Description", null=True, blank=True, help_text="What does this custom dashboard display to the user?")
    is_public = models.BooleanField("External Public Dashboard", default=False)
    create_date = models.DateTimeField(null=True, blank=True)
    edit_date = models.DateTimeField(null=True, blank=True)

    class Meta:
        ordering = ('dashboard_name',)

    # on save add create date or update edit date
    def save(self, *args, **kwargs):
        if self.create_date == None:
            self.create_date = datetime.now()
        self.edit_date = datetime.now()
        super(CustomDashboard, self).save()

    # displayed in admin templates
    def __unicode__(self):
        return self.dashboard_name


class CustomDashboardAdmin(admin.ModelAdmin):
    list_display = ('dashboard_name', 'dashboard_description', 'create_date', 'edit_date')
    display = 'Custom Dashboard'


# For programs that have custom dashboards. The default dashboard for all other programs is 'Program Dashboard'
class FundCode(models.Model):
    name = models.CharField("Fund Code", max_length=255, blank=True)
    create_date = models.DateTimeField(null=True, blank=True)
    edit_date = models.DateTimeField(null=True, blank=True)

    class Meta:
        ordering = ('name',)

    # on save add create date or update edit date
    def save(self, *args, **kwargs):
        if self.create_date == None:
            self.create_date = datetime.now()
        self.edit_date = datetime.now()
        super(FundCode, self).save()

    # displayed in admin templates
    def __unicode__(self):
        return self.name


class FundCodeAdmin(admin.ModelAdmin):
    list_display = ('name','program__name', 'create_date', 'edit_date')
    display = 'Fund Code'


class Program(models.Model):
    gaitid = models.CharField("ID", max_length=255, blank=True, unique=True)
    name = models.CharField("Program Name", max_length=255, blank=True)
    funding_status = models.CharField("Funding Status", max_length=255, blank=True)
    cost_center = models.CharField("Fund Code", max_length=255, blank=True, null=True)
    fund_code = models.ManyToManyField(FundCode, blank=True)
    description = models.TextField("Program Description", max_length=765, null=True, blank=True)
    sector = models.ManyToManyField(Sector, blank=True)
    dashboard_name = models.ForeignKey(CustomDashboard, null=True, blank=True)
    create_date = models.DateTimeField(null=True, blank=True)
    edit_date = models.DateTimeField(null=True, blank=True)
    budget_check = models.BooleanField("Enable Approval Authority Matrix", default=False)
    country = models.ManyToManyField(Country)
    user_access = models.ManyToManyField(TolaUser, blank=True)

    class Meta:
        ordering = ('name',)

    # on save add create date or update edit date
    def save(self, *args, **kwargs):
        if not 'force_insert' in kwargs:
            kwargs['force_insert'] = False
        if self.create_date == None:
            self.create_date = datetime.now()
        self.edit_date = datetime.now()
        super(Program, self).save()

    @property
    def countries(self):
        return ', '.join([x.country for x in self.country.all()])

    # displayed in admin templates
    def __unicode__(self):
        return self.name


class ApprovalAuthority(models.Model):
    approval_user = models.ForeignKey(TolaUser,help_text='User with Approval Authority', blank=True, null=True, related_name="auth_approving")
    budget_limit = models.IntegerField(null=True, blank=True)
    fund = models.CharField("Fund",max_length=255,null=True, blank=True)
    country = models.ForeignKey("Country", null=True, blank=True)
    create_date = models.DateTimeField(null=True, blank=True)
    edit_date = models.DateTimeField(null=True, blank=True)

    class Meta:
        ordering = ('approval_user',)
        verbose_name_plural = "Tola Approval Authority"

    # on save add create date or update edit date
    def save(self, *args, **kwargs):
        if self.create_date == None:
            self.create_date = datetime.now()
        self.edit_date = datetime.now()
        super(ApprovalAuthority, self).save()

    # displayed in admin templates
    def __unicode__(self):
        return self.approval_user.user.first_name + " " + self.approval_user.user.last_name


class Province(models.Model):
    name = models.CharField("Admin Level 1", max_length=255, blank=True)
    country = models.ForeignKey(Country)
    create_date = models.DateTimeField(null=True, blank=True)
    edit_date = models.DateTimeField(null=True, blank=True)

    class Meta:
        ordering = ('name',)
        verbose_name = "Admin Level 1"
        verbose_name_plural = "Admin Level 1"

    # on save add create date or update edit date
    def save(self, *args, **kwargs):
        if self.create_date == None:
            self.create_date = datetime.now()
        self.edit_date = datetime.now()
        super(Province, self).save()

    # displayed in admin templates
    def __unicode__(self):
        return self.name


class ProvinceAdmin(admin.ModelAdmin):
    list_display = ('name', 'country', 'create_date')
    search_fields = ('name','country__country')
    list_filter = ('create_date','country')
    display = 'Admin Level 1'


class District(models.Model):
    name = models.CharField("Admin Level 2", max_length=255, blank=True)
    province = models.ForeignKey(Province,verbose_name="Admin Level 1")
    create_date = models.DateTimeField(null=True, blank=True)
    edit_date = models.DateTimeField(null=True, blank=True)

    class Meta:
        ordering = ('name',)
        verbose_name = "Admin Level 2"
        verbose_name_plural = "Admin Level 2"

    # on save add create date or update edit date
    def save(self, *args, **kwargs):
        if self.create_date == None:
            self.create_date = datetime.now()
        self.edit_date = datetime.now()
        super(District, self).save()

    # displayed in admin templates
    def __unicode__(self):
        return self.name


class DistrictAdmin(admin.ModelAdmin):
    list_display = ('name', 'province', 'create_date')
    search_fields = ('create_date','province')
    list_filter = ('province__country__country','province')
    display = 'Admin Level 2'


class AdminLevelThree(models.Model):
    name = models.CharField("Admin Level 3", max_length=255, blank=True)
    district = models.ForeignKey(District,verbose_name="Admin Level 2")
    create_date = models.DateTimeField(null=True, blank=True)
    edit_date = models.DateTimeField(null=True, blank=True)

    class Meta:
        ordering = ('name',)
        verbose_name = "Admin Level 3"
        verbose_name_plural = "Admin Level 3"

    # on save add create date or update edit date
    def save(self, *args, **kwargs):
        if self.create_date == None:
            self.create_date = datetime.now()
        self.edit_date = datetime.now()
        super(AdminLevelThree, self).save()

    # displayed in admin templates
    def __unicode__(self):
        return self.name


class AdminLevelThreeAdmin(admin.ModelAdmin):
    list_display = ('name', 'district', 'create_date')
    search_fields = ('name','district__name')
    list_filter = ('district__province__country__country','district')
    display = 'Admin Level 3'


class Office(models.Model):
    name = models.CharField("Office Name", max_length=255, blank=True)
    code = models.CharField("Office Code", max_length=255, blank=True)
    province = models.ForeignKey(Province,verbose_name="Admin Level 1")
    create_date = models.DateTimeField(null=True, blank=True)
    edit_date = models.DateTimeField(null=True, blank=True)

    class Meta:
        ordering = ('name',)

    # on save add create date or update edit date
    def save(self, *args, **kwargs):
        if self.create_date == None:
            self.create_date = datetime.now()
        self.edit_date = datetime.now()
        super(Office, self).save()

    # displayed in admin templates
    def __unicode__(self):
        new_name = unicode(self.name) + unicode(" - ") + unicode(self.code)
        return new_name


class OfficeAdmin(admin.ModelAdmin):
    list_display = ('name', 'code', 'province', 'create_date', 'edit_date')
    search_fields = ('name','province__name','code')
    list_filter = ('create_date','province__country__country')
    display = 'Office'


class Village(models.Model):
    name = models.CharField("Admin Level 4", max_length=255, blank=True)
    district = models.ForeignKey(District,null=True,blank=True)
    admin_3 = models.ForeignKey(AdminLevelThree,verbose_name="Admin Level 3",null=True,blank=True)
    create_date = models.DateTimeField(null=True, blank=True)
    edit_date = models.DateTimeField(null=True, blank=True)

    class Meta:
        ordering = ('name',)
        verbose_name = "Admin Level 4"
        verbose_name_plural = "Admin Level 4"

    # on save add create date or update edit date
    def save(self, *args, **kwargs):
        if self.create_date == None:
            self.create_date = datetime.now()
        self.edit_date = datetime.now()
        super(Village, self).save()

    # displayed in admin templates
    def __unicode__(self):
        return self.name


class VillageAdmin(admin.ModelAdmin):
    list_display = ('name', 'district', 'create_date', 'edit_date')
    list_filter = ('district__province__country__country','district')
    display = 'Admin Level 4'


class ProfileType(models.Model):
    profile = models.CharField("Profile Type", max_length=255, blank=True)
    create_date = models.DateTimeField(null=True, blank=True)
    edit_date = models.DateTimeField(null=True, blank=True)

    class Meta:
        ordering = ('profile',)

    # on save add create date or update edit date
    def save(self, *args, **kwargs):
        if self.create_date == None:
            self.create_date = datetime.now()
        self.edit_date = datetime.now()
        super(ProfileType, self).save()

    # displayed in admin templates
    def __unicode__(self):
        return self.profile


class ProfileTypeAdmin(admin.ModelAdmin):
    list_display = ('profile', 'create_date', 'edit_date')
    display = 'ProfileType'


# Add land classification - 'Rural', 'Urban', 'Peri-Urban', tola-help issue #162
class LandType(models.Model):
    classify_land = models.CharField("Land Classification", help_text="Rural, Urban, Peri-Urban", max_length=100, blank=True)
    create_date = models.DateTimeField(null=True, blank=True)
    edit_date = models.DateTimeField(null=True, blank=True)

    class Meta:
        ordering = ('classify_land',)

    # on save add create date or update edit date
    def save(self, *args, **kwargs):
        if self.create_date == None:
            self.create_date = datetime.now()
        self.edit_date = datetime.now()
        super(LandType, self).save()

    # displayed in admin templates
    def __unicode__(self):
        return self.classify_land


class LandTypeAdmin(admin.ModelAdmin):
    list_display = ('classify_land', 'create_date', 'edit_date')
    display = 'Land Type'


class SiteProfileManager(models.Manager):
    def get_queryset(self):
        return super(SiteProfileManager, self).get_queryset().prefetch_related().select_related('country','province','district','admin_level_three','type')


class SiteProfile(models.Model):
    profile_key = models.UUIDField(default=uuid.uuid4, unique=True),
    name = models.CharField("Site Name", max_length=255, blank=False)
    type = models.ForeignKey(ProfileType, blank=True, null=True)
    office = models.ForeignKey(Office, default="1")
    contact_leader = models.CharField("Contact Name", max_length=255, blank=True, null=True)
    date_of_firstcontact = models.DateTimeField("Date of First Contact", null=True, blank=True)
    contact_number = models.CharField("Contact Number", max_length=255, blank=True, null=True)
    num_members = models.CharField("Number of Members", max_length=255, blank=True, null=True)
    info_source = models.CharField("Data Source",max_length=255, blank=True, null=True)
    total_num_households = models.IntegerField("Total # Households", help_text="", null=True, blank=True)
    avg_household_size = models.DecimalField("Average Household Size", decimal_places=14,max_digits=25, default=Decimal("0.00"))
    male_0_14 = models.IntegerField("Male age 0-14", null=True, blank=True)
    female_0_14 = models.IntegerField("Female age 0-14", null=True, blank=True)
    male_15_24 = models.IntegerField("Male age 15-24 ", null=True, blank=True)
    female_15_24 = models.IntegerField("Female age 15-24", null=True, blank=True)
    male_25_59 = models.IntegerField("Male age 25-59", null=True, blank=True)
    female_25_59 = models.IntegerField("Female age 25-59", null=True, blank=True)
    male_over_60 = models.IntegerField("Male Over 60", null=True, blank=True)
    female_over_60 = models.IntegerField("Female Over 60", null=True, blank=True)
    total_population = models.IntegerField(null=True, blank=True)
    total_male = models.IntegerField(null=True, blank=True)
    total_female = models.IntegerField(null=True, blank=True)
    classify_land = models.ForeignKey(LandType, blank=True, null=True)
    total_land = models.IntegerField("Total Land", help_text="In hectares/jeribs", null=True, blank=True)
    total_agricultural_land = models.IntegerField("Total Agricultural Land", help_text="In hectares/jeribs", null=True, blank=True)
    total_rainfed_land = models.IntegerField("Total Rain-fed Land", help_text="In hectares/jeribs", null=True, blank=True)
    total_horticultural_land = models.IntegerField("Total Horticultural Land", help_text="In hectares/jeribs", null=True, blank=True)
    total_literate_peoples = models.IntegerField("Total Literate People", help_text="", null=True, blank=True)
    literate_males = models.IntegerField("% of Literate Males", help_text="%", null=True, blank=True)
    literate_females = models.IntegerField("% of Literate Females", help_text="%", null=True, blank=True)
    literacy_rate = models.IntegerField("Literacy Rate (%)", help_text="%", null=True, blank=True)
    populations_owning_land = models.IntegerField("Households Owning Land", help_text="(%)", null=True, blank=True)
    avg_landholding_size = models.DecimalField("Average Landholding Size", decimal_places=14,max_digits=25, help_text="In hectares/jeribs", default=Decimal("0.00"))
    households_owning_livestock = models.IntegerField("Households Owning Livestock", help_text="(%)", null=True, blank=True)
    animal_type = models.CharField("Animal Types", help_text="List Animal Types", max_length=255, null=True, blank=True)
    country = models.ForeignKey(Country)
    province = models.ForeignKey(Province, verbose_name="Administrative Level 1", null=True, blank=True)
    district = models.ForeignKey(District, verbose_name="Administrative Level 2", null=True, blank=True)
    admin_level_three = models.ForeignKey(AdminLevelThree, verbose_name="Administrative Level 3", null=True, blank=True)
    village = models.CharField("Administrative Level 4", help_text="", max_length=255, null=True, blank=True)
    latitude = models.DecimalField("Latitude (Decimal Coordinates)", decimal_places=16,max_digits=25, default=Decimal("0.00"))
    longitude = models.DecimalField("Longitude (Decimal Coordinates)", decimal_places=16,max_digits=25, default=Decimal("0.00"))
    status = models.BooleanField("Site Active", default=True)
    approval = models.CharField("Approval", default="in progress", max_length=255, blank=True, null=True)
    approved_by = models.ForeignKey(TolaUser,help_text='This is the Provincial Line Manager', blank=True, null=True, related_name="comm_approving")
    filled_by = models.ForeignKey(TolaUser, help_text='This is the originator', blank=True, null=True, related_name="comm_estimate")
    location_verified_by = models.ForeignKey(TolaUser, help_text='This should be GIS Manager', blank=True, null=True, related_name="comm_gis")
    create_date = models.DateTimeField(null=True, blank=True)
    edit_date = models.DateTimeField(null=True, blank=True)
    history = HistoricalRecords()
    #optimize query
    objects = SiteProfileManager()

    class Meta:
        ordering = ('name',)
        verbose_name_plural = "Site Profiles"

    # on save add create date or update edit date
    def save(self, *args, **kwargs):

        # Check if a create date has been specified. If not, display today's date in create_date and edit_date
        if self.create_date == None:
            self.create_date = datetime.now()
            self.edit_date = datetime.now()

        super(SiteProfile, self).save()

    # displayed in admin templates
    def __unicode__(self):
        new_name = self.name
        return new_name


class SiteProfileAdmin(admin.ModelAdmin):
    list_display = ('name', 'code','office', 'country', 'district', 'province', 'village', 'cluster', 'longitude', 'latitude', 'create_date', 'edit_date')
    list_filter = ('country__country')
    search_fields = ('code','office__code','country__country')
    display = 'SiteProfile'


class Capacity(models.Model):
    capacity = models.CharField("Capacity", max_length=255, blank=True, null=True)
    create_date = models.DateTimeField(null=True, blank=True)
    edit_date = models.DateTimeField(null=True, blank=True)

    class Meta:
        ordering = ('capacity',)
        verbose_name_plural = "Capacity"

    # on save add create date or update edit date
    def save(self, *args, **kwargs):
        if self.create_date == None:
            self.create_date = datetime.now()
        self.edit_date = datetime.now()
        super(Capacity, self).save()

    # displayed in admin templates
    def __unicode__(self):
        return self.capacity


class CapacityAdmin(admin.ModelAdmin):
    list_display = ('capacity', 'create_date', 'edit_date')
    display = 'Capacity'


class StakeholderType(models.Model):
    name = models.CharField("Stakeholder Type", max_length=255, blank=True, null=True)
    create_date = models.DateTimeField(null=True, blank=True)
    edit_date = models.DateTimeField(null=True, blank=True)

    class Meta:
        ordering = ('name',)
        verbose_name_plural = "Stakeholder Types"

    # on save add create date or update edit date
    def save(self, *args, **kwargs):
        if self.create_date == None:
            self.create_date = datetime.now()
        self.edit_date = datetime.now()
        super(StakeholderType, self).save()

    # displayed in admin templates
    def __unicode__(self):
        return self.name


class StakeholderTypeAdmin(admin.ModelAdmin):
    list_display = ('name', 'create_date', 'edit_date')
    display = 'Stakeholder Types'
    list_filter = ('create_date')
    search_fields = ('name')


class Evaluate(models.Model):
    evaluate = models.CharField("How will you evaluate the outcome or impact of the project?", max_length=255, blank=True, null=True)
    create_date = models.DateTimeField(null=True, blank=True)
    edit_date = models.DateTimeField(null=True, blank=True)

    class Meta:
        ordering = ('evaluate',)
        verbose_name_plural = "Evaluate"

    # on save add create date or update edit date
    def save(self, *args, **kwargs):
        if self.create_date == None:
            self.create_date = datetime.now()
        self.edit_date = datetime.now()
        super(Evaluate, self).save()

    # displayed in admin templates
    def __unicode__(self):
        return self.evaluate


class EvaluateAdmin(admin.ModelAdmin):
    list_display = ('evaluate', 'create_date', 'edit_date')
    display = 'Evaluate'


class ProjectType(models.Model):
    name = models.CharField("Type of Activity", max_length=135)
    description = models.CharField(max_length=765)
    create_date = models.DateTimeField(null=True, blank=True)
    edit_date = models.DateTimeField(null=True, blank=True)

    # on save add create date or update edit date
    def save(self, *args, **kwargs):
        if self.create_date == None:
            self.create_date = datetime.now()
        self.edit_date = datetime.now()
        super(ProjectType, self).save()

    def __unicode__(self):
        return self.name

    class Meta:
        ordering = ('name',)


class ProjectTypeAdmin(admin.ModelAdmin):
    list_display = ('name', 'description', 'create_date', 'edit_date')
    display = 'Project Type'


class Template(models.Model):
    name = models.CharField("Name of Document", max_length=135)
    documentation_type = models.CharField("Type (File or URL)", max_length=135)
    description = models.CharField(max_length=765)
    file_field = models.FileField(upload_to="uploads", blank=True, null=True)
    create_date = models.DateTimeField(null=True, blank=True)
    edit_date = models.DateTimeField(null=True, blank=True)

    # on save add create date or update edit date
    def save(self, *args, **kwargs):
        if self.create_date == None:
            self.create_date = datetime.now()
        self.edit_date = datetime.now()
        super(Template, self).save()

    def __unicode__(self):
        return self.name

    class Meta:
        ordering = ('name',)


class TemplateAdmin(admin.ModelAdmin):
    list_display = ('name', 'description', 'documentation_type', 'file_field', 'create_date', 'edit_date')
    display = 'Template'


class StakeholderManager(models.Manager):
    def get_queryset(self):
        return super(StakeholderManager, self).get_queryset().prefetch_related('contact').select_related('country','sector','type','formal_relationship_document','vetting_document')


class Stakeholder(models.Model):
    name = models.CharField("Stakeholder/Organization Name", max_length=255, blank=True, null=True)
    type = models.ForeignKey(StakeholderType, blank=True, null=True)
    contact = models.ManyToManyField(Contact, max_length=255, blank=True)
    country = models.ForeignKey(Country)
    sector = models.ForeignKey(Sector, blank=True, null=True)
    stakeholder_register = models.BooleanField("Has this partner been added to stakeholder register?")
    formal_relationship_document = models.ForeignKey('Documentation', verbose_name="Formal Written Description of Relationship", null=True, blank=True, related_name="relationship_document")
    vetting_document = models.ForeignKey('Documentation', verbose_name="Vetting/ due diligence statement", null=True, blank=True, related_name="vetting_document")
    approval = models.CharField("Approval", default="in progress", max_length=255, blank=True, null=True)
    approved_by = models.ForeignKey(TolaUser, help_text='', blank=True, null=True, related_name="stake_approving")
    filled_by = models.ForeignKey(TolaUser, help_text='', blank=True, null=True, related_name="stake_filled")
    create_date = models.DateTimeField(null=True, blank=True)
    edit_date = models.DateTimeField(null=True, blank=True)
    #optimize query
    objects = StakeholderManager()

    class Meta:
        ordering = ('country','name','type')
        verbose_name_plural = "Stakeholders"

    # on save add create date or update edit date
    def save(self, *args, **kwargs):
        if self.create_date == None:
            self.create_date = datetime.now()
        self.edit_date = datetime.now()
        super(Stakeholder, self).save()

    # displayed in admin templates
    def __unicode__(self):
        return self.name


class StakeholderAdmin(admin.ModelAdmin):
    list_display = ('name', 'type', 'country', 'create_date')
    display = 'Stakeholders'
    list_filter = ('create_date','country','type','sector')


class ProjectAgreementManager(models.Manager):
    def get_approved(self):
        return self.filter(approval="approved")

    def get_open(self):
        return self.filter(approval="")

    def get_inprogress(self):
        return self.filter(approval="in progress")

    def get_awaiting_approval(self):
        return self.filter(approval="awaiting approval")

    def get_rejected(self):
        return self.filter(approval="rejected")

    def get_queryset(self):
        return super(ProjectAgreementManager, self).get_queryset().select_related('office','approved_by','approval_submitted_by')


# Project Agreements, admin is handled in the admin.py
class ProjectAgreement(models.Model):
    agreement_key = models.UUIDField(default=uuid.uuid4, unique=True),
    detailed = models.BooleanField(default=False,verbose_name="Detailed form view")
    program = models.ForeignKey(Program, verbose_name="Program", related_name="agreement")
    date_of_request = models.DateTimeField("Date of Request", blank=True, null=True)
    project_name = models.CharField("Project Name", help_text='Please be specific in your name.  Consider that your Project Name includes WHO, WHAT, WHERE, HOW', max_length=255)
    project_type = models.ForeignKey(ProjectType, verbose_name="Project Type", help_text='', max_length=255, blank=True, null=True)
    project_activity = models.CharField("Project Activity", help_text='This should come directly from the activities listed in the Logframe', max_length=255, blank=True, null=True)
    project_description = models.TextField("Project Description", help_text='', blank=True, null=True)
    site = models.ManyToManyField(SiteProfile, blank=True)
    community_rep = models.CharField("Community Representative", max_length=255, blank=True, null=True)
    community_rep_contact = models.CharField("Community Representative Contact", help_text='Can have mulitple contact numbers', max_length=255, blank=True, null=True)
    community_mobilizer = models.CharField("Community Mobilizer", max_length=255, blank=True, null=True)
    community_mobilizer_contact = models.CharField("Community Mobilizer Contact Number", max_length=255, blank=True, null=True)
    community_proposal = models.FileField("Community Proposal", upload_to='uploads', blank=True, null=True)
    has_rej_letter = models.BooleanField("If Rejected: Rejection Letter Sent?", help_text='If yes attach copy', default=False)
    activity_code = models.CharField("Project Code", help_text='', max_length=255, blank=True, null=True)
    office = models.ForeignKey(Office, verbose_name="Office", null=True, blank=True)
    cod_num = models.CharField("Project COD #", max_length=255, blank=True, null=True)
    sector = models.ForeignKey("Sector", verbose_name="Sector", blank=True, null=True)
    dashboard_name = models.ForeignKey(CustomDashboard, blank=True, null=True)
    project_design = models.CharField("Activity design for", max_length=255, blank=True, null=True)
    account_code = models.CharField("Fund Code", help_text='', max_length=255, blank=True, null=True)
    lin_code = models.CharField("LIN Code", help_text='', max_length=255, blank=True, null=True)
    staff_responsible = models.CharField("Staff Responsible", max_length=255, blank=True, null=True)
    partners = models.BooleanField("Are there partners involved?", default=0)
    name_of_partners = models.CharField("Name of Partners", max_length=255, blank=True, null=True)
    stakeholder = models.ManyToManyField(Stakeholder, blank=True)
    effect_or_impact = models.TextField("What is the anticipated Outcome or Goal?", blank=True, null=True)
    expected_start_date = models.DateTimeField("Expected starting date", blank=True, null=True)
    expected_end_date = models.DateTimeField("Expected ending date",blank=True, null=True)
    expected_duration = models.CharField("Expected duration", help_text="[MONTHS]/[DAYS]", blank=True, null=True, max_length=255)
    beneficiary_type = models.CharField("Type of direct beneficiaries", help_text="i.e. Farmer, Association, Student, Govt, etc.", max_length=255, blank=True, null=True)
    estimated_num_direct_beneficiaries = models.CharField("Estimated number of direct beneficiaries", help_text="Please provide achievable estimates as we will use these as our 'Targets'",max_length=255, blank=True, null=True)
    average_household_size = models.CharField("Average Household Size", help_text="Refer to Form 01 - Community Profile",max_length=255, blank=True, null=True)
    estimated_num_indirect_beneficiaries = models.CharField("Estimated Number of indirect beneficiaries", help_text="This is a calculation - multiply direct beneficiaries by average household size",max_length=255, blank=True, null=True)
    total_estimated_budget = models.DecimalField("Total Project Budget", decimal_places=2,max_digits=12, help_text="In USD", default=Decimal("0.00"),blank=True)
    mc_estimated_budget = models.DecimalField("Organizations portion of Project Budget", decimal_places=2,max_digits=12, help_text="In USD", default=Decimal("0.00"),blank=True)
    local_total_estimated_budget = models.DecimalField("Estimated Total in Local Currency", decimal_places=2,max_digits=12, help_text="In Local Currency", default=Decimal("0.00"),blank=True)
    local_mc_estimated_budget = models.DecimalField("Estimated Organization Total in Local Currency", decimal_places=2,max_digits=12, help_text="Total portion of estimate for your agency", default=Decimal("0.00"),blank=True)
    exchange_rate = models.CharField(help_text="Local Currency exchange rate to USD", max_length=255, blank=True, null=True)
    exchange_rate_date = models.DateField(help_text="Date of exchange rate", blank=True, null=True)
    estimate_male_trained = models.IntegerField("Estimated # of Male Trained",blank=True,null=True)
    estimate_female_trained = models.IntegerField("Estimated # of Female Trained",blank=True,null=True)
    estimate_total_trained = models.IntegerField("Estimated Total # Trained",blank=True,null=True)
    estimate_trainings = models.IntegerField("Estimated # of Trainings Conducted",blank=True,null=True)
    distribution_type = models.CharField("Type of Items Distributed",max_length=255,null=True,blank=True)
    distribution_uom = models.CharField("Unit of Measure",max_length=255,null=True,blank=True)
    distribution_estimate = models.CharField("Estimated # of Items Distributed",max_length=255,null=True,blank=True)
    cfw_estimate_male = models.IntegerField("Estimated # of Male Laborers",blank=True,null=True)
    cfw_estimate_female = models.IntegerField("Estimated # of Female Laborers",blank=True,null=True)
    cfw_estimate_total = models.IntegerField("Estimated Total # of Laborers",blank=True,null=True)
    cfw_estimate_project_days = models.IntegerField("Estimated # of Project Days",blank=True,null=True)
    cfw_estimate_person_days = models.IntegerField("Estimated # of Person Days",blank=True,null=True)
    cfw_estimate_cost_materials = models.CharField("Estimated Total Cost of Materials",max_length=255,blank=True,null=True)
    cfw_estimate_wages_budgeted= models.CharField("Estimated Wages Budgeted",max_length=255,blank=True,null=True)
    estimation_date = models.DateTimeField(blank=True, null=True)
    estimated_by = models.ForeignKey(TolaUser, blank=True, null=True,verbose_name="Originated By", related_name="estimating")
    estimated_by_date = models.DateTimeField("Date Originated", null=True, blank=True)
    checked_by = models.ForeignKey(TolaUser, blank=True, null=True, related_name="checking")
    checked_by_date = models.DateTimeField("Date Checked", null=True, blank=True)
    reviewed_by = models.ForeignKey(TolaUser, verbose_name="Request review", blank=True, null=True, related_name="reviewing" )
    reviewed_by_date = models.DateTimeField("Date Verified", null=True, blank=True)
    finance_reviewed_by = models.ForeignKey(TolaUser, blank=True, null=True, related_name="finance_reviewing")
    finance_reviewed_by_date = models.DateTimeField("Date Reviewed by Finance", null=True, blank=True)
    me_reviewed_by = models.ForeignKey(TolaUser, blank=True, null=True, verbose_name="M&E Reviewed by", related_name="reviewing_me")
    me_reviewed_by_date = models.DateTimeField("Date Reviewed by M&E", null=True, blank=True)
    capacity = models.ManyToManyField(Capacity,verbose_name="Sustainability Plan", blank=True)
    evaluate = models.ManyToManyField(Evaluate, blank=True)
    approval = models.CharField("Approval Status", default="in progress", max_length=255, blank=True, null=True)
    approved_by = models.ForeignKey(TolaUser, blank=True, null=True, related_name="approving_agreement", verbose_name="Request approval")
    approved_by_date = models.DateTimeField("Date Approved", null=True, blank=True)
    approval_submitted_by = models.ForeignKey(TolaUser, blank=True, null=True, related_name="submitted_by_agreement")
    approval_remarks = models.CharField("Approval Remarks", max_length=255, blank=True, null=True)
    justification_background = models.TextField("General Background and Problem Statement", blank=True, null=True)
    risks_assumptions = models.TextField("Risks and Assumptions", blank=True, null=True)
    justification_description_community_selection = models.TextField("Description of Stakeholder Selection Criteria", blank=True, null=True)
    description_of_project_activities = models.TextField(blank=True, null=True)
    description_of_government_involvement = models.TextField(blank=True, null=True)
    description_of_community_involvement = models.TextField(blank=True, null=True)
    community_project_description = models.TextField("Describe the project you would like the program to consider", blank=True, null=True, help_text="Description must describe how the Community Proposal meets the project criteria")
    create_date = models.DateTimeField("Date Created", null=True, blank=True)
    edit_date = models.DateTimeField("Last Edit Date", null=True, blank=True)
    history = HistoricalRecords()
    #optimize base query for all classbasedviews
    objects = ProjectAgreementManager()

    class Meta:
        ordering = ('project_name',)
        verbose_name_plural = "Project Initiation"
        permissions = (
            ("can_approve", "Can approve initiation"),
        )

    # on save add create date or update edit date
    def save(self, *args, **kwargs):
        if self.create_date == None:
            self.create_date = datetime.now()
        # defaults don't work if they aren't in the form so preset these to 0
        if self.total_estimated_budget == None:
            self.total_estimated_budget = Decimal("0.00")
        if self.mc_estimated_budget == None:
            self.mc_estimated_budget = Decimal("0.00")
        if self.local_total_estimated_budget == None:
            self.local_total_estimated_budget = Decimal("0.00")
        if self.local_mc_estimated_budget == None:
            self.local_mc_estimated_budget = Decimal("0.00")

        self.edit_date = datetime.now()
        super(ProjectAgreement, self).save()

    @property
    def project_name_clean(self):
        return self.project_name.encode('ascii', 'ignore')

    @property
    def sites(self):
        return ', '.join([x.name for x in self.site.all()])

    @property
    def stakeholders(self):
        return ', '.join([x.name for x in self.stakeholder.all()])

    @property
    def capacities(self):
        return ', '.join([x.capacity for x in self.capacity.all()])

    @property
    def evaluations(self):
        return ', '.join([x.evaluate for x in self.evaluate.all()])

    # displayed in admin templates
    def __unicode__(self):
        new_name = unicode(self.office) + unicode(" - ") + unicode(self.project_name)
        return new_name


class ProjectComplete(models.Model):
    program = models.ForeignKey(Program, null=True, blank=True, related_name="complete")
    project_agreement = models.OneToOneField(ProjectAgreement, verbose_name="Project Initiation")
    activity_code = models.CharField("Project Code", max_length=255, blank=True, null=True)
    project_name = models.CharField("Project Name", max_length=255, blank=True, null=True)
    project_activity = models.CharField("Project Activity", max_length=255, blank=True, null=True)
    project_type = models.ForeignKey(ProjectType, max_length=255, blank=True, null=True)
    office = models.ForeignKey(Office, null=True, blank=True)
    sector = models.ForeignKey("Sector", blank=True, null=True)
    dashboard_name = models.ForeignKey(CustomDashboard, blank=True, null=True)
    expected_start_date = models.DateTimeField(help_text="Imported from Project Initiation", blank=True, null=True)
    expected_end_date = models.DateTimeField(help_text="Imported Project Initiation", blank=True, null=True)
    expected_duration = models.CharField("Expected Duration", max_length=255, help_text="Imported from Project Initiation", blank=True, null=True)
    actual_start_date = models.DateTimeField(help_text="Imported from Project Initiation", blank=True, null=True)
    actual_end_date = models.DateTimeField(blank=True, null=True)
    actual_duration = models.CharField(max_length=255, blank=True, null=True)
    on_time = models.BooleanField(default=None)
    no_explanation = models.TextField("If not on time explain delay", blank=True, null=True)
    account_code = models.CharField("Fund Code", help_text='', max_length=255, blank=True, null=True)
    lin_code = models.CharField("LIN Code", help_text='', max_length=255, blank=True, null=True)
    estimated_budget = models.DecimalField("Estimated Budget", decimal_places=2,max_digits=12,help_text="", default=Decimal("0.00") ,blank=True)
    actual_budget = models.DecimalField("Actual Cost", decimal_places=2,max_digits=20, default=Decimal("0.00"), blank=True, help_text="What was the actual final cost?  This should match any financial documentation you have in the file.   It should be completely documented and verifiable by finance and any potential audit")
    actual_cost_date = models.DateTimeField(blank=True, null=True)
    budget_variance = models.CharField("Budget versus Actual variance", blank=True, null=True, max_length=255)
    explanation_of_variance = models.CharField("Explanation of variance", blank=True, null=True, max_length=255)
    total_cost = models.DecimalField("Estimated Budget for Organization",decimal_places=2,max_digits=12,help_text="In USD", default=Decimal("0.00"),blank=True)
    agency_cost = models.DecimalField("Actual Cost for Organization", decimal_places=2,max_digits=12,help_text="In USD", default=Decimal("0.00"),blank=True)
    local_total_cost = models.DecimalField("Actual Cost", decimal_places=2,max_digits=12, help_text="In Local Currency", default=Decimal("0.00"),blank=True)
    local_agency_cost = models.DecimalField("Actual Cost for Organization", decimal_places=2,max_digits=12, help_text="In Local Currency", default=Decimal("0.00"),blank=True)
    exchange_rate = models.CharField(help_text="Local Currency exchange rate to USD", max_length=255, blank=True, null=True)
    exchange_rate_date = models.DateField(help_text="Date of exchange rate", blank=True, null=True)
    beneficiary_type = models.CharField("Type of direct beneficiaries", help_text="i.e. Farmer, Association, Student, Govt, etc.", max_length=255, blank=True, null=True)
    average_household_size = models.CharField("Average Household Size", help_text="Refer to Form 01 - Community Profile",max_length=255, blank=True, null=True)
    indirect_beneficiaries = models.CharField("Estimated Number of indirect beneficiaries", help_text="This is a calculation - multiply direct beneficiaries by average household size",max_length=255, blank=True, null=True)
    direct_beneficiaries = models.CharField("Actual Direct Beneficiaries", max_length=255, blank=True, null=True)
    jobs_created = models.CharField("Number of Jobs Created", max_length=255, blank=True, null=True)
    jobs_part_time = models.CharField("Part Time Jobs", max_length=255, blank=True, null=True)
    jobs_full_time = models.CharField("Full Time Jobs", max_length=255, blank=True, null=True)
    progress_against_targets = models.IntegerField("Progress against Targets (%)",blank=True,null=True)
    government_involvement = models.CharField("Government Involvement", max_length=255, blank=True, null=True)
    community_involvement = models.CharField("Community Involvement", max_length=255, blank=True, null=True)
    community_handover = models.BooleanField("CommunityHandover/Sustainability Maintenance Plan", help_text='Check box if it was completed', default=None)
    capacity_built = models.TextField("Describe how sustainability was ensured for this project?", max_length=755, blank=True, null=True)
    quality_assured = models.TextField("How was quality assured for this project", max_length=755, blank=True, null=True)
    issues_and_challenges = models.TextField("List any issues or challenges faced (include reasons for delays)", blank=True, null=True)
    lessons_learned= models.TextField("Lessons learned", blank=True, null=True)
    site = models.ManyToManyField(SiteProfile, blank=True)
    estimated_by = models.ForeignKey(TolaUser, blank=True, null=True, related_name="estimating_complete")
    checked_by = models.ForeignKey(TolaUser, blank=True, null=True, related_name="checking_complete")
    reviewed_by = models.ForeignKey(TolaUser, blank=True, null=True, related_name="reviewing_complete")
    approval = models.CharField("Approval Status", default="in progress", max_length=255, blank=True, null=True)
    approved_by = models.ForeignKey(TolaUser, blank=True, null=True, related_name="approving_agreement_complete")
    approval_submitted_by = models.ForeignKey(TolaUser, blank=True, null=True, related_name="submitted_by_complete")
    approval_remarks = models.CharField("Approval Remarks", max_length=255, blank=True, null=True)
    create_date = models.DateTimeField("Date Created", null=True, blank=True)
    edit_date = models.DateTimeField("Last Edit Date", null=True, blank=True)
    history = HistoricalRecords()

    class Meta:
        ordering = ('project_name',)
        verbose_name_plural = "Project Tracking"

    # on save add create date or update edit date
    def save(self, *args, **kwargs):
        if self.create_date == None:
            self.create_date = datetime.now()
        # defaults don't work if they aren't in the form so preset these to 0
        if self.estimated_budget == None:
            self.estimated_budget = Decimal("0.00")
        if self.actual_budget == None:
            self.actual_budget = Decimal("0.00")
        if self.total_cost == None:
            self.total_cost = Decimal("0.00")
        if self.agency_cost == None:
            self.agency_cost = Decimal("0.00")
        if self.local_total_cost == None:
            self.local_total_cost = Decimal("0.00")
        if self.local_agency_cost == None:
            self.local_agency_cost = Decimal("0.00")
        self.edit_date = datetime.now()
        super(ProjectComplete, self).save()

    # displayed in admin templates
    def __unicode__(self):
        new_name = unicode(self.office) + unicode(" - ") + unicode(self.project_name)
        return new_name

    @property
    def project_name_clean(self):
        return self.project_name.encode('ascii', 'ignore')


class ProjectCompleteAdmin(admin.ModelAdmin):
    list_display = ('program', 'project_name', 'activity_code')
    list_filter = ('program__country','office')
    display = 'project_name'


# Project Documents, admin is handled in the admin.py
class Documentation(models.Model):
    name = models.CharField("Name of Document", max_length=135, blank=True, null=True)
    url = models.CharField("URL (Link to document or document repository)", blank=True, null=True, max_length=135)
    description = models.CharField(max_length=255, blank=True, null=True)
    template = models.ForeignKey(Template, blank=True, null=True)
    file_field = models.FileField(upload_to="uploads", blank=True, null=True)
    project = models.ForeignKey(ProjectAgreement, blank=True, null=True)
    program = models.ForeignKey(Program, blank=True, null=True)
    create_date = models.DateTimeField(null=True, blank=True)
    edit_date = models.DateTimeField(null=True, blank=True)

     # on save add create date or update edit date
    def save(self, *args, **kwargs):
        if self.create_date == None:
            self.create_date = datetime.now()
        self.edit_date = datetime.now()
        super(Documentation, self).save()

    def __unicode__(self):
        return self.name

    class Meta:
        ordering = ('name',)
        verbose_name_plural = "Documentation"


class Benchmarks(models.Model):
    percent_complete = models.IntegerField("% complete", blank=True, null=True)
    percent_cumulative = models.IntegerField("% cumulative completion", blank=True, null=True)
    est_start_date = models.DateTimeField(null=True, blank=True)
    est_end_date = models.DateTimeField(null=True, blank=True)
    actual_start_date = models.DateTimeField(null=True, blank=True)
    actual_end_date = models.DateTimeField(null=True, blank=True)
    site = models.ForeignKey(SiteProfile, null=True, blank=True)
    budget = models.IntegerField("Estimated Budget", blank=True, null=True)
    cost = models.IntegerField("Actual Cost", blank=True, null=True)
    description = models.CharField("Description", max_length=255, blank=True)
    agreement = models.ForeignKey(ProjectAgreement,blank=True, null=True, verbose_name="Project Initiation")
    complete = models.ForeignKey(ProjectComplete,blank=True, null=True)
    create_date = models.DateTimeField(null=True, blank=True)
    edit_date = models.DateTimeField(null=True, blank=True)

    class Meta:
        ordering = ('description',)
        verbose_name_plural = "Project Components"

    # on save add create date or update edit date
    def save(self, *args, **kwargs):
        if self.create_date == None:
            self.create_date = datetime.now()
        self.edit_date = datetime.now()
        super(Benchmarks, self).save()

    # displayed in admin templates
    def __unicode__(self):
        return self.description


class BenchmarksAdmin(admin.ModelAdmin):
    list_display = ('description', 'agreement__name', 'create_date', 'edit_date')
    display = 'Project Components'


class Monitor(models.Model):
    responsible_person = models.CharField("Person Responsible", max_length=25, blank=True, null=True)
    frequency = models.CharField("Frequency", max_length=25, blank=True, null=True)
    type = models.TextField("Type", null=True, blank=True)
    agreement = models.ForeignKey(ProjectAgreement,blank=True, null=True, verbose_name="Project Initiation")
    complete = models.ForeignKey(ProjectComplete,blank=True, null=True)
    create_date = models.DateTimeField(null=True, blank=True)
    edit_date = models.DateTimeField(null=True, blank=True)

    class Meta:
        ordering = ('type',)
        verbose_name_plural = "Monitors"

    # on save add create date or update edit date
    def save(self, *args, **kwargs):
        if self.create_date == None:
            self.create_date = datetime.now()
        self.edit_date = datetime.now()
        super(Monitor, self).save()

    # displayed in admin templates
    def __unicode__(self):
        return self.responsible_person


class MonitorAdmin(admin.ModelAdmin):
    list_display = ('responsible_person', 'frequency', 'type', 'create_date', 'edit_date')
    display = 'Monitor'


class Budget(models.Model):
    contributor = models.CharField(max_length=135, blank=True, null=True)
    description_of_contribution = models.CharField(max_length=255, blank=True, null=True)
    proposed_value = models.IntegerField(default=0, blank=True, null=True)
    agreement = models.ForeignKey(ProjectAgreement, blank=True, null=True, verbose_name="Project Initiation")
    complete = models.ForeignKey(ProjectComplete, blank=True, null=True, on_delete=models.SET_NULL)
    create_date = models.DateTimeField(null=True, blank=True)
    edit_date = models.DateTimeField(null=True, blank=True)
    history = HistoricalRecords()
    # on save add create date or update edit date
    def save(self, *args, **kwargs):
        if self.create_date == None:
            self.create_date = datetime.now()
        self.edit_date = datetime.now()
        super(Budget, self).save()

    def __unicode__(self):
        return self.contributor

    class Meta:
        ordering = ('contributor',)


class BudgetAdmin(admin.ModelAdmin):
    list_display = ('contributor', 'description_of_contribution', 'proposed_value', 'create_date', 'edit_date')
    display = 'Budget'


class TrainingAttendance(models.Model):
    training_name = models.CharField(max_length=255)
    program = models.ForeignKey(Program, null=True, blank=True)
    project_agreement = models.ForeignKey(ProjectAgreement, null=True, blank=True, verbose_name="Project Initiation")
    implementer = models.CharField(max_length=255, null=True, blank=True)
    reporting_period = models.CharField(max_length=255, null=True, blank=True)
    total_participants = models.IntegerField(null=True, blank=True)
    location = models.CharField(max_length=255, null=True, blank=True)
    community = models.CharField(max_length=255, null=True, blank=True)
    training_duration = models.CharField(max_length=255, null=True, blank=True)
    start_date = models.CharField(max_length=255, null=True, blank=True)
    end_date = models.CharField(max_length=255, null=True, blank=True)
    trainer_name = models.CharField(max_length=255, null=True, blank=True)
    trainer_contact_num = models.CharField(max_length=255, null=True, blank=True)
    form_filled_by = models.CharField(max_length=255, null=True, blank=True)
    form_filled_by_contact_num = models.CharField(max_length=255, null=True, blank=True)
    total_male = models.IntegerField(null=True, blank=True)
    total_female = models.IntegerField(null=True, blank=True)
    total_age_0_14_male = models.IntegerField(null=True, blank=True)
    total_age_0_14_female = models.IntegerField(null=True, blank=True)
    total_age_15_24_male = models.IntegerField(null=True, blank=True)
    total_age_15_24_female = models.IntegerField(null=True, blank=True)
    total_age_25_59_male = models.IntegerField(null=True, blank=True)
    total_age_25_59_female = models.IntegerField(null=True, blank=True)
    create_date = models.DateTimeField(null=True, blank=True)
    edit_date = models.DateTimeField(null=True, blank=True)

    class Meta:
        ordering = ('training_name',)

    # on save add create date or update edit date
    def save(self, *args, **kwargs):
        if self.create_date == None:
            self.create_date = datetime.now()
        self.edit_date = datetime.now()
        super(TrainingAttendance, self).save()

    # displayed in admin templates
    def __unicode__(self):
        return unicode(self.training_name)


class TrainingAttendanceAdmin(admin.ModelAdmin):
    list_display = ('training_name', 'program', 'project_agreement', 'create_date', 'edit_date')
    display = 'Program Dashboard'


class Beneficiary(models.Model):
    beneficiary_name = models.CharField(max_length=255, null=True, blank=True)
    training = models.ManyToManyField(TrainingAttendance, blank=True)
    distribution = models.ManyToManyField('Distribution', blank=True)
    father_name = models.CharField(max_length=255, null=True, blank=True)
    age = models.IntegerField(null=True, blank=True)
    gender = models.CharField(max_length=255, null=True, blank=True)
    site = models.ForeignKey(SiteProfile, null=True, blank=True)
    signature = models.BooleanField(default=True)
    remarks = models.CharField(max_length=255, null=True, blank=True)
    create_date = models.DateTimeField(null=True, blank=True)
    edit_date = models.DateTimeField(null=True, blank=True)

    class Meta:
        ordering = ('beneficiary_name',)

    # on save add create date or update edit date
    def save(self, *args, **kwargs):
        if self.create_date == None:
            self.create_date = datetime.now()
        self.edit_date = datetime.now()
        super(Beneficiary, self).save()

    # displayed in admin templates
    def __unicode__(self):
        return unicode(self.beneficiary_name)


class BeneficiaryAdmin(admin.ModelAdmin):
    list_display = ('beneficiary_name', 'father_name', 'age', 'gender', 'community', 'signature', 'remarks', 'initials')


class Checklist(models.Model):
    name = models.CharField(max_length=255, null=True, blank=True,default="Checklist")
    agreement = models.ForeignKey(ProjectAgreement, null=True, blank=True, verbose_name="Project Initiation")
    country = models.ForeignKey(Country,null=True,blank=True)
    create_date = models.DateTimeField(null=True, blank=True)
    edit_date = models.DateTimeField(null=True, blank=True)

    class Meta:
        ordering = ('agreement',)

    # on save add create date or update edit date
    def save(self, *args, **kwargs):
        if self.create_date == None:
            self.create_date = datetime.now()
        self.edit_date = datetime.now()
        super(Checklist, self).save()

    # displayed in admin templates
    def __unicode__(self):
        return unicode(self.agreement)


class ChecklistAdmin(admin.ModelAdmin):
    list_display = ('name','country')
    list_filter = ('country','agreement')


class ChecklistItem(models.Model):
    item = models.CharField(max_length=255)
    checklist = models.ForeignKey(Checklist)
    in_file = models.BooleanField(default=False)
    not_applicable = models.BooleanField(default=False)
    global_item = models.BooleanField(default=False)
    create_date = models.DateTimeField(null=True, blank=True)
    edit_date = models.DateTimeField(null=True, blank=True)

    class Meta:
        ordering = ('item',)

    # on save add create date or update edit date
    def save(self, *args, **kwargs):
        if self.create_date == None:
            self.create_date = datetime.now()
        self.edit_date = datetime.now()
        super(ChecklistItem, self).save()

    # displayed in admin templates
    def __unicode__(self):
        return unicode(self.item)


class ChecklistItemAdmin(admin.ModelAdmin):
    list_display = ('item','checklist','in_file')
    list_filter = ('checklist','global_item')


# Documentation
class DocumentationApp(models.Model):
    name = models.CharField(max_length=255,null=True, blank=True)
    documentation = models.TextField(null=True, blank=True)
    create_date = models.DateTimeField(null=True, blank=True)

    class Meta:
        ordering = ('name',)

    def save(self):
        if self.create_date is None:
            self.create_date = datetime.now()
        super(DocumentationApp, self).save()

    def __unicode__(self):
        return unicode(self.name)


class DocumentationAppAdmin(admin.ModelAdmin):
    list_display = ('name', 'documentation', 'create_date',)
    display = 'DocumentationApp'


# collect feedback from users
class Feedback(models.Model):
    submitter = models.ForeignKey(TolaUser)
    note = models.TextField()
    page = models.CharField(max_length=135)
    severity = models.CharField(max_length=135)
    create_date = models.DateTimeField(null=True, blank=True)

    class Meta:
        ordering = ('create_date',)

    def save(self):
        if self.create_date is None:
            self.create_date = datetime.now()
        super(Feedback, self).save()

    def __unicode__(self):
        return unicode(self.submitter)


class FeedbackAdmin(admin.ModelAdmin):
    list_display = ('submitter', 'note', 'page', 'severity', 'create_date',)
    display = 'Feedback'


# FAQ
class FAQ(models.Model):
    question = models.TextField(null=True, blank=True)
    answer =  models.TextField(null=True, blank=True)
    create_date = models.DateTimeField(null=True, blank=True)

    class Meta:
        ordering = ('create_date',)

    def save(self):
        if self.create_date is None:
            self.create_date = datetime.now()
        super(FAQ, self).save()

    def __unicode__(self):
        return unicode(self.question)


class FAQAdmin(admin.ModelAdmin):
    list_display = ( 'question', 'answer', 'create_date',)
    display = 'FAQ'

<<<<<<< HEAD
#Logged users
from django.contrib.auth.signals import user_logged_in, user_logged_out 
from urllib2 import urlopen
import json

class LoggedUser(models.Model):

    username = models.CharField(max_length=30, primary_key=True)
    country = models.CharField(max_length=100, blank=False)
    email = models.CharField(max_length=100, blank=False, default='user@mercycorps.com')
    
    def __unicode__(self):
        return self.username

    def login_user(sender, request, user, **kwargs):
        country = get_user_country(request)

        LoggedUser(username=user.username, country=country, email=user.email).save()

    def logout_user(sender, request, user, **kwargs):

        try:
            user = LoggedUser.objects.get(pk=user.username)
            user.delete()

        except LoggedUser.DoesNotExist:
            pass
        
    user_logged_in.connect(login_user)
    user_logged_out.connect(logout_user)


def get_user_country(request):

    # Automatically geolocate the connecting IP
    ip = request.META.get('REMOTE_ADDR')
    try:
        response = urlopen('http://ipinfo.io/'+ip+'/json').read()
        response = json.loads(response)
        return response['country'].lower()

    except Exception, e:
        response = "undefined"
        return response
=======

class Distribution(models.Model):
    distribution_name = models.CharField(max_length=255)
    program = models.ForeignKey(Program, null=True, blank=True)
    initiation = models.ForeignKey(ProjectAgreement, null=True, blank=True, verbose_name="Project Initiation")
    office_code = models.ForeignKey(Office, null=True, blank=True)
    distribution_indicator = models.CharField(max_length=255)
    distribution_implementer = models.CharField(max_length=255, null=True, blank=True)
    reporting_period = models.CharField(max_length=255, null=True, blank=True)
    province = models.ForeignKey(Province, null=True, blank=True)
    total_beneficiaries_received_input = models.IntegerField(null=True, blank=True)
    distribution_location = models.CharField(max_length=255, null=True, blank=True)
    input_type_distributed = models.CharField(max_length=255, null=True, blank=True)
    distributor_name_and_affiliation = models.CharField(max_length=255, null=True, blank=True)
    distributor_contact_number = models.CharField(max_length=255, null=True, blank=True)
    start_date = models.DateTimeField(null=True, blank=True)
    end_date = models.DateTimeField(null=True, blank=True)
    form_filled_by = models.CharField(max_length=255, null=True, blank=True)
    form_filled_by_position = models.CharField(max_length=255, null=True, blank=True)
    form_filled_by_contact_num = models.CharField(max_length=255, null=True, blank=True)
    form_filled_date = models.CharField(max_length=255, null=True, blank=True)
    form_verified_by = models.CharField(max_length=255, null=True, blank=True)
    form_verified_by_position = models.CharField(max_length=255, null=True, blank=True)
    form_verified_by_contact_num = models.CharField(max_length=255, null=True, blank=True)
    form_verified_date = models.CharField(max_length=255, null=True, blank=True)
    total_received_input = models.CharField(max_length=255, null=True, blank=True)
    total_male = models.IntegerField(null=True, blank=True)
    total_female = models.IntegerField(null=True, blank=True)
    total_age_0_14_male = models.IntegerField(null=True, blank=True)
    total_age_0_14_female = models.IntegerField(null=True, blank=True)
    total_age_15_24_male = models.IntegerField(null=True, blank=True)
    total_age_15_24_female = models.IntegerField(null=True, blank=True)
    total_age_25_59_male = models.IntegerField(null=True, blank=True)
    total_age_25_59_female = models.IntegerField(null=True, blank=True)
    create_date = models.DateTimeField(null=True, blank=True)
    edit_date = models.DateTimeField(null=True, blank=True)

    class Meta:
        ordering = ('distribution_name',)

    def save(self, *args, **kwargs):
        if self.create_date == None:
            self.create_date = datetime.now()
        self.edit_date = datetime.now()
        super(Distribution, self).save()

    # displayed in admin templates
    def __unicode__(self):
        return unicode(self.distribution_name)


class DistributionAdmin(admin.ModelAdmin):
    list_display = ('distribution_name', 'program', 'initiation', 'create_date', 'edit_date')
    display = 'Program Dashboard'
>>>>>>> c661a87c
<|MERGE_RESOLUTION|>--- conflicted
+++ resolved
@@ -1372,7 +1372,6 @@
     list_display = ( 'question', 'answer', 'create_date',)
     display = 'FAQ'
 
-<<<<<<< HEAD
 #Logged users
 from django.contrib.auth.signals import user_logged_in, user_logged_out 
 from urllib2 import urlopen
@@ -1417,7 +1416,6 @@
     except Exception, e:
         response = "undefined"
         return response
-=======
 
 class Distribution(models.Model):
     distribution_name = models.CharField(max_length=255)
@@ -1471,5 +1469,4 @@
 
 class DistributionAdmin(admin.ModelAdmin):
     list_display = ('distribution_name', 'program', 'initiation', 'create_date', 'edit_date')
-    display = 'Program Dashboard'
->>>>>>> c661a87c
+    display = 'Program Dashboard'