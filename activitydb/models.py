from __future__ import unicode_literals

from django.db import models
from django.contrib import admin
from django.contrib.auth.models import User
from django.contrib.sites.models import Site
from decimal import Decimal
from datetime import datetime
import uuid
from django.utils.timezone import utc

from django.conf import settings
from django.db.models.signals import post_save
from django.dispatch import receiver
from rest_framework.authtoken.models import Token
from simple_history.models import HistoricalRecords

# New user created generate a token
@receiver(post_save, sender=settings.AUTH_USER_MODEL)
def create_auth_token(sender, instance=None, created=False, **kwargs):
    if created:
        Token.objects.create(user=instance)


class TolaSites(models.Model):
    name = models.CharField(blank=True, null=True, max_length=255)
    agency_name = models.CharField(blank=True, null=True, max_length=255)
    agency_url = models.CharField(blank=True, null=True, max_length=255)
    tola_tables_url = models.CharField(blank=True, null=True, max_length=255)
    tola_tables_user = models.CharField(blank=True, null=True, max_length=255)
    tola_tables_token = models.CharField(blank=True, null=True, max_length=255)
    site = models.ForeignKey(Site)
    privacy_disclaimer = models.TextField(blank=True, null=True)
    created = models.DateTimeField(auto_now=False, blank=True, null=True)
    updated = models.DateTimeField(auto_now=False, blank=True, null=True)

    class Meta:
        verbose_name_plural = "Tola Sites"

    def __unicode__(self):
        return self.name

    def save(self, *args, **kwargs):
        ''' On save, update timestamps as appropriate '''
        if kwargs.pop('new_entry', True):
            self.created = datetime.now()
        else:
            self.updated = datetime.now()
        return super(TolaSites, self).save(*args, **kwargs)


class TolaSitesAdmin(admin.ModelAdmin):
    list_display = ('name', 'agency_name')
    display = 'Tola Site'
    list_filter = ('name',)
    search_fields = ('name','agency_name')


class Country(models.Model):
    country = models.CharField("Country Name", max_length=255, blank=True)
    code = models.CharField("2 Letter Country Code", max_length=4, blank=True)
    description = models.TextField("Description/Notes", max_length=765,blank=True)
    latitude = models.CharField("Latitude", max_length=255, null=True, blank=True)
    longitude = models.CharField("Longitude", max_length=255, null=True, blank=True)
    create_date = models.DateTimeField(null=True, blank=True)
    edit_date = models.DateTimeField(null=True, blank=True)

    class Meta:
        ordering = ('country',)
        verbose_name_plural = "Countries"
        app_label = 'activitydb'

    # on save add create date or update edit date
    def save(self, *args, **kwargs):
        if self.create_date == None:
            self.create_date = datetime.now()
        self.edit_date = datetime.now()
        super(Country, self).save()

    # displayed in admin templates
    def __unicode__(self):
        return self.country


class CountryAdmin(admin.ModelAdmin):
    list_display = ('name', 'create_date', 'edit_date')
    display = 'Country'


TITLE_CHOICES = (
    ('mr', 'Mr.'),
    ('mrs', 'Mrs.'),
    ('ms', 'Ms.'),
)


class TolaUser(models.Model):
    title = models.CharField(blank=True, null=True, max_length=3, choices=TITLE_CHOICES)
    name = models.CharField("Given Name", blank=True, null=True, max_length=100)
    employee_number = models.IntegerField("Employee Number", blank=True, null=True)
    user = models.OneToOneField(User, unique=True, related_name='tola_user')
    country = models.ForeignKey(Country, blank=True, null=True)
    countries = models.ManyToManyField(Country, verbose_name="Accessible Countries", related_name='countries', blank=True)
    tables_api_token = models.CharField(blank=True, null=True, max_length=255)
    privacy_disclaimer_accepted = models.BooleanField(default=False)
    create_date = models.DateTimeField(null=True, blank=True)
    edit_date = models.DateTimeField(null=True, blank=True)

    def __unicode__(self):
        return self.name

    @property
    def countries_list(self):
        return ', '.join([x.code for x in self.countries.all()])

    # on save add create date or update edit date
    def save(self, *args, **kwargs):
        if self.create_date == None:
            self.create_date = datetime.now()
        self.edit_date = datetime.now()
        super(TolaUser, self).save()


class TolaUserAdmin(admin.ModelAdmin):
    list_display = ('name', 'country')
    display = 'Tola User'
    list_filter = ('country',)
    search_fields = ('name','country__country','title')


class Sector(models.Model):
    sector = models.CharField("Sector Name", max_length=255, blank=True)
    create_date = models.DateTimeField(null=True, blank=True)
    edit_date = models.DateTimeField(null=True, blank=True)

    class Meta:
        ordering = ('sector',)

    # on save add create date or update edit date
    def save(self, *args, **kwargs):
        if self.create_date == None:
            self.create_date = datetime.now()
        self.edit_date = datetime.now()
        super(Sector, self).save()

    # displayed in admin templates
    def __unicode__(self):
        return self.sector


class SectorAdmin(admin.ModelAdmin):
    list_display = ('sector', 'create_date', 'edit_date')
    display = 'Sector'


class Contact(models.Model):
    name = models.CharField("Name", max_length=255, blank=True, null=True)
    title = models.CharField("Title", max_length=255, blank=True, null=True)
    city = models.CharField("City/Town", max_length=255, blank=True, null=True)
    address = models.TextField("Address", max_length=255, blank=True, null=True)
    email = models.CharField("Email", max_length=255, blank=True, null=True)
    phone = models.CharField("Phone", max_length=255, blank=True, null=True)
    country = models.ForeignKey(Country)
    create_date = models.DateTimeField(null=True, blank=True)
    edit_date = models.DateTimeField(null=True, blank=True)

    class Meta:
        ordering = ('country','name','title')
        verbose_name_plural = "Contact"

    # onsave add create date or update edit date
    def save(self, *args, **kwargs):
        if self.create_date == None:
            self.create_date = datetime.now()
        self.edit_date = datetime.now()
        super(Contact, self).save()

    # displayed in admin templates
    def __unicode__(self):
        return self.title + " " + self.name


class ContactAdmin(admin.ModelAdmin):
    list_display = ('name', 'country', 'create_date', 'edit_date')
    display = 'Contact'
    list_filter = ('create_date','country')
    search_fields = ('name','country','title','city')


# For programs that have custom dashboards. The default dashboard for all other programs is 'Program Dashboard'
class CustomDashboard(models.Model):
    dashboard_name = models.CharField("Custom Dashboard Name", max_length=255, blank=True)
    dashboard_description = models.TextField("Brief Description", null=True, blank=True, help_text="What does this custom dashboard display to the user?")
    is_public = models.BooleanField("External Public Dashboard", default=False)
    create_date = models.DateTimeField(null=True, blank=True)
    edit_date = models.DateTimeField(null=True, blank=True)

    class Meta:
        ordering = ('dashboard_name',)

    # on save add create date or update edit date
    def save(self, *args, **kwargs):
        if self.create_date == None:
            self.create_date = datetime.now()
        self.edit_date = datetime.now()
        super(CustomDashboard, self).save()

    # displayed in admin templates
    def __unicode__(self):
        return self.dashboard_name


class CustomDashboardAdmin(admin.ModelAdmin):
    list_display = ('dashboard_name', 'dashboard_description', 'create_date', 'edit_date')
    display = 'Custom Dashboard'


# For programs that have custom dashboards. The default dashboard for all other programs is 'Program Dashboard'
class FundCode(models.Model):
    name = models.CharField("Fund Code", max_length=255, blank=True)
    create_date = models.DateTimeField(null=True, blank=True)
    edit_date = models.DateTimeField(null=True, blank=True)

    class Meta:
        ordering = ('name',)

    # on save add create date or update edit date
    def save(self, *args, **kwargs):
        if self.create_date == None:
            self.create_date = datetime.now()
        self.edit_date = datetime.now()
        super(FundCode, self).save()

    # displayed in admin templates
    def __unicode__(self):
        return self.name


class FundCodeAdmin(admin.ModelAdmin):
    list_display = ('name','program__name', 'create_date', 'edit_date')
    display = 'Fund Code'


class Program(models.Model):
    gaitid = models.CharField("ID", max_length=255, blank=True, unique=True)
    name = models.CharField("Program Name", max_length=255, blank=True)
    funding_status = models.CharField("Funding Status", max_length=255, blank=True)
    cost_center = models.CharField("Fund Code", max_length=255, blank=True, null=True)
    fund_code = models.ManyToManyField(FundCode, blank=True)
    description = models.TextField("Program Description", max_length=765, null=True, blank=True)
    sector = models.ManyToManyField(Sector, blank=True)
    dashboard_name = models.ForeignKey(CustomDashboard, null=True, blank=True)
    create_date = models.DateTimeField(null=True, blank=True)
    edit_date = models.DateTimeField(null=True, blank=True)
    budget_check = models.BooleanField("Enable Approval Authority Matrix", default=False)
    country = models.ManyToManyField(Country)
    user_access = models.ManyToManyField(TolaUser, blank=True)

    class Meta:
        ordering = ('name',)

    # on save add create date or update edit date
    def save(self, *args, **kwargs):
        if not 'force_insert' in kwargs:
            kwargs['force_insert'] = False
        if self.create_date == None:
            self.create_date = datetime.now()
        self.edit_date = datetime.now()
        super(Program, self).save()

    @property
    def countries(self):
        return ', '.join([x.country for x in self.country.all()])

    # displayed in admin templates
    def __unicode__(self):
        return self.name


class ApprovalAuthority(models.Model):
    approval_user = models.ForeignKey(TolaUser,help_text='User with Approval Authority', blank=True, null=True, related_name="auth_approving")
    budget_limit = models.IntegerField(null=True, blank=True)
    fund = models.CharField("Fund",max_length=255,null=True, blank=True)
    country = models.ForeignKey("Country", null=True, blank=True)
    create_date = models.DateTimeField(null=True, blank=True)
    edit_date = models.DateTimeField(null=True, blank=True)

    class Meta:
        ordering = ('approval_user',)
        verbose_name_plural = "Tola Approval Authority"

    # on save add create date or update edit date
    def save(self, *args, **kwargs):
        if self.create_date == None:
            self.create_date = datetime.now()
        self.edit_date = datetime.now()
        super(ApprovalAuthority, self).save()

    # displayed in admin templates
    def __unicode__(self):
        return self.approval_user.user.first_name + " " + self.approval_user.user.last_name


class Province(models.Model):
    name = models.CharField("Admin Level 1", max_length=255, blank=True)
    country = models.ForeignKey(Country)
    create_date = models.DateTimeField(null=True, blank=True)
    edit_date = models.DateTimeField(null=True, blank=True)

    class Meta:
        ordering = ('name',)
        verbose_name = "Admin Level 1"
        verbose_name_plural = "Admin Level 1"

    # on save add create date or update edit date
    def save(self, *args, **kwargs):
        if self.create_date == None:
            self.create_date = datetime.now()
        self.edit_date = datetime.now()
        super(Province, self).save()

    # displayed in admin templates
    def __unicode__(self):
        return self.name


class ProvinceAdmin(admin.ModelAdmin):
    list_display = ('name', 'country', 'create_date')
    search_fields = ('name','country__country')
    list_filter = ('create_date','country')
    display = 'Admin Level 1'


class District(models.Model):
    name = models.CharField("Admin Level 2", max_length=255, blank=True)
    province = models.ForeignKey(Province,verbose_name="Admin Level 1")
    create_date = models.DateTimeField(null=True, blank=True)
    edit_date = models.DateTimeField(null=True, blank=True)

    class Meta:
        ordering = ('name',)
        verbose_name = "Admin Level 2"
        verbose_name_plural = "Admin Level 2"

    # on save add create date or update edit date
    def save(self, *args, **kwargs):
        if self.create_date == None:
            self.create_date = datetime.now()
        self.edit_date = datetime.now()
        super(District, self).save()

    # displayed in admin templates
    def __unicode__(self):
        return self.name


class DistrictAdmin(admin.ModelAdmin):
    list_display = ('name', 'province', 'create_date')
    search_fields = ('create_date','province')
    list_filter = ('province__country__country','province')
    display = 'Admin Level 2'


class AdminLevelThree(models.Model):
    name = models.CharField("Admin Level 3", max_length=255, blank=True)
    district = models.ForeignKey(District,verbose_name="Admin Level 2")
    create_date = models.DateTimeField(null=True, blank=True)
    edit_date = models.DateTimeField(null=True, blank=True)

    class Meta:
        ordering = ('name',)
        verbose_name = "Admin Level 3"
        verbose_name_plural = "Admin Level 3"

    # on save add create date or update edit date
    def save(self, *args, **kwargs):
        if self.create_date == None:
            self.create_date = datetime.now()
        self.edit_date = datetime.now()
        super(AdminLevelThree, self).save()

    # displayed in admin templates
    def __unicode__(self):
        return self.name


class AdminLevelThreeAdmin(admin.ModelAdmin):
    list_display = ('name', 'district', 'create_date')
    search_fields = ('name','district__name')
    list_filter = ('district__province__country__country','district')
    display = 'Admin Level 3'


class Office(models.Model):
    name = models.CharField("Office Name", max_length=255, blank=True)
    code = models.CharField("Office Code", max_length=255, blank=True)
    province = models.ForeignKey(Province,verbose_name="Admin Level 1")
    create_date = models.DateTimeField(null=True, blank=True)
    edit_date = models.DateTimeField(null=True, blank=True)

    class Meta:
        ordering = ('name',)

    # on save add create date or update edit date
    def save(self, *args, **kwargs):
        if self.create_date == None:
            self.create_date = datetime.now()
        self.edit_date = datetime.now()
        super(Office, self).save()

    # displayed in admin templates
    def __unicode__(self):
        new_name = unicode(self.name) + unicode(" - ") + unicode(self.code)
        return new_name


class OfficeAdmin(admin.ModelAdmin):
    list_display = ('name', 'code', 'province', 'create_date', 'edit_date')
    search_fields = ('name','province__name','code')
    list_filter = ('create_date','province__country__country')
    display = 'Office'


class Village(models.Model):
    name = models.CharField("Admin Level 4", max_length=255, blank=True)
    district = models.ForeignKey(District,null=True,blank=True)
    admin_3 = models.ForeignKey(AdminLevelThree,verbose_name="Admin Level 3",null=True,blank=True)
    create_date = models.DateTimeField(null=True, blank=True)
    edit_date = models.DateTimeField(null=True, blank=True)

    class Meta:
        ordering = ('name',)
        verbose_name = "Admin Level 4"
        verbose_name_plural = "Admin Level 4"

    # on save add create date or update edit date
    def save(self, *args, **kwargs):
        if self.create_date == None:
            self.create_date = datetime.now()
        self.edit_date = datetime.now()
        super(Village, self).save()

    # displayed in admin templates
    def __unicode__(self):
        return self.name


class VillageAdmin(admin.ModelAdmin):
    list_display = ('name', 'district', 'create_date', 'edit_date')
    list_filter = ('district__province__country__country','district')
    display = 'Admin Level 4'


class ProfileType(models.Model):
    profile = models.CharField("Profile Type", max_length=255, blank=True)
    create_date = models.DateTimeField(null=True, blank=True)
    edit_date = models.DateTimeField(null=True, blank=True)

    class Meta:
        ordering = ('profile',)

    # on save add create date or update edit date
    def save(self, *args, **kwargs):
        if self.create_date == None:
            self.create_date = datetime.now()
        self.edit_date = datetime.now()
        super(ProfileType, self).save()

    # displayed in admin templates
    def __unicode__(self):
        return self.profile


class ProfileTypeAdmin(admin.ModelAdmin):
    list_display = ('profile', 'create_date', 'edit_date')
    display = 'ProfileType'


# Add land classification - 'Rural', 'Urban', 'Peri-Urban', tola-help issue #162
class LandType(models.Model):
    classify_land = models.CharField("Land Classification", help_text="Rural, Urban, Peri-Urban", max_length=100, blank=True)
    create_date = models.DateTimeField(null=True, blank=True)
    edit_date = models.DateTimeField(null=True, blank=True)

    class Meta:
        ordering = ('classify_land',)

    # on save add create date or update edit date
    def save(self, *args, **kwargs):
        if self.create_date == None:
            self.create_date = datetime.now()
        self.edit_date = datetime.now()
        super(LandType, self).save()

    # displayed in admin templates
    def __unicode__(self):
        return self.classify_land


class LandTypeAdmin(admin.ModelAdmin):
    list_display = ('classify_land', 'create_date', 'edit_date')
    display = 'Land Type'


class SiteProfileManager(models.Manager):
    def get_queryset(self):
        return super(SiteProfileManager, self).get_queryset().prefetch_related().select_related('country','province','district','admin_level_three','type')


class SiteProfile(models.Model):
    profile_key = models.UUIDField(default=uuid.uuid4, unique=True),
    name = models.CharField("Site Name", max_length=255, blank=False)
    type = models.ForeignKey(ProfileType, blank=True, null=True)
    office = models.ForeignKey(Office, default="1")
    contact_leader = models.CharField("Contact Name", max_length=255, blank=True, null=True)
    date_of_firstcontact = models.DateTimeField("Date of First Contact", null=True, blank=True)
    contact_number = models.CharField("Contact Number", max_length=255, blank=True, null=True)
    num_members = models.CharField("Number of Members", max_length=255, blank=True, null=True)
    info_source = models.CharField("Data Source",max_length=255, blank=True, null=True)
    total_num_households = models.IntegerField("Total # Households", help_text="", null=True, blank=True)
    avg_household_size = models.DecimalField("Average Household Size", decimal_places=14,max_digits=25, default=Decimal("0.00"))
    male_0_14 = models.IntegerField("Male age 0-14", null=True, blank=True)
    female_0_14 = models.IntegerField("Female age 0-14", null=True, blank=True)
    male_15_24 = models.IntegerField("Male age 15-24 ", null=True, blank=True)
    female_15_24 = models.IntegerField("Female age 15-24", null=True, blank=True)
    male_25_59 = models.IntegerField("Male age 25-59", null=True, blank=True)
    female_25_59 = models.IntegerField("Female age 25-59", null=True, blank=True)
    male_over_60 = models.IntegerField("Male Over 60", null=True, blank=True)
    female_over_60 = models.IntegerField("Female Over 60", null=True, blank=True)
    total_population = models.IntegerField(null=True, blank=True)
    total_male = models.IntegerField(null=True, blank=True)
    total_female = models.IntegerField(null=True, blank=True)
    classify_land = models.ForeignKey(LandType, blank=True, null=True)
    total_land = models.IntegerField("Total Land", help_text="In hectares/jeribs", null=True, blank=True)
    total_agricultural_land = models.IntegerField("Total Agricultural Land", help_text="In hectares/jeribs", null=True, blank=True)
    total_rainfed_land = models.IntegerField("Total Rain-fed Land", help_text="In hectares/jeribs", null=True, blank=True)
    total_horticultural_land = models.IntegerField("Total Horticultural Land", help_text="In hectares/jeribs", null=True, blank=True)
    total_literate_peoples = models.IntegerField("Total Literate People", help_text="", null=True, blank=True)
    literate_males = models.IntegerField("% of Literate Males", help_text="%", null=True, blank=True)
    literate_females = models.IntegerField("% of Literate Females", help_text="%", null=True, blank=True)
    literacy_rate = models.IntegerField("Literacy Rate (%)", help_text="%", null=True, blank=True)
    populations_owning_land = models.IntegerField("Households Owning Land", help_text="(%)", null=True, blank=True)
    avg_landholding_size = models.DecimalField("Average Landholding Size", decimal_places=14,max_digits=25, help_text="In hectares/jeribs", default=Decimal("0.00"))
    households_owning_livestock = models.IntegerField("Households Owning Livestock", help_text="(%)", null=True, blank=True)
    animal_type = models.CharField("Animal Types", help_text="List Animal Types", max_length=255, null=True, blank=True)
    country = models.ForeignKey(Country)
    province = models.ForeignKey(Province, verbose_name="Administrative Level 1", null=True, blank=True)
    district = models.ForeignKey(District, verbose_name="Administrative Level 2", null=True, blank=True)
    admin_level_three = models.ForeignKey(AdminLevelThree, verbose_name="Administrative Level 3", null=True, blank=True)
    village = models.CharField("Administrative Level 4", help_text="", max_length=255, null=True, blank=True)
    latitude = models.DecimalField("Latitude (Decimal Coordinates)", decimal_places=16,max_digits=25, default=Decimal("0.00"))
    longitude = models.DecimalField("Longitude (Decimal Coordinates)", decimal_places=16,max_digits=25, default=Decimal("0.00"))
    approval = models.CharField("Approval", default="in progress", max_length=255, blank=True, null=True)
    approved_by = models.ForeignKey(TolaUser,help_text='This is the Provincial Line Manager', blank=True, null=True, related_name="comm_approving")
    filled_by = models.ForeignKey(TolaUser, help_text='This is the originator', blank=True, null=True, related_name="comm_estimate")
    location_verified_by = models.ForeignKey(TolaUser, help_text='This should be GIS Manager', blank=True, null=True, related_name="comm_gis")
    create_date = models.DateTimeField(null=True, blank=True)
    edit_date = models.DateTimeField(null=True, blank=True)
    history = HistoricalRecords()
    #optimize query
    objects = SiteProfileManager()

    class Meta:
        ordering = ('name',)
        verbose_name_plural = "Site Profiles"

    # on save add create date or update edit date
    def save(self, *args, **kwargs):

        # Check if a create date has been specified. If not, display today's date in create_date and edit_date
        if self.create_date == None:
            self.create_date = datetime.now()
            self.edit_date = datetime.now()

        # Generate a site profile code by combining the country code, office code and the name of the site
            self.code = str(self.country.code) + "-" + str(self.office.code) + "-" + str(self.name)

        super(SiteProfile, self).save()

    # displayed in admin templates
    def __unicode__(self):
        new_name = str(self.province) + " - " + str(self.name)
        return new_name


class SiteProfileAdmin(admin.ModelAdmin):
    list_display = ('name', 'code','office', 'country', 'district', 'province', 'village', 'cluster', 'longitude', 'latitude', 'create_date', 'edit_date')
    list_filter = ('country__country')
    search_fields = ('code','office__code','country__country')
    display = 'SiteProfile'


class Capacity(models.Model):
    capacity = models.CharField("Capacity", max_length=255, blank=True, null=True)
    create_date = models.DateTimeField(null=True, blank=True)
    edit_date = models.DateTimeField(null=True, blank=True)

    class Meta:
        ordering = ('capacity',)
        verbose_name_plural = "Capacity"

    # on save add create date or update edit date
    def save(self, *args, **kwargs):
        if self.create_date == None:
            self.create_date = datetime.now()
        self.edit_date = datetime.now()
        super(Capacity, self).save()

    # displayed in admin templates
    def __unicode__(self):
        return self.capacity


class CapacityAdmin(admin.ModelAdmin):
    list_display = ('capacity', 'create_date', 'edit_date')
    display = 'Capacity'


class StakeholderType(models.Model):
    name = models.CharField("Stakeholder Type", max_length=255, blank=True, null=True)
    create_date = models.DateTimeField(null=True, blank=True)
    edit_date = models.DateTimeField(null=True, blank=True)

    class Meta:
        ordering = ('name',)
        verbose_name_plural = "Stakeholder Types"

    # on save add create date or update edit date
    def save(self, *args, **kwargs):
        if self.create_date == None:
            self.create_date = datetime.now()
        self.edit_date = datetime.now()
        super(StakeholderType, self).save()

    # displayed in admin templates
    def __unicode__(self):
        return self.name


class StakeholderTypeAdmin(admin.ModelAdmin):
    list_display = ('name', 'create_date', 'edit_date')
    display = 'Stakeholder Types'
    list_filter = ('create_date')
    search_fields = ('name')


class Evaluate(models.Model):
    evaluate = models.CharField("How will you evaluate the outcome or impact of the project?", max_length=255, blank=True, null=True)
    create_date = models.DateTimeField(null=True, blank=True)
    edit_date = models.DateTimeField(null=True, blank=True)

    class Meta:
        ordering = ('evaluate',)
        verbose_name_plural = "Evaluate"

    # on save add create date or update edit date
    def save(self, *args, **kwargs):
        if self.create_date == None:
            self.create_date = datetime.now()
        self.edit_date = datetime.now()
        super(Evaluate, self).save()

    # displayed in admin templates
    def __unicode__(self):
        return self.evaluate


class EvaluateAdmin(admin.ModelAdmin):
    list_display = ('evaluate', 'create_date', 'edit_date')
    display = 'Evaluate'


class ProjectType(models.Model):
    name = models.CharField("Type of Activity", max_length=135)
    description = models.CharField(max_length=765)
    create_date = models.DateTimeField(null=True, blank=True)
    edit_date = models.DateTimeField(null=True, blank=True)

    # on save add create date or update edit date
    def save(self, *args, **kwargs):
        if self.create_date == None:
            self.create_date = datetime.now()
        self.edit_date = datetime.now()
        super(ProjectType, self).save()

    def __unicode__(self):
        return self.name

    class Meta:
        ordering = ('name',)


class ProjectTypeAdmin(admin.ModelAdmin):
    list_display = ('name', 'description', 'create_date', 'edit_date')
    display = 'Project Type'


class Template(models.Model):
    name = models.CharField("Name of Document", max_length=135)
    documentation_type = models.CharField("Type (File or URL)", max_length=135)
    description = models.CharField(max_length=765)
    file_field = models.FileField(upload_to="uploads", blank=True, null=True)
    create_date = models.DateTimeField(null=True, blank=True)
    edit_date = models.DateTimeField(null=True, blank=True)

    # on save add create date or update edit date
    def save(self, *args, **kwargs):
        if self.create_date == None:
            self.create_date = datetime.now()
        self.edit_date = datetime.now()
        super(Template, self).save()

    def __unicode__(self):
        return self.name

    class Meta:
        ordering = ('name',)


class TemplateAdmin(admin.ModelAdmin):
    list_display = ('name', 'description', 'documentation_type', 'file_field', 'create_date', 'edit_date')
    display = 'Template'


class StakeholderManager(models.Manager):
    def get_queryset(self):
        return super(StakeholderManager, self).get_queryset().prefetch_related('contact').select_related('country','sector','type','formal_relationship_document','vetting_document')


class Stakeholder(models.Model):
    name = models.CharField("Stakeholder/Organization Name", max_length=255, blank=True, null=True)
    type = models.ForeignKey(StakeholderType, blank=True, null=True)
    contact = models.ManyToManyField(Contact, max_length=255, blank=True)
    country = models.ForeignKey(Country)
    sector = models.ForeignKey(Sector, blank=True, null=True)
    stakeholder_register = models.BooleanField("Has this partner been added to stakeholder register?")
    formal_relationship_document = models.ForeignKey('Documentation', verbose_name="Formal Written Description of Relationship", null=True, blank=True, related_name="relationship_document")
    vetting_document = models.ForeignKey('Documentation', verbose_name="Vetting/ due diligence statement", null=True, blank=True, related_name="vetting_document")
    approval = models.CharField("Approval", default="in progress", max_length=255, blank=True, null=True)
    approved_by = models.ForeignKey(TolaUser, help_text='', blank=True, null=True, related_name="stake_approving")
    filled_by = models.ForeignKey(TolaUser, help_text='', blank=True, null=True, related_name="stake_filled")
    create_date = models.DateTimeField(null=True, blank=True)
    edit_date = models.DateTimeField(null=True, blank=True)
    #optimize query
    objects = StakeholderManager()

    class Meta:
        ordering = ('country','name','type')
        verbose_name_plural = "Stakeholders"

    # on save add create date or update edit date
    def save(self, *args, **kwargs):
        if self.create_date == None:
            self.create_date = datetime.now()
        self.edit_date = datetime.now()
        super(Stakeholder, self).save()

    # displayed in admin templates
    def __unicode__(self):
        return self.name


class StakeholderAdmin(admin.ModelAdmin):
    list_display = ('name', 'type', 'country', 'create_date')
    display = 'Stakeholders'
    list_filter = ('create_date','country','type','sector')


class ProjectAgreementManager(models.Manager):
    def get_queryset(self):
        return super(ProjectAgreementManager, self).get_queryset().select_related('office','approved_by','approval_submitted_by')


# Project Agreements, admin is handled in the admin.py
class ProjectAgreement(models.Model):
    agreement_key = models.UUIDField(default=uuid.uuid4, unique=True),
    program = models.ForeignKey(Program, verbose_name="Program", related_name="agreement")
    date_of_request = models.DateTimeField("Date of Request", blank=True, null=True)
    project_name = models.CharField("Project Name", help_text='Please be specific in your name.  Consider that your Project Name includes WHO, WHAT, WHERE, HOW', max_length=255)
    project_type = models.ForeignKey(ProjectType, verbose_name="Project Type", help_text='', max_length=255, blank=True, null=True)
    project_activity = models.CharField("Project Activity", help_text='This should come directly from the activities listed in the Logframe', max_length=255, blank=True, null=True)
    project_description = models.TextField("Project Description", help_text='', blank=True, null=True)
    site = models.ManyToManyField(SiteProfile, blank=True)
    community_rep = models.CharField("Community Representative", max_length=255, blank=True, null=True)
    community_rep_contact = models.CharField("Community Representative Contact", help_text='Can have mulitple contact numbers', max_length=255, blank=True, null=True)
    community_mobilizer = models.CharField("Community Mobilizer", max_length=255, blank=True, null=True)
    community_mobilizer_contact = models.CharField("Community Mobilizer Contact Number", max_length=255, blank=True, null=True)
    community_proposal = models.FileField("Community Proposal", upload_to='uploads', blank=True, null=True)
    has_rej_letter = models.BooleanField("If Rejected: Rejection Letter Sent?", help_text='If yes attach copy', default=False)
    activity_code = models.CharField("Project Code", help_text='', max_length=255, blank=True, null=True)
    office = models.ForeignKey(Office, verbose_name="Office", null=True, blank=True)
    cod_num = models.CharField("Project COD #", max_length=255, blank=True, null=True)
    sector = models.ForeignKey("Sector", verbose_name="Sector", blank=True, null=True)
    dashboard_name = models.ForeignKey(CustomDashboard, blank=True, null=True)
    project_design = models.CharField("Activity design for", max_length=255, blank=True, null=True)
    account_code = models.CharField("Fund Code", help_text='', max_length=255, blank=True, null=True)
    lin_code = models.CharField("LIN Code", help_text='', max_length=255, blank=True, null=True)
    staff_responsible = models.CharField("Staff Responsible", max_length=255, blank=True, null=True)
    partners = models.BooleanField("Are there partners involved?", default=0)
    name_of_partners = models.CharField("Name of Partners", max_length=255, blank=True, null=True)
    stakeholder = models.ManyToManyField(Stakeholder, blank=True)
    effect_or_impact = models.TextField("What is the anticipated Outcome or Goal?", blank=True, null=True)
    expected_start_date = models.DateTimeField("Expected starting date", blank=True, null=True)
    expected_end_date = models.DateTimeField("Expected ending date",blank=True, null=True)
    expected_duration = models.CharField("Expected duration", help_text="[MONTHS]/[DAYS]", blank=True, null=True, max_length=255)
    beneficiary_type = models.CharField("Type of direct beneficiaries", help_text="i.e. Farmer, Association, Student, Govt, etc.", max_length=255, blank=True, null=True)
    estimated_num_direct_beneficiaries = models.CharField("Estimated number of direct beneficiaries", help_text="Please provide achievable estimates as we will use these as our 'Targets'",max_length=255, blank=True, null=True)
    average_household_size = models.CharField("Average Household Size", help_text="Refer to Form 01 - Community Profile",max_length=255, blank=True, null=True)
    estimated_num_indirect_beneficiaries = models.CharField("Estimated Number of indirect beneficiaries", help_text="This is a calculation - multiply direct beneficiaries by average household size",max_length=255, blank=True, null=True)
    total_estimated_budget = models.DecimalField("Total Project Budget", decimal_places=2,max_digits=12, help_text="In USD", default=Decimal("0.00"),blank=True)
    mc_estimated_budget = models.DecimalField("Organizations portion of Project Budget", decimal_places=2,max_digits=12, help_text="In USD", default=Decimal("0.00"),blank=True)
    local_total_estimated_budget = models.DecimalField("Estimated Total in Local Currency", decimal_places=2,max_digits=12, help_text="In Local Currency", default=Decimal("0.00"),blank=True)
    local_mc_estimated_budget = models.DecimalField("Estimated Organization Total in Local Currency", decimal_places=2,max_digits=12, help_text="Total portion of estimate for your agency", default=Decimal("0.00"),blank=True)
    exchange_rate = models.CharField(help_text="Local Currency exchange rate to USD", max_length=255, blank=True, null=True)
    exchange_rate_date = models.DateField(help_text="Date of exchange rate", blank=True, null=True)
    estimate_male_trained = models.IntegerField("Estimated # of Male Trained",blank=True,null=True)
    estimate_female_trained = models.IntegerField("Estimated # of Female Trained",blank=True,null=True)
    estimate_total_trained = models.IntegerField("Estimated Total # Trained",blank=True,null=True)
    estimate_trainings = models.IntegerField("Estimated # of Trainings Conducted",blank=True,null=True)
    distribution_type = models.CharField("Type of Items Distributed",max_length=255,null=True,blank=True)
    distribution_uom = models.CharField("Unit of Measure",max_length=255,null=True,blank=True)
    distribution_estimate = models.CharField("Estimated # of Items Distributed",max_length=255,null=True,blank=True)
    cfw_estimate_male = models.IntegerField("Estimated # of Male Laborers",blank=True,null=True)
    cfw_estimate_female = models.IntegerField("Estimated # of Female Laborers",blank=True,null=True)
    cfw_estimate_total = models.IntegerField("Estimated Total # of Laborers",blank=True,null=True)
    cfw_estimate_project_days = models.IntegerField("Estimated # of Project Days",blank=True,null=True)
    cfw_estimate_person_days = models.IntegerField("Estimated # of Person Days",blank=True,null=True)
    cfw_estimate_cost_materials = models.CharField("Estimated Total Cost of Materials",max_length=255,blank=True,null=True)
    cfw_estimate_wages_budgeted= models.CharField("Estimated Wages Budgeted",max_length=255,blank=True,null=True)
    estimation_date = models.DateTimeField(blank=True, null=True)
    estimated_by = models.ForeignKey(TolaUser, blank=True, null=True,verbose_name="Originated By", related_name="estimating")
    estimated_by_date = models.DateTimeField("Date Originated", null=True, blank=True)
    checked_by = models.ForeignKey(TolaUser, blank=True, null=True, related_name="checking")
    checked_by_date = models.DateTimeField("Date Checked", null=True, blank=True)
    reviewed_by = models.ForeignKey(TolaUser, verbose_name="Field Verification By", blank=True, null=True, related_name="reviewing")
    reviewed_by_date = models.DateTimeField("Date Verified", null=True, blank=True)
    finance_reviewed_by = models.ForeignKey(TolaUser, blank=True, null=True, related_name="finance_reviewing")
    finance_reviewed_by_date = models.DateTimeField("Date Reviewed by Finance", null=True, blank=True)
    me_reviewed_by = models.ForeignKey(TolaUser, blank=True, null=True, verbose_name="M&E Reviewed by", related_name="reviewing_me")
    me_reviewed_by_date = models.DateTimeField("Date Reviewed by M&E", null=True, blank=True)
    capacity = models.ManyToManyField(Capacity,verbose_name="Sustainability Plan", blank=True)
    evaluate = models.ManyToManyField(Evaluate, blank=True)
    approval = models.CharField("Approval Status", default="in progress", max_length=255, blank=True, null=True)
    approved_by = models.ForeignKey(TolaUser, blank=True, null=True, related_name="approving_agreement")
    approved_by_date = models.DateTimeField("Date Approved", null=True, blank=True)
    approval_submitted_by = models.ForeignKey(TolaUser, blank=True, null=True, related_name="submitted_by_agreement")
    approval_remarks = models.CharField("Approval Remarks", max_length=255, blank=True, null=True)
    justification_background = models.TextField("General Background and Problem Statement", blank=True, null=True)
    risks_assumptions = models.TextField("Risks and Assumptions", blank=True, null=True)
    justification_description_community_selection = models.TextField("Description of Stakeholder Selection Criteria", blank=True, null=True)
    description_of_project_activities = models.TextField(blank=True, null=True)
    description_of_government_involvement = models.TextField(blank=True, null=True)
    description_of_community_involvement = models.TextField(blank=True, null=True)
    community_project_description = models.TextField("Describe the project you would like the program to consider", blank=True, null=True, help_text="Description must describe how the Community Proposal meets the project criteria")
    create_date = models.DateTimeField("Date Created", null=True, blank=True)
    edit_date = models.DateTimeField("Last Edit Date", null=True, blank=True)
    history = HistoricalRecords()
    #optimize base query for all classbasedviews
    objects = ProjectAgreementManager()

    class Meta:
        ordering = ('project_name',)
        verbose_name_plural = "Project Initiation"
        permissions = (
            ("can_approve", "Can approve initiation"),
        )

    # on save add create date or update edit date
    def save(self, *args, **kwargs):
        if self.create_date == None:
            self.create_date = datetime.now()
        # defaults don't work if they aren't in the form so preset these to 0
        if self.total_estimated_budget == None:
            self.total_estimated_budget = Decimal("0.00")
        if self.mc_estimated_budget == None:
            self.mc_estimated_budget = Decimal("0.00")
        if self.local_total_estimated_budget == None:
            self.local_total_estimated_budget = Decimal("0.00")
        if self.local_mc_estimated_budget == None:
            self.local_mc_estimated_budget = Decimal("0.00")

        self.edit_date = datetime.now()
        super(ProjectAgreement, self).save()

    @property
    def project_name_clean(self):
        return self.project_name.encode('ascii', 'ignore')

    @property
    def sites(self):
        return ', '.join([x.name for x in self.site.all()])

    @property
    def stakeholders(self):
        return ', '.join([x.name for x in self.stakeholder.all()])

    @property
    def capacities(self):
        return ', '.join([x.capacity for x in self.capacity.all()])

    @property
    def evaluations(self):
        return ', '.join([x.evaluate for x in self.evaluate.all()])

    # displayed in admin templates
    def __unicode__(self):
        new_name = unicode(self.office) + unicode(" - ") + unicode(self.project_name)
        return new_name


class ProjectComplete(models.Model):
    program = models.ForeignKey(Program, null=True, blank=True, related_name="complete")
    project_agreement = models.OneToOneField(ProjectAgreement, verbose_name="Project Initiation")
    activity_code = models.CharField("Project Code", max_length=255, blank=True, null=True)
    project_name = models.CharField("Project Name", max_length=255, blank=True, null=True)
    project_activity = models.CharField("Project Activity", max_length=255, blank=True, null=True)
    project_type = models.ForeignKey(ProjectType, max_length=255, blank=True, null=True)
    office = models.ForeignKey(Office, null=True, blank=True)
    sector = models.ForeignKey("Sector", blank=True, null=True)
    dashboard_name = models.ForeignKey(CustomDashboard, blank=True, null=True)
    expected_start_date = models.DateTimeField(help_text="Imported from Project Initiation", blank=True, null=True)
    expected_end_date = models.DateTimeField(help_text="Imported Project Initiation", blank=True, null=True)
    expected_duration = models.CharField("Expected Duration", max_length=255, help_text="Imported from Project Initiation", blank=True, null=True)
    actual_start_date = models.DateTimeField(help_text="Imported from Project Initiation", blank=True, null=True)
    actual_end_date = models.DateTimeField(blank=True, null=True)
    actual_duration = models.CharField(max_length=255, blank=True, null=True)
    on_time = models.BooleanField(default=None)
    no_explanation = models.TextField("If not on time explain delay", blank=True, null=True)
    account_code = models.CharField("Fund Code", help_text='', max_length=255, blank=True, null=True)
    lin_code = models.CharField("LIN Code", help_text='', max_length=255, blank=True, null=True)
    estimated_budget = models.DecimalField("Estimated Budget", decimal_places=2,max_digits=12,help_text="", default=Decimal("0.00") ,blank=True)
    actual_budget = models.DecimalField("Actual Cost", decimal_places=2,max_digits=20, default=Decimal("0.00"), blank=True, help_text="What was the actual final cost?  This should match any financial documentation you have in the file.   It should be completely documented and verifiable by finance and any potential audit")
    actual_cost_date = models.DateTimeField(blank=True, null=True)
    budget_variance = models.CharField("Budget versus Actual variance", blank=True, null=True, max_length=255)
    explanation_of_variance = models.CharField("Explanation of variance", blank=True, null=True, max_length=255)
    total_cost = models.DecimalField("Estimated Budget for Organization",decimal_places=2,max_digits=12,help_text="In USD", default=Decimal("0.00"),blank=True)
    agency_cost = models.DecimalField("Actual Cost for Organization", decimal_places=2,max_digits=12,help_text="In USD", default=Decimal("0.00"),blank=True)
    local_total_cost = models.DecimalField("Actual Cost", decimal_places=2,max_digits=12, help_text="In Local Currency", default=Decimal("0.00"),blank=True)
    local_agency_cost = models.DecimalField("Actual Cost for Organization", decimal_places=2,max_digits=12, help_text="In Local Currency", default=Decimal("0.00"),blank=True)
    exchange_rate = models.CharField(help_text="Local Currency exchange rate to USD", max_length=255, blank=True, null=True)
    exchange_rate_date = models.DateField(help_text="Date of exchange rate", blank=True, null=True)
    beneficiary_type = models.CharField("Type of direct beneficiaries", help_text="i.e. Farmer, Association, Student, Govt, etc.", max_length=255, blank=True, null=True)
    average_household_size = models.CharField("Average Household Size", help_text="Refer to Form 01 - Community Profile",max_length=255, blank=True, null=True)
    indirect_beneficiaries = models.CharField("Estimated Number of indirect beneficiaries", help_text="This is a calculation - multiply direct beneficiaries by average household size",max_length=255, blank=True, null=True)
    direct_beneficiaries = models.CharField("Actual Direct Beneficiaries", max_length=255, blank=True, null=True)
    jobs_created = models.CharField("Number of Jobs Created", max_length=255, blank=True, null=True)
    jobs_part_time = models.CharField("Part Time Jobs", max_length=255, blank=True, null=True)
    jobs_full_time = models.CharField("Full Time Jobs", max_length=255, blank=True, null=True)
    progress_against_targets = models.IntegerField("Progress against Targets (%)",blank=True,null=True)
    government_involvement = models.CharField("Government Involvement", max_length=255, blank=True, null=True)
    community_involvement = models.CharField("Community Involvement", max_length=255, blank=True, null=True)
    community_handover = models.BooleanField("CommunityHandover/Sustainability Maintenance Plan", help_text='Check box if it was completed', default=None)
    capacity_built = models.TextField("Describe how sustainability was ensured for this project?", max_length=755, blank=True, null=True)
    quality_assured = models.TextField("How was quality assured for this project", max_length=755, blank=True, null=True)
    issues_and_challenges = models.TextField("List any issues or challenges faced (include reasons for delays)", blank=True, null=True)
    lessons_learned= models.TextField("Lessons learned", blank=True, null=True)
    site = models.ManyToManyField(SiteProfile, blank=True)
    estimated_by = models.ForeignKey(TolaUser, blank=True, null=True, related_name="estimating_complete")
    checked_by = models.ForeignKey(TolaUser, blank=True, null=True, related_name="checking_complete")
    reviewed_by = models.ForeignKey(TolaUser, blank=True, null=True, related_name="reviewing_complete")
    approval = models.CharField("Approval Status", default="in progress", max_length=255, blank=True, null=True)
    approved_by = models.ForeignKey(TolaUser, blank=True, null=True, related_name="approving_agreement_complete")
    approval_submitted_by = models.ForeignKey(TolaUser, blank=True, null=True, related_name="submitted_by_complete")
    approval_remarks = models.CharField("Approval Remarks", max_length=255, blank=True, null=True)
    create_date = models.DateTimeField("Date Created", null=True, blank=True)
    edit_date = models.DateTimeField("Last Edit Date", null=True, blank=True)
    history = HistoricalRecords()

    class Meta:
        ordering = ('project_name',)
        verbose_name_plural = "Project Tracking"

    # on save add create date or update edit date
    def save(self, *args, **kwargs):
        if self.create_date == None:
            self.create_date = datetime.now()
        # defaults don't work if they aren't in the form so preset these to 0
        if self.estimated_budget == None:
            self.estimated_budget = Decimal("0.00")
        if self.actual_budget == None:
            self.actual_budget = Decimal("0.00")
        if self.total_cost == None:
            self.total_cost = Decimal("0.00")
        if self.agency_cost == None:
            self.agency_cost = Decimal("0.00")
        if self.local_total_cost == None:
            self.local_total_cost = Decimal("0.00")
        if self.local_agency_cost == None:
            self.local_agency_cost = Decimal("0.00")
        self.edit_date = datetime.now()
        super(ProjectComplete, self).save()

    # displayed in admin templates
    def __unicode__(self):
        new_name = unicode(self.office) + unicode(" - ") + unicode(self.project_name)
        return new_name

    @property
    def project_name_clean(self):
        return self.project_name.encode('ascii', 'ignore')


class ProjectCompleteAdmin(admin.ModelAdmin):
    list_display = ('program', 'project_name', 'activity_code')
    list_filter = ('program__country','office')
    display = 'project_name'


# Project Documents, admin is handled in the admin.py
class Documentation(models.Model):
    name = models.CharField("Name of Document", max_length=135, blank=True, null=True)
    url = models.CharField("URL (Link to document or document repository)", blank=True, null=True, max_length=135)
    description = models.CharField(max_length=255, blank=True, null=True)
    template = models.ForeignKey(Template, blank=True, null=True)
    file_field = models.FileField(upload_to="uploads", blank=True, null=True)
    project = models.ForeignKey(ProjectAgreement, blank=True, null=True)
    program = models.ForeignKey(Program, blank=True, null=True)
    create_date = models.DateTimeField(null=True, blank=True)
    edit_date = models.DateTimeField(null=True, blank=True)

     # on save add create date or update edit date
    def save(self, *args, **kwargs):
        if self.create_date == None:
            self.create_date = datetime.now()
        self.edit_date = datetime.now()
        super(Documentation, self).save()

    def __unicode__(self):
        return self.name

    class Meta:
        ordering = ('name',)
        verbose_name_plural = "Documentation"


class Benchmarks(models.Model):
    percent_complete = models.IntegerField("% complete", blank=True, null=True)
    percent_cumulative = models.IntegerField("% cumulative completion", blank=True, null=True)
    est_start_date = models.DateTimeField(null=True, blank=True)
    est_end_date = models.DateTimeField(null=True, blank=True)
    actual_start_date = models.DateTimeField(null=True, blank=True)
    actual_end_date = models.DateTimeField(null=True, blank=True)
    site = models.ForeignKey(SiteProfile, null=True, blank=True)
    budget = models.IntegerField("Estimated Budget", blank=True, null=True)
    cost = models.IntegerField("Actual Cost", blank=True, null=True)
    description = models.CharField("Description", max_length=255, blank=True)
    agreement = models.ForeignKey(ProjectAgreement,blank=True, null=True, verbose_name="Project Initiation")
    complete = models.ForeignKey(ProjectComplete,blank=True, null=True)
    create_date = models.DateTimeField(null=True, blank=True)
    edit_date = models.DateTimeField(null=True, blank=True)

    class Meta:
        ordering = ('description',)
        verbose_name_plural = "Project Components"

    # on save add create date or update edit date
    def save(self, *args, **kwargs):
        if self.create_date == None:
            self.create_date = datetime.now()
        self.edit_date = datetime.now()
        super(Benchmarks, self).save()

    # displayed in admin templates
    def __unicode__(self):
        return self.description


class BenchmarksAdmin(admin.ModelAdmin):
    list_display = ('description', 'agreement__name', 'create_date', 'edit_date')
    display = 'Project Components'


class Monitor(models.Model):
    responsible_person = models.CharField("Person Responsible", max_length=25, blank=True, null=True)
    frequency = models.CharField("Frequency", max_length=25, blank=True, null=True)
    type = models.TextField("Type", null=True, blank=True)
    agreement = models.ForeignKey(ProjectAgreement,blank=True, null=True, verbose_name="Project Initiation")
    complete = models.ForeignKey(ProjectComplete,blank=True, null=True)
    create_date = models.DateTimeField(null=True, blank=True)
    edit_date = models.DateTimeField(null=True, blank=True)

    class Meta:
        ordering = ('type',)
        verbose_name_plural = "Monitors"

    # on save add create date or update edit date
    def save(self, *args, **kwargs):
        if self.create_date == None:
            self.create_date = datetime.now()
        self.edit_date = datetime.now()
        super(Monitor, self).save()

    # displayed in admin templates
    def __unicode__(self):
        return self.responsible_person


class MonitorAdmin(admin.ModelAdmin):
    list_display = ('responsible_person', 'frequency', 'type', 'create_date', 'edit_date')
    display = 'Monitor'


class Budget(models.Model):
    contributor = models.CharField(max_length=135, blank=True, null=True)
    description_of_contribution = models.CharField(max_length=255, blank=True, null=True)
    proposed_value = models.IntegerField(default=0, blank=True, null=True)
    agreement = models.ForeignKey(ProjectAgreement, blank=True, null=True, verbose_name="Project Initiation")
    complete = models.ForeignKey(ProjectComplete, blank=True, null=True, on_delete=models.SET_NULL)
    create_date = models.DateTimeField(null=True, blank=True)
    edit_date = models.DateTimeField(null=True, blank=True)
    history = HistoricalRecords()
    # on save add create date or update edit date
    def save(self, *args, **kwargs):
        if self.create_date == None:
            self.create_date = datetime.now()
        self.edit_date = datetime.now()
        super(Budget, self).save()

    def __unicode__(self):
        return self.contributor

    class Meta:
        ordering = ('contributor',)


class BudgetAdmin(admin.ModelAdmin):
    list_display = ('contributor', 'description_of_contribution', 'proposed_value', 'create_date', 'edit_date')
    display = 'Budget'


class TrainingAttendance(models.Model):
    training_name = models.CharField(max_length=255)
    program = models.ForeignKey(Program, null=True, blank=True)
    project_agreement = models.ForeignKey(ProjectAgreement, null=True, blank=True, verbose_name="Project Initiation")
    implementer = models.CharField(max_length=255, null=True, blank=True)
    reporting_period = models.CharField(max_length=255, null=True, blank=True)
    total_participants = models.IntegerField(null=True, blank=True)
    location = models.CharField(max_length=255, null=True, blank=True)
    community = models.CharField(max_length=255, null=True, blank=True)
    training_duration = models.CharField(max_length=255, null=True, blank=True)
    start_date = models.CharField(max_length=255, null=True, blank=True)
    end_date = models.CharField(max_length=255, null=True, blank=True)
    trainer_name = models.CharField(max_length=255, null=True, blank=True)
    trainer_contact_num = models.CharField(max_length=255, null=True, blank=True)
    form_filled_by = models.CharField(max_length=255, null=True, blank=True)
    form_filled_by_contact_num = models.CharField(max_length=255, null=True, blank=True)
    total_male = models.IntegerField(null=True, blank=True)
    total_female = models.IntegerField(null=True, blank=True)
    total_age_0_14_male = models.IntegerField(null=True, blank=True)
    total_age_0_14_female = models.IntegerField(null=True, blank=True)
    total_age_15_24_male = models.IntegerField(null=True, blank=True)
    total_age_15_24_female = models.IntegerField(null=True, blank=True)
    total_age_25_59_male = models.IntegerField(null=True, blank=True)
    total_age_25_59_female = models.IntegerField(null=True, blank=True)
    create_date = models.DateTimeField(null=True, blank=True)
    edit_date = models.DateTimeField(null=True, blank=True)

    class Meta:
        ordering = ('training_name',)

    # on save add create date or update edit date
    def save(self, *args, **kwargs):
        if self.create_date == None:
            self.create_date = datetime.now()
        self.edit_date = datetime.now()
        super(TrainingAttendance, self).save()

    # displayed in admin templates
    def __unicode__(self):
        return unicode(self.training_name)


class TrainingAttendanceAdmin(admin.ModelAdmin):
    list_display = ('training_name', 'program', 'project_agreement', 'create_date', 'edit_date')
    display = 'Program Dashboard'


class Beneficiary(models.Model):
    beneficiary_name = models.CharField(max_length=255, null=True, blank=True)
    training = models.ForeignKey(TrainingAttendance, null=True, blank=True)
    father_name = models.CharField(max_length=255, null=True, blank=True)
    age = models.IntegerField(null=True, blank=True)
    gender = models.CharField(max_length=255, null=True, blank=True)
    site = models.ForeignKey(SiteProfile, null=True, blank=True)
    signature = models.BooleanField(default=True)
    remarks = models.CharField(max_length=255, null=True, blank=True)
    create_date = models.DateTimeField(null=True, blank=True)
    edit_date = models.DateTimeField(null=True, blank=True)

    class Meta:
        ordering = ('beneficiary_name',)

    # on save add create date or update edit date
    def save(self, *args, **kwargs):
        if self.create_date == None:
            self.create_date = datetime.now()
        self.edit_date = datetime.now()
        super(Beneficiary, self).save()

    # displayed in admin templates
    def __unicode__(self):
        return unicode(self.beneficiary_name)


class BeneficiaryAdmin(admin.ModelAdmin):
    list_display = ('beneficiary_name', 'father_name', 'age', 'gender', 'community', 'signature', 'remarks', 'initials')


class Checklist(models.Model):
    name = models.CharField(max_length=255, null=True, blank=True,default="Checklist")
    agreement = models.ForeignKey(ProjectAgreement, null=True, blank=True, verbose_name="Project Initiation")
    country = models.ForeignKey(Country,null=True,blank=True)
    create_date = models.DateTimeField(null=True, blank=True)
    edit_date = models.DateTimeField(null=True, blank=True)

    class Meta:
        ordering = ('agreement',)

    # on save add create date or update edit date
    def save(self, *args, **kwargs):
        if self.create_date == None:
            self.create_date = datetime.now()
        self.edit_date = datetime.now()
        super(Checklist, self).save()

    # displayed in admin templates
    def __unicode__(self):
        return unicode(self.agreement)


class ChecklistAdmin(admin.ModelAdmin):
    list_display = ('name','country')
    list_filter = ('country','agreement')


class ChecklistItem(models.Model):
    item = models.CharField(max_length=255)
    checklist = models.ForeignKey(Checklist)
    in_file = models.BooleanField(default=False)
    not_applicable = models.BooleanField(default=False)
    global_item = models.BooleanField(default=False)
    create_date = models.DateTimeField(null=True, blank=True)
    edit_date = models.DateTimeField(null=True, blank=True)

    class Meta:
        ordering = ('item',)

    # on save add create date or update edit date
    def save(self, *args, **kwargs):
        if self.create_date == None:
            self.create_date = datetime.now()
        self.edit_date = datetime.now()
        super(ChecklistItem, self).save()

    # displayed in admin templates
    def __unicode__(self):
        return unicode(self.item)


class ChecklistItemAdmin(admin.ModelAdmin):
    list_display = ('item','checklist','in_file')
    list_filter = ('checklist','global_item')


# Documentation
class DocumentationApp(models.Model):
    name = models.CharField(max_length=255,null=True, blank=True)
    documentation = models.TextField(null=True, blank=True)
    create_date = models.DateTimeField(null=True, blank=True)

    class Meta:
        ordering = ('name',)

    def save(self):
        if self.create_date is None:
            self.create_date = datetime.now()
        super(DocumentationApp, self).save()

    def __unicode__(self):
        return unicode(self.name)


class DocumentationAppAdmin(admin.ModelAdmin):
    list_display = ('name', 'documentation', 'create_date',)
    display = 'DocumentationApp'


# collect feedback from users
class Feedback(models.Model):
    submitter = models.ForeignKey(TolaUser)
    note = models.TextField()
    page = models.CharField(max_length=135)
    severity = models.CharField(max_length=135)
    create_date = models.DateTimeField(null=True, blank=True)

    class Meta:
        ordering = ('create_date',)

    def save(self):
        if self.create_date is None:
            self.create_date = datetime.now()
        super(Feedback, self).save()

    def __unicode__(self):
        return unicode(self.submitter)


class FeedbackAdmin(admin.ModelAdmin):
    list_display = ('submitter', 'note', 'page', 'severity', 'create_date',)
    display = 'Feedback'


# FAQ
class FAQ(models.Model):
    question = models.TextField(null=True, blank=True)
    answer =  models.TextField(null=True, blank=True)
    create_date = models.DateTimeField(null=True, blank=True)

    class Meta:
        ordering = ('create_date',)

    def save(self):
        if self.create_date is None:
            self.create_date = datetime.now()
        super(FAQ, self).save()

    def __unicode__(self):
        return unicode(self.question)


class FAQAdmin(admin.ModelAdmin):
    list_display = ( 'question', 'answer', 'create_date',)
    display = 'FAQ'


# Form Guidance
class FormGuidance(models.Model):
    form = models.CharField(max_length=135,null=True, blank=True)
    guidance_link = models.URLField(max_length=200, null=True, blank=True)
    guidance = models.TextField(null=True, blank=True)
    create_date = models.DateTimeField(null=True, blank=True)

    class Meta:
        ordering = ('create_date',)

    def save(self):
        if self.create_date is None:
            self.create_date = datetime.now()
        super(FormGuidance, self).save()

    def __unicode__(self):
        return unicode(self.form)


class FormGuidanceAdmin(admin.ModelAdmin):
    list_display = ( 'form', 'guidance', 'guidance_link', 'create_date',)
    display = 'Form Guidance'



class Distribution(models.Model):
    distribution_name = models.CharField(max_length=255)
    program = models.ForeignKey(Program, null=True, blank=True)
<<<<<<< HEAD
    activity_code = models.ForeignKey(ProjectAgreement, null=True, blank=True, verbose_name="Project Initiation")
=======
    initiation = models.ForeignKey(ProjectAgreement, null=True, blank=True, verbose_name="Project Initiation")
>>>>>>> 33686564
    office_code = models.ForeignKey(Office, null=True, blank=True)
    distribution_indicator = models.CharField(max_length=255)
    distribution_implementer = models.CharField(max_length=255, null=True, blank=True)
    reporting_period = models.CharField(max_length=255, null=True, blank=True)
    province = models.ForeignKey(Province, null=True, blank=True)
    total_beneficiaries_received_input = models.IntegerField(null=True, blank=True)
    distribution_location = models.CharField(max_length=255, null=True, blank=True)
    input_type_distributed = models.CharField(max_length=255, null=True, blank=True)   
    distributor_name_and_affiliation = models.CharField(max_length=255, null=True, blank=True)   
    distributor_contact_number = models.CharField(max_length=255, null=True, blank=True)   
    start_date = models.DateTimeField(null=True, blank=True)
    end_date = models.DateTimeField(null=True, blank=True)
    form_filled_by = models.CharField(max_length=255, null=True, blank=True)
    form_filled_by_position = models.CharField(max_length=255, null=True, blank=True)   
    form_filled_by_contact_num = models.CharField(max_length=255, null=True, blank=True)   
    form_filled_date = models.CharField(max_length=255, null=True, blank=True)   
    form_verified_by = models.CharField(max_length=255, null=True, blank=True)
    form_verified_by_position = models.CharField(max_length=255, null=True, blank=True)    
    form_verified_by_contact_num = models.CharField(max_length=255, null=True, blank=True)   
    form_verified_date = models.CharField(max_length=255, null=True, blank=True)   
    total_received_input = models.CharField(max_length=255, null=True, blank=True)
    total_male = models.IntegerField(null=True, blank=True)
    total_female = models.IntegerField(null=True, blank=True)
    total_age_0_14_male = models.IntegerField(null=True, blank=True)
    total_age_0_14_female = models.IntegerField(null=True, blank=True)
    total_age_15_24_male = models.IntegerField(null=True, blank=True)
    total_age_15_24_female = models.IntegerField(null=True, blank=True)
    total_age_25_59_male = models.IntegerField(null=True, blank=True)
    total_age_25_59_female = models.IntegerField(null=True, blank=True)
    create_date = models.DateTimeField(null=True, blank=True)
    edit_date = models.DateTimeField(null=True, blank=True)

    class Meta:
        ordering = ('distribution_name',)

    def save(self, *args, **kwargs):
        if self.create_date == None:
            self.create_date = datetime.now()
        self.edit_date = datetime.now()
        super(Distribution, self).save()

    # displayed in admin templates
    def __unicode__(self):
<<<<<<< HEAD
        return unicode(self.training_name)


class DistributionAdmin(admin.ModelAdmin):
    list_display = ('distribution_name', 'program', 'project_agreement', 'create_date', 'edit_date')
=======
        return unicode(self.distribution_name)


class DistributionAdmin(admin.ModelAdmin):
    list_display = ('distribution_name', 'program', 'initiation', 'create_date', 'edit_date')
>>>>>>> 33686564
    display = 'Program Dashboard'<|MERGE_RESOLUTION|>--- conflicted
+++ resolved
@@ -1361,11 +1361,7 @@
 class Distribution(models.Model):
     distribution_name = models.CharField(max_length=255)
     program = models.ForeignKey(Program, null=True, blank=True)
-<<<<<<< HEAD
-    activity_code = models.ForeignKey(ProjectAgreement, null=True, blank=True, verbose_name="Project Initiation")
-=======
     initiation = models.ForeignKey(ProjectAgreement, null=True, blank=True, verbose_name="Project Initiation")
->>>>>>> 33686564
     office_code = models.ForeignKey(Office, null=True, blank=True)
     distribution_indicator = models.CharField(max_length=255)
     distribution_implementer = models.CharField(max_length=255, null=True, blank=True)
@@ -1409,17 +1405,9 @@
 
     # displayed in admin templates
     def __unicode__(self):
-<<<<<<< HEAD
-        return unicode(self.training_name)
-
-
-class DistributionAdmin(admin.ModelAdmin):
-    list_display = ('distribution_name', 'program', 'project_agreement', 'create_date', 'edit_date')
-=======
         return unicode(self.distribution_name)
 
 
 class DistributionAdmin(admin.ModelAdmin):
     list_display = ('distribution_name', 'program', 'initiation', 'create_date', 'edit_date')
->>>>>>> 33686564
     display = 'Program Dashboard'