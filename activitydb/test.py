--- conflicted
+++ resolved
@@ -194,11 +194,7 @@
         new_agreement.site.add(get_community)
         get_agreement = ProjectAgreement.objects.get(project_name="testproject")
         new_distribution = Distribution.objects.create(distribution_name="testdistribution", program=get_program,
-<<<<<<< HEAD
-                                                            activity_code=get_agreement,
-=======
                                                             initiation=get_agreement,
->>>>>>> 33686564
                                                             office_code=get_office,
                                                             distribution_indicator = "34",
                                                             distribution_implementer = "34",
