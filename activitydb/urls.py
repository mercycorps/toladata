--- conflicted
+++ resolved
@@ -6,11 +6,8 @@
 
 urlpatterns = [
                        ###activitydb
-<<<<<<< HEAD
                        url(r'^dashboard/(?P<pk>\w+)/(?P<status>\w+)/$', ProgramDash.as_view(), name='dashboard'),
-                        url(r'^dashboard/(?P<pk>\w+)/$', ProgramDash.as_view(), name='dashboard'),
-=======
->>>>>>> 074d2efe
+                       url(r'^dashboard/(?P<pk>\w+)/$', ProgramDash.as_view(), name='dashboard'),
                        url(r'^dashboard/project/(?P<pk>\w+)/$', ProjectDash.as_view(), name='project_dashboard'),
                        url(r'^dashboard/project/(?P<pk>\w+)$', ProjectDash.as_view(), name='project_dashboard'),
                        url(r'^dashboard/(?P<pk>\w+)/(?P<status>\w+)/$', ProgramDash.as_view(), name='dashboard'),
