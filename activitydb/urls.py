from .views import *

from django.conf.urls import *

# place app url patterns here

urlpatterns = [
<<<<<<< HEAD
                       #url(r'^report_builder/', include('report_builder.urls')),
=======
>>>>>>> c661a87c
                       ###activitydb
                       url(r'^dashboard/project/(?P<pk>\w+)/$', ProjectDash.as_view(), name='project_dashboard'),
                       url(r'^dashboard/project/(?P<pk>\w+)$', ProjectDash.as_view(), name='project_dashboard'),
                       url(r'^dashboard/project', ProjectDash.as_view(), name='project_dashboard'),
                       url(r'^dashboard/(?P<pk>\w+)/(?P<status>\w+)/$', ProgramDash.as_view(), name='dashboard'),
                       url(r'^dashboard/(?P<pk>\w+)/$', ProgramDash.as_view(), name='dashboard'),

                       url(r'^projectagreement_list/(?P<pk>\w+)/$', ProjectAgreementList.as_view(), name='projectagreement_list'),
                       url(r'^projectagreement_add/$', ProjectAgreementCreate.as_view(), name='projectagreement_add'),
                       url(r'^projectagreement_update/(?P<pk>\w+)/$', ProjectAgreementUpdate.as_view(), name='projectagreement_update'),
                       url(r'^projectagreement_delete/(?P<pk>\w+)/$', ProjectAgreementDelete.as_view(), name='projectagreement_delete'),
                       url(r'^projectagreement_import', ProjectAgreementImport.as_view(), name='projectagreement_import'),
                       url(r'^projectagreement_detail/(?P<pk>\w+)/$', ProjectAgreementDetail.as_view(), name='projectagreement_detail'),

                       url(r'^projectcomplete_list/(?P<pk>\w+)/$', ProjectCompleteList.as_view(), name='projectcomplete_list'),
                       url(r'^projectcomplete_add/(?P<pk>\w+)/$', ProjectCompleteCreate.as_view(), name='projectcomplete_add'),
                       url(r'^projectcomplete_update/(?P<pk>\w+)/$', ProjectCompleteUpdate.as_view(), name='projectcomplete_update'),
                       url(r'^projectcomplete_delete/(?P<pk>\w+)/$', ProjectCompleteDelete.as_view(), name='projectcomplete_delete'),
                       url(r'^projectcomplete_import', ProjectCompleteImport.as_view(), name='projectcomplete_import'),
                       url(r'^projectcomplete_detail/(?P<pk>\w+)/$', ProjectCompleteDetail.as_view(), name='projectcomplete_detail'),

                       url(r'^siteprofile_list/(?P<program_id>\w+)/(?P<activity_id>\w+)/$', SiteProfileList.as_view(), name='siteprofile_list'),
                       url(r'^siteprofile_report/(?P<pk>\w+)/$', SiteProfileReport.as_view(), name='siteprofile_report'),
                       url(r'^siteprofile_add', SiteProfileCreate.as_view(), name='siteprofile_add'),
                       url(r'^siteprofile_update/(?P<pk>\w+)/$', SiteProfileUpdate.as_view(), name='siteprofile_update'),
                       url(r'^siteprofile_delete/(?P<pk>\w+)/$', SiteProfileDelete.as_view(), name='siteprofile_delete'),

                       url(r'^documentation_list/(?P<program>\w+)/(?P<project>\w+)/$', DocumentationList.as_view(), name='documentation_list'),
                       url(r'^documentation_add', DocumentationCreate.as_view(), name='documentation_add'),
                       url(r'^documentation_agreement_add/(?P<id>\w+)/$', DocumentationAgreementCreate.as_view(), name='documentation_agreement_add'),
                       url(r'^documentation_agreement_update/(?P<pk>\w+)/(?P<id>\w+)/$', DocumentationAgreementUpdate.as_view(), name='documentation_agreement_update'),
                       url(r'^documentation_agreement_delete/(?P<pk>\w+)/$', DocumentationAgreementDelete.as_view(), name='documentation_agreement_delete'),
                       url(r'^documentation_update/(?P<pk>\w+)/$', DocumentationUpdate.as_view(), name='documentation_update'),
                       url(r'^documentation_delete/(?P<pk>\w+)/$', DocumentationDelete.as_view(), name='documentation_delete'),

                       url(r'^monitor_list/(?P<pk>\w+)/$', MonitorList.as_view(), name='monitor_list'),
                       url(r'^monitor_add/(?P<id>\w+)/$', MonitorCreate.as_view(), name='monitor_add'),
                       url(r'^monitor_update/(?P<pk>\w+)/$', MonitorUpdate.as_view(), name='monitor_update'),
                       url(r'^monitor_delete/(?P<pk>\w+)/$', MonitorDelete.as_view(), name='monitor_delete'),

                       url(r'^quantitative_add/(?P<id>\w+)/$', QuantitativeOutputsCreate.as_view(), name='quantitative_add'),
                       url(r'^quantitative_update/(?P<pk>\w+)/$', QuantitativeOutputsUpdate.as_view(), name='quantitative_update'),
                       url(r'^quantitative_delete/(?P<pk>\w+)/$', QuantitativeOutputsDelete.as_view(), name='quantitative_delete'),

                       url(r'^benchmark_add/(?P<id>\w+)/$', BenchmarkCreate.as_view(), name='benchmark_add'),
                       url(r'^benchmark_update/(?P<pk>\w+)/$', BenchmarkUpdate.as_view(), name='benchmark_update'),
                       url(r'^benchmark_delete/(?P<pk>\w+)/$', BenchmarkDelete.as_view(), name='benchmark_delete'),

                       # urls for projectcomplete version of popup
                       url(r'^benchmark_complete_add/(?P<id>\w+)/$', BenchmarkCreate.as_view(), name='benchmark_add'),
                       url(r'^benchmark_complete_update/(?P<pk>\w+)/$', BenchmarkUpdate.as_view(), name='benchmark_update'),
                       url(r'^benchmark_complete_delete/(?P<pk>\w+)/$', BenchmarkDelete.as_view(), name='benchmark_delete'),

                       url(r'^training_list/(?P<pk>\w+)/$', TrainingList.as_view(), name='training_list'),
                       url(r'^training_add/(?P<id>\w+)/$', TrainingCreate.as_view(), name='training_add'),
                       url(r'^training_update/(?P<pk>\w+)/$', TrainingUpdate.as_view(), name='training_update'),
                       url(r'^training_delete/(?P<pk>\w+)/$', TrainingDelete.as_view(), name='training_delete'),

                       url(r'^stakeholder_list/(?P<pk>\w+)/$', StakeholderList.as_view(), name='stakeholder_list'),
                       url(r'^stakeholder_add/(?P<id>\w+)/$', StakeholderCreate.as_view(), name='stakeholder_add'),
                       url(r'^stakeholder_update/(?P<pk>\w+)/$', StakeholderUpdate.as_view(), name='stakeholder_update'),
                       url(r'^stakeholder_delete/(?P<pk>\w+)/$', StakeholderDelete.as_view(), name='stakeholder_delete'),

                       url(r'^contact_list/(?P<pk>\w+)/$', ContactList.as_view(), name='contact_list'),
                       url(r'^contact_add/(?P<id>\w+)/$', ContactCreate.as_view(), name='contact_add'),
                       url(r'^contact_update/(?P<pk>\w+)/$', ContactUpdate.as_view(), name='contact_update'),
                       url(r'^contact_delete/(?P<pk>\w+)/$', ContactDelete.as_view(), name='contact_delete'),

                       url(r'^checklistitem_list/(?P<pk>\w+)/$', ChecklistItemList.as_view(), name='checklistitem_list'),
                       url(r'^checklistitem_add/(?P<id>\w+)/$', ChecklistItemCreate.as_view(), name='checklistitem_add'),
                       url(r'^checklistitem_update/(?P<pk>\w+)/$', ChecklistItemUpdate.as_view(), name='checklistitem_update'),
                       url(r'^checklist_update_link/(?P<pk>\w+)/(?P<type>\w+)/(?P<value>\w+)/$', 'activitydb.views.checklist_update_link', name='checklist_update_link'),
                       url(r'^checklistitem_delete/(?P<pk>\w+)/$', ChecklistItemDelete.as_view(), name='checklistitem_delete'),

                       url(r'^beneficiary_list/(?P<pk>\w+)/$', BeneficiaryList.as_view(), name='beneficiary_list'),
                       url(r'^beneficiary_add/(?P<id>\w+)/$', BeneficiaryCreate.as_view(), name='beneficiary_add'),
                       url(r'^beneficiary_update/(?P<pk>\w+)/$', BeneficiaryUpdate.as_view(), name='beneficiary_update'),
                       url(r'^beneficiary_delete/(?P<pk>\w+)/$', BeneficiaryDelete.as_view(), name='beneficiary_delete'),

                       url(r'^distribution_list/(?P<pk>\w+)/$', DistributionList.as_view(), name='distribution_list'),
                       url(r'^distribution_add/(?P<id>\w+)/$', DistributionCreate.as_view(), name='distribution_add'),
                       url(r'^distribution_update/(?P<pk>\w+)/$', DistributionUpdate.as_view(), name='distribution_update'),
                       url(r'^distribution_delete/(?P<pk>\w+)/$', DistributionDelete.as_view(), name='distribution_delete'),

                       url(r'^budget_list/(?P<pk>\w+)/$', BudgetList.as_view(), name='budget_list'),
                       url(r'^budget_add/(?P<id>\w+)/$', BudgetCreate.as_view(), name='budget_add'),
                       url(r'^budget_update/(?P<pk>\w+)/$', BudgetUpdate.as_view(), name='budget_update'),
                       url(r'^budget_delete/(?P<pk>\w+)/$', BudgetDelete.as_view(), name='budget_delete'),

                       url(r'^report/export/$', 'activitydb.views.report', name='report'),
                       url(r'^report/', 'activitydb.views.report', name='report'),

                       url(r'^province/(?P<province>[-\w]+)/province_json/', 'activitydb.views.province_json', name='province_json'),
                       url(r'^country/(?P<country>[-\w]+)/country_json/', 'activitydb.views.country_json', name='country_json'),
                       url(r'^district/(?P<district>[-\w]+)/district_json/', 'activitydb.views.district_json', name='district_json'),

                       #ajax calls
                       url(r'^service/(?P<service>[-\w]+)/service_json/', 'indicators.views.service_json', name='service_json'),


                       ]<|MERGE_RESOLUTION|>--- conflicted
+++ resolved
@@ -5,10 +5,7 @@
 # place app url patterns here
 
 urlpatterns = [
-<<<<<<< HEAD
                        #url(r'^report_builder/', include('report_builder.urls')),
-=======
->>>>>>> c661a87c
                        ###activitydb
                        url(r'^dashboard/project/(?P<pk>\w+)/$', ProjectDash.as_view(), name='project_dashboard'),
                        url(r'^dashboard/project/(?P<pk>\w+)$', ProjectDash.as_view(), name='project_dashboard'),
