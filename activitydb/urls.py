--- conflicted
+++ resolved
@@ -5,10 +5,6 @@
 # place app url patterns here
 
 urlpatterns = [
-<<<<<<< HEAD
-                       # url(r'^report_builder/', include('report_builder.urls')),
-=======
->>>>>>> 5dd870f7
                        ###activitydb
                        url(r'^dashboard/project/(?P<pk>\w+)/$', ProjectDash.as_view(), name='project_dashboard'),
                        url(r'^dashboard/project/(?P<pk>\w+)$', ProjectDash.as_view(), name='project_dashboard'),
