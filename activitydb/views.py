from django.views.generic.edit import CreateView, UpdateView, DeleteView
from django.views.generic.list import ListView
from django.views.generic.detail import DetailView
from .models import Program, Country, Province, AdminLevelThree, District, ProjectAgreement, ProjectComplete, SiteProfile, \
    Documentation, Monitor, Benchmarks, TrainingAttendance, Beneficiary, Distribution, Budget, ApprovalAuthority, Checklist, ChecklistItem, \
    Stakeholder, Contact, FormGuidance
from indicators.models import CollectedData, ExternalService
from django.core.urlresolvers import reverse_lazy
from django.utils import timezone
from .forms import ProjectAgreementForm, ProjectAgreementCreateForm, ProjectCompleteForm, ProjectCompleteCreateForm, DocumentationForm, \
    SiteProfileForm, MonitorForm, BenchmarkForm, TrainingAttendanceForm, BeneficiaryForm, DistributionForm, BudgetForm, FilterForm, \
    QuantitativeOutputsForm, ChecklistItemForm, StakeholderForm, ContactForm
import logging
from django.shortcuts import render
from django.contrib import messages
from django.contrib.auth.models import User
from django.db.models import Count
from django.db.models import Q
from tables import ProjectAgreementTable
from django_tables2 import RequestConfig
from filters import ProjectAgreementFilter
import json
import requests

from django.core import serializers
from django.http import HttpResponse, HttpResponseRedirect

# Get an instance of a logger
logger = logging.getLogger(__name__)

from django.utils.decorators import method_decorator
from django.contrib.auth.decorators import user_passes_test
from tola.util import getCountry, emailGroup
from mixins import AjaxableResponseMixin
from export import ProjectAgreementResource
from django.core.exceptions import PermissionDenied


def date_handler(obj):
    return obj.isoformat() if hasattr(obj, 'isoformat') else obj


def group_required(*group_names, **url):
    # Requires user membership in at least one of the groups passed in.
    def in_groups(u):
        if u.is_authenticated():
            if bool(u.groups.filter(name__in=group_names)) | u.is_superuser:
                return True
            raise PermissionDenied
        return False
    return user_passes_test(in_groups)


def group_excluded(*group_names, **url):
    # If user is in the group passed in permission denied
    def in_groups(u):
        if u.is_authenticated():
            if not bool(u.groups.filter(name__in=group_names)):
                return True
            raise PermissionDenied
        return False

    return user_passes_test(in_groups)


class ProjectDash(ListView):

    template_name = 'activitydb/projectdashboard_list.html'

    def get(self, request, *args, **kwargs):
        countries = getCountry(request.user)
        getPrograms = Program.objects.all().filter(funding_status="Funded", country__in=countries)
        project_id = int(self.kwargs['pk'])

        if project_id == 0:
            getAgreement = None
            getComplete = None
            getChecklist = None
            getDocumentCount = 0
            getCommunityCount = 0
            getTrainingCount = 0
            getDistributionCount = 0
            getChecklistCount = 0
        else:
            getAgreement = ProjectAgreement.objects.get(id=project_id)
            try:
                getComplete = ProjectComplete.objects.get(project_agreement__id=self.kwargs['pk'])
            except ProjectComplete.DoesNotExist:
                getComplete = None
            getDocumentCount = Documentation.objects.all().filter(project_id=self.kwargs['pk']).count()
            getCommunityCount = SiteProfile.objects.all().filter(projectagreement__id=self.kwargs['pk']).count()
            getTrainingCount = TrainingAttendance.objects.all().filter(project_agreement_id=self.kwargs['pk']).count()
<<<<<<< HEAD
            getDistributionCount = Distribution.objects.all().filter(project_agreement_id=self.kwargs['pk']).count()
=======
            getDistributionCount = Distribution.objects.all().filter(initiation_id=self.kwargs['pk']).count()
>>>>>>> 33686564
            getChecklistCount = ChecklistItem.objects.all().filter(checklist__agreement_id=self.kwargs['pk']).count()
            getChecklist = ChecklistItem.objects.all().filter(checklist__agreement_id=self.kwargs['pk'])


        if int(self.kwargs['pk']) == 0:
            getProgram =Program.objects.all().filter(funding_status="Funded", country__in=countries).distinct()
        else:
            getProgram =Program.objects.get(agreement__id=self.kwargs['pk'])

        return render(request, self.template_name, {'getProgram': getProgram, 'getAgreement': getAgreement,'getComplete': getComplete, 
                                                    'getPrograms':getPrograms, 'getDocumentCount':getDocumentCount,'getChecklistCount': getChecklistCount,
                                                    'getCommunityCount':getCommunityCount, 'getTrainingCount':getTrainingCount, 'project_id': project_id, 
<<<<<<< HEAD
                                                    'getDistribution': getDistribution,'getChecklist': getChecklist})
=======
                                                    'getChecklist': getChecklist, 'getDistributionCount': getDistributionCount})
>>>>>>> 33686564


class ProgramDash(ListView):
    """
    Dashboard links for and status for each program with number of projects
    :param request:
    :param pk: program_id
    :return:
    """
    template_name = 'activitydb/programdashboard_list.html'

    def get(self, request, *args, **kwargs):
        countries = getCountry(request.user)
        getPrograms = Program.objects.all().filter(funding_status="Funded", country__in=countries).distinct()

        if int(self.kwargs['pk']) == 0:
            getDashboard = Program.objects.all().prefetch_related('agreement','agreement__projectcomplete','agreement__office').filter(funding_status="Funded", country__in=countries).order_by('name').annotate(has_agreement=Count('agreement'),has_complete=Count('complete'))
        else:
            getDashboard = Program.objects.all().prefetch_related('agreement','agreement__projectcomplete','agreement__office').filter(id=self.kwargs['pk'], funding_status="Funded", country__in=countries).order_by('name')

        return render(request, self.template_name, {'getDashboard': getDashboard, 'getPrograms': getPrograms})


class ProjectAgreementList(ListView):
    """
    Project Agreement
    :param request:
    """
    model = ProjectAgreement
    template_name = 'activitydb/projectagreement_list.html'

    def get(self, request, *args, **kwargs):
        countries = getCountry(request.user)
        getPrograms = Program.objects.all().filter(funding_status="Funded", country__in=countries).distinct()

        if int(self.kwargs['pk']) == 0:
            getDashboard = ProjectAgreement.objects.all().filter(program__country__in=countries)
            return render(request, self.template_name, {'form': form, 'getDashboard':getDashboard,'getPrograms':getPrograms})
        else:
            getDashboard = ProjectAgreement.objects.all().filter(program__id=self.kwargs['pk'])
            getProgram =Program.objects.get(id=self.kwargs['pk'])

            return render(request, self.template_name, {'form': form, 'getProgram': getProgram, 'getDashboard':getDashboard,'getPrograms':getPrograms})


class ProjectAgreementImport(ListView):
    """
    Import a project agreement from TolaData or other third party service
    """

    template_name = 'activitydb/projectagreement_import.html'

    def get(self, request, *args, **kwargs):
        countries = getCountry(request.user)
        getPrograms = Program.objects.all().filter(funding_status="Funded", country__in=countries)
        getServices = ExternalService.objects.all()
        getCountries = Country.objects.all().filter(country__in=countries)

        return render(request, self.template_name, {'getPrograms': getPrograms, 'getServices': getServices , 'getCountries': getCountries})


class ProjectAgreementCreate(CreateView):
    """
    Project Agreement Form
    :param request:
    :param id:
    """

    model = ProjectAgreement
    template_name = 'activitydb/projectagreement_form.html'
    try:
        guidance = FormGuidance.objects.get(form="Agreement")
    except FormGuidance.DoesNotExist:
        guidance = None

    @method_decorator(group_excluded('ViewOnly', url='activitydb/permission'))
    def dispatch(self, request, *args, **kwargs):
        return super(ProjectAgreementCreate, self).dispatch(request, *args, **kwargs)

     # add the request to the kwargs
    def get_form_kwargs(self):
        kwargs = super(ProjectAgreementCreate, self).get_form_kwargs()
        kwargs['request'] = self.request
        return kwargs

    #get shared data from project agreement and pre-populate form with it
    def get_initial(self):

        initial = {
            'approved_by': self.request.user,
            'estimated_by': self.request.user,
            'checked_by': self.request.user,
            'reviewed_by': self.request.user,
            'approval_submitted_by': self.request.user,
            }

        return initial

    def get_context_data(self, **kwargs):
        context = super(ProjectAgreementCreate, self).get_context_data(**kwargs)
        return context

    def form_invalid(self, form):

        messages.error(self.request, 'Invalid Form', fail_silently=False)

        return self.render_to_response(self.get_context_data(form=form))

    def form_valid(self, form):

        form.save()

        #save formset from context
        context = self.get_context_data()

        latest = ProjectAgreement.objects.latest('id')
        getAgreement = ProjectAgreement.objects.get(id=latest.id)

        #create a new dashbaord entry for the project
        getProgram = Program.objects.get(id=latest.program_id)

        create_checklist = Checklist(agreement=getAgreement)
        create_checklist.save()

        get_checklist = Checklist.objects.get(id=create_checklist.id)
        get_globals = ChecklistItem.objects.all().filter(global_item=True)
        for item in get_globals:
            ChecklistItem.objects.create(checklist=get_checklist,item=item.item)

        messages.success(self.request, 'Success, Initiation Created!')
        redirect_url = '/activitydb/dashboard/project/' + str(latest.id)
        return HttpResponseRedirect(redirect_url)

    form_class = ProjectAgreementCreateForm


class ProjectAgreementUpdate(UpdateView):
    """
    Project Initiation Form
    :param request:
    :param id: project_agreement_id
    """
    model = ProjectAgreement

    try:
        guidance = FormGuidance.objects.get(form="Agreement")
    except FormGuidance.DoesNotExist:
        guidance = None

    @method_decorator(group_excluded('ViewOnly', url='activitydb/permission'))
    def dispatch(self, request, *args, **kwargs):
        return super(ProjectAgreementUpdate, self).dispatch(request, *args, **kwargs)

    def get_context_data(self, **kwargs):
        context = super(ProjectAgreementUpdate, self).get_context_data(**kwargs)
        pk = self.kwargs['pk']
        context.update({'pk': pk})

        try:
            getQuantitative = CollectedData.objects.all().filter(agreement__id=self.kwargs['pk']).order_by('indicator')
        except CollectedData.DoesNotExist:
            getQuantitative = None
        context.update({'getQuantitative': getQuantitative})

        try:
            getMonitor = Monitor.objects.all().filter(agreement__id=self.kwargs['pk']).order_by('type')
        except Monitor.DoesNotExist:
            getMonitor = None
        context.update({'getMonitor': getMonitor})

        try:
            getBenchmark = Benchmarks.objects.all().filter(agreement__id=self.kwargs['pk']).order_by('description')
        except Benchmarks.DoesNotExist:
            getBenchmark = None
        context.update({'getBenchmark': getBenchmark})

        try:
            getBudget = Budget.objects.all().filter(agreement__id=self.kwargs['pk']).order_by('description_of_contribution')
        except Budget.DoesNotExist:
            getBudget = None
        context.update({'getBudget': getBudget})

        try:
            getDocuments = Documentation.objects.all().filter(project__id=self.kwargs['pk']).order_by('name')
        except Documentation.DoesNotExist:
            getDocuments = None
        context.update({'getDocuments': getDocuments})

        return context

    # add the request to the kwargs
    def get_form_kwargs(self):
        kwargs = super(ProjectAgreementUpdate, self).get_form_kwargs()
        kwargs['request'] = self.request
        return kwargs

    def form_invalid(self, form):

        messages.error(self.request, 'Invalid Form', fail_silently=False)

        return self.render_to_response(self.get_context_data(form=form))

    def form_valid(self, form):

        #get the approval status of the form before it was submitted and set vars for use in condtions
        check_agreement_status = ProjectAgreement.objects.get(id=str(self.kwargs['pk']))
        is_approved = str(form.instance.approval)
        getProgram = Program.objects.get(agreement__id=check_agreement_status.id)
        country = getProgram.country

        #check to see if the approval status has changed
        if str(is_approved) == "approved" and check_agreement_status.approval != "approved":
            budget = form.instance.total_estimated_budget
            if getProgram.budget_check == True:
                try:
                    user_budget_approval = ApprovalAuthority.objects.get(approval_user__user=self.request.user)
                except ApprovalAuthority.DoesNotExist:
                    user_budget_approval = None
            #compare budget amount to users approval amounts

            if getProgram.budget_check:
                if not user_budget_approval or int(budget) > int(user_budget_approval.budget_limit):
                    messages.success(self.request, 'You do not appear to have permissions to approve this initiation')
                    form.instance.approval = 'awaiting approval'
                else:
                    messages.success(self.request, 'Success, Initiation and Budget Approved')
                    form.instance.approval = 'approved'
            else:
                messages.success(self.request, 'Success, Initiation Approved')
                form.instance.approval = 'approved'

            if form.instance.approval == 'approved':
                #email the approver group so they know this was approved
                link = "Link: " + "https://tola-activity.mercycorps.org/activitydb/projectagreement_update/" + str(self.kwargs['pk']) + "/"
                subject = "Project Initiation Approved: " + str(form.instance.project_name)
                message = "A new initiation was approved by " + str(self.request.user) + "\n" + "Budget Amount: " + str(form.instance.total_estimated_budget) + "\n"
                getSubmiter = User.objects.get(username=self.request.user)
                emailGroup(submiter=getSubmiter.email, country=country,group="Approver",link=link,subject=subject,message=message)
        elif str(is_approved) == "awaiting approval" and check_agreement_status.approval != "awaiting approval":
            messages.success(self.request, 'Success, Initiation has been saved and is now Awaiting Approval (Notifications have been Sent)')
            #email the approver group so they know this was approved
            link = "Link: " + "https://tola-activity.mercycorps.org/activitydb/projectagreement_update/" + str(self.kwargs['pk']) + "/"
            subject = "Project Initiation Waiting for Approval: " + str(form.instance.project_name)
            message = "A new initiation was submitted for approval by " + str(self.request.user) + "\n" + "Budget Amount: " + str(form.instance.total_estimated_budget) + "\n"
            emailGroup(country=country,group="Approver",link=link,subject=subject,message=message)
        else:
            messages.success(self.request, 'Success, form updated!')
        form.save()
        #save formset from context
        context = self.get_context_data()
        self.object = form.save()

        return self.render_to_response(self.get_context_data(form=form))

    form_class = ProjectAgreementForm


class ProjectAgreementDetail(DetailView):

    model = ProjectAgreement
    context_object_name = 'agreement'
    queryset = ProjectAgreement.objects.all()

    def get_context_data(self, **kwargs):
        context = super(ProjectAgreementDetail, self).get_context_data(**kwargs)
        context['now'] = timezone.now()
        context.update({'id': self.kwargs['pk']})

        try:
            getMonitor = Monitor.objects.all().filter(agreement__id=self.kwargs['pk'])
        except Monitor.DoesNotExist:
            getMonitor = None
        context.update({'getMonitor': getMonitor})

        try:
            getBenchmark = Benchmarks.objects.all().filter(agreement__id=self.kwargs['pk'])
        except Benchmarks.DoesNotExist:
            getBenchmark = None
        context.update({'getBenchmark': getBenchmark})

        try:
            getBudget = Budget.objects.all().filter(agreement__id=self.kwargs['pk'])
        except Budget.DoesNotExist:
            getBudget = None
        context.update({'getBudget': getBudget})

        try:
            getDocuments = Documentation.objects.all().filter(project__id=self.kwargs['pk']).order_by('name')
        except Documentation.DoesNotExist:
            getDocuments = None
        context.update({'getDocuments': getDocuments})

        return context


class ProjectAgreementDelete(DeleteView):
    """
    Project Agreement Delete
    """
    model = ProjectAgreement
    success_url = 'activitydb/dashboard/0/'

    @method_decorator(group_required('Country',url='activitydb/permission'))
    def dispatch(self, request, *args, **kwargs):
        return super(ProjectAgreementDelete, self).dispatch(request, *args, **kwargs)

    def form_invalid(self, form):

        messages.error(self.request, 'Invalid Form', fail_silently=False)

        return self.render_to_response(self.get_context_data(form=form))

    def form_valid(self, form):

        form.save()

        return HttpResponseRedirect('/activitydb/success')

    form_class = ProjectAgreementForm


class ProjectCompleteList(ListView):
    """
    Project Complete
    :param request:
    :param pk: program_id
    """
    model = ProjectComplete
    template_name = 'activitydb/projectcomplete_list.html'

    def get(self, request, *args, **kwargs):
        countries = getCountry(request.user)
        getPrograms = Program.objects.all().filter(funding_status="Funded", country__in=countries)

        if int(self.kwargs['pk']) == 0:
            getDashboard = ProjectComplete.objects.all().filter(program__country__in=countries)
            return render(request, self.template_name, {'getDashboard':getDashboard,'getPrograms':getPrograms})
        else:
            getDashboard = ProjectComplete.objects.all().filter(program__id=self.kwargs['pk'])
            getProgram =Program.objects.get(id=self.kwargs['pk'])

            return render(request, self.template_name, {'getProgram': getProgram, 'getDashboard':getDashboard,'getPrograms':getPrograms})


class ProjectCompleteCreate(CreateView):
    """
    Project Complete Form
    """
    model = ProjectComplete
    template_name = 'activitydb/projectcomplete_form.html'

    try:
        guidance = FormGuidance.objects.get(form="Complete")
    except FormGuidance.DoesNotExist:
        guidance = None

    # add the request to the kwargs
    def get_form_kwargs(self):
        kwargs = super(ProjectCompleteCreate, self).get_form_kwargs()
        kwargs['request'] = self.request
        return kwargs

    #get shared data from project agreement and pre-populate form with it
    def get_initial(self):
        getProjectAgreement = ProjectAgreement.objects.get(id=self.kwargs['pk'])
        pre_initial = {
            'approved_by': self.request.user,
            'approval_submitted_by': self.request.user,
            'program': getProjectAgreement.program,
            'office': getProjectAgreement.office,
            'sector': getProjectAgreement.sector,
            'project_agreement': getProjectAgreement.id,
            'project_name': getProjectAgreement.project_name,
            'activity_code': getProjectAgreement.activity_code,
            'expected_start_date': getProjectAgreement.expected_start_date,
            'expected_end_date': getProjectAgreement.expected_end_date,
            'expected_duration': getProjectAgreement.expected_duration,
            'estimated_budget': getProjectAgreement.total_estimated_budget,
        }

        try:
            getSites = SiteProfile.objects.filter(projectagreement__id=getProjectAgreement.id).values_list('id',flat=True)
            site = {'site': [o for o in getSites], }
            initial = pre_initial.copy()
            initial.update(site)
        except SiteProfile.DoesNotExist:
            getSites = None

        return initial

    def get_context_data(self, **kwargs):
        context = super(ProjectCompleteCreate, self).get_context_data(**kwargs)

        pk = self.kwargs['pk']
        context.update({'pk': pk})

        return context

    def form_invalid(self, form):

        messages.error(self.request, 'Invalid Form', fail_silently=False)
        return self.render_to_response(self.get_context_data(form=form))

    def form_valid(self, form):

        form.save()
        context = self.get_context_data()
        self.object = form.save()

        latest = ProjectComplete.objects.latest('id')
        getComplete = ProjectComplete.objects.get(id=latest.id)
        getAgreement = ProjectAgreement.objects.get(id=self.request.POST['project_agreement'])

        #update the quantitative data fields to include the newly created complete
        CollectedData.objects.filter(agreement__id=getComplete.project_agreement_id).update(complete=getComplete)

        #update the other budget items
        Budget.objects.filter(agreement__id=getComplete.project_agreement_id).update(complete=getComplete)

        #update the benchmarks
        Benchmarks.objects.filter(agreement__id=getComplete.project_agreement_id).update(complete=getComplete)

        #update main compelte fields
        ProjectComplete.objects.filter(id=getComplete.id).update(account_code=getAgreement.account_code, lin_code=getAgreement.lin_code)

        messages.success(self.request, 'Success, Tracking Form Created!')
        redirect_url = '/activitydb/projectcomplete_update/' + str(latest.id)
        return HttpResponseRedirect(redirect_url)

    form_class = ProjectCompleteCreateForm


class ProjectCompleteUpdate(UpdateView):
    """
    Project Tracking Form
    """
    model = ProjectComplete
    template_name = 'activitydb/projectcomplete_form.html'

    try:
        guidance = FormGuidance.objects.get(form="Complete")
    except FormGuidance.DoesNotExist:
        guidance = None

    def get_context_data(self, **kwargs):
        context = super(ProjectCompleteUpdate, self).get_context_data(**kwargs)
        getComplete = ProjectComplete.objects.get(id=self.kwargs['pk'])
        id = getComplete.project_agreement_id
        context.update({'id': id})
        pk = self.kwargs['pk']
        context.update({'pk': pk})

        # get budget data
        try:
            getBudget = Budget.objects.all().filter(complete__id=self.kwargs['pk'])
        except Budget.DoesNotExist:
            getBudget = None
        context.update({'getBudget': getBudget})

        # get Quantitative data
        try:
            getQuantitative = CollectedData.objects.all().filter(complete__id=self.kwargs['pk']).order_by('indicator')
        except CollectedData.DoesNotExist:
            getQuantitative = None
        context.update({'getQuantitative': getQuantitative})

        # get benchmark or project components
        try:
            getBenchmark = Benchmarks.objects.all().filter(complete__id=self.kwargs['pk']).order_by('description')
        except Benchmarks.DoesNotExist:
            getBenchmark = None
        context.update({'getBenchmark': getBenchmark})

        # get documents from the original agreement (documents are not seperate in complete)
        try:
            getDocuments = Documentation.objects.all().filter(project__id=getComplete.project_agreement_id).order_by('name')
        except Documentation.DoesNotExist:
            getDocuments = None
        context.update({'getDocuments': getDocuments})


        return context

    # add the request to the kwargs
    def get_form_kwargs(self):
        kwargs = super(ProjectCompleteUpdate, self).get_form_kwargs()
        kwargs['request'] = self.request
        return kwargs

    #get shared data from project agreement and pre-populate form with it
    def get_initial(self):
        initial = {
            'approved_by': self.request.user,
            'approval_submitted_by': self.request.user,
        }

        #update budget with new agreement
        try:
            getBudget = Budget.objects.all().filter(complete_id=self.kwargs['pk'])
            #if there aren't any budget try importing from the agreement
            if not getBudget:
                getComplete = ProjectComplete.objects.get(id=self.kwargs['pk'])
                Budget.objects.filter(agreement=getComplete.project_agreement_id).update(complete_id=self.kwargs['pk'])
        except Budget.DoesNotExist:
            getBudget = None

        return initial

    def form_invalid(self, form):

        messages.error(self.request, 'Invalid Form', fail_silently=False)

        return self.render_to_response(self.get_context_data(form=form))

    def form_valid(self, form):

        form.save()
        self.object = form.save()

        messages.success(self.request, 'Success, form updated!')

        return self.render_to_response(self.get_context_data(form=form))

    form_class = ProjectCompleteForm


class ProjectCompleteDetail(DetailView):

    model = ProjectComplete
    context_object_name = 'complete'

    def get_object(self, queryset=ProjectComplete.objects.all()):
        try:
            return queryset.get(project_agreement__id=self.kwargs['pk'])
        except ProjectComplete.DoesNotExist:
            return None

    def get_context_data(self, **kwargs):

        context = super(ProjectCompleteDetail, self).get_context_data(**kwargs)
        context['now'] = timezone.now()
        try:
            data = ProjectComplete.objects.all().filter(project_agreement__id=self.kwargs['pk'])
        except ProjectComplete.DoesNotExist:
            data = None
        """
        getData = serializers.serialize('python', data)
        #return just the fields and skip the object name
        justFields = [d['fields'] for d in getData]
        #temp name fiels
        jsonData =json.dumps(justFields, default=date_handler)
        context.update({'jsonData': jsonData})
        """
        context.update({'id':self.kwargs['pk']})

        return context


class ProjectCompleteDelete(DeleteView):
    """
    Project Complete Delete
    """
    model = ProjectComplete
    success_url = '/activitydb/projectcomplete_list/0/'

    @method_decorator(group_required('Country',url='activitydb/permission'))
    def dispatch(self, request, *args, **kwargs):
        return super(ProjectCompleteDelete, self).dispatch(request, *args, **kwargs)

    def form_invalid(self, form):

        messages.error(self.request, 'Invalid Form', fail_silently=False)

        return self.render_to_response(self.get_context_data(form=form))

    def form_valid(self, form):

        form.save()

        return HttpResponseRedirect('/activitydb/success')

    form_class = ProjectCompleteForm


class ProjectCompleteImport(ListView):

    def get_context_data(self, **kwargs):
        context = super(ProjectCompleteImport, self).get_context_data(**kwargs)
        context['now'] = timezone.now()
        return context

    template_name = 'activitydb/projectcomplete_import.html'


class DocumentationList(ListView):
    """
    Documentation
    """
    model = Documentation
    template_name = 'activitydb/documentation_list.html'

    def get(self, request, *args, **kwargs):

        project_agreement_id = self.kwargs['project']
        countries = getCountry(request.user)
        getPrograms = Program.objects.all().filter(funding_status="Funded", country__in=countries)

        if int(self.kwargs['program']) != 0 & int(self.kwargs['project']) == 0:
            getDocumentation = Documentation.objects.all().prefetch_related('program','project').filter(program__id=self.kwargs['program'])
        elif int(self.kwargs['project']) != 0:
            getDocumentation = Documentation.objects.all().prefetch_related('program','project').filter(project__id=self.kwargs['project'])
        else:
            countries = getCountry(request.user)
            getDocumentation = Documentation.objects.all().prefetch_related('program','project','project__office').filter(program__country__in=countries)

        return render(request, self.template_name, {'getPrograms': getPrograms, 'getDocumentation':getDocumentation, 'project_agreement_id': project_agreement_id})


class DocumentationAgreementCreate(AjaxableResponseMixin, CreateView):
    """
    Documentation Form
    """
    model = Documentation
    template_name = 'activitydb/documentation_popup_form.html'

    try:
        guidance = FormGuidance.objects.get(form="Documentation")
    except FormGuidance.DoesNotExist:
        guidance = None

    @method_decorator(group_excluded('ViewOnly', url='activitydb/permission'))
    def dispatch(self, request, *args, **kwargs):
        return super(DocumentationAgreementCreate, self).dispatch(request, *args, **kwargs)

    # add the request to the kwargs
    def get_form_kwargs(self):
        kwargs = super(DocumentationAgreementCreate, self).get_form_kwargs()
        kwargs['request'] = self.request
        return kwargs

    def get_context_data(self, **kwargs):
        context = super(DocumentationAgreementCreate, self).get_context_data(**kwargs)
        getProject = ProjectAgreement.objects.get(id=self.kwargs['id'])
        context.update({'program': getProject.program})
        context.update({'project': getProject})
        context.update({'id': self.kwargs['id']})
        return context

    def get_initial(self):
        getProject = ProjectAgreement.objects.get(id=self.kwargs['id'])
        initial = {
            'project': self.kwargs['id'],
            'program': getProject.program,
            }

        return initial

    def form_invalid(self, form):

        messages.error(self.request, 'Invalid Form', fail_silently=False)

        return self.render_to_response(self.get_context_data(form=form))

    def form_valid(self, form):

        form.save()

        messages.success(self.request, 'Success, Documentation Created!')
        return self.render_to_response(self.get_context_data(form=form))

    form_class = DocumentationForm


class DocumentationAgreementUpdate(AjaxableResponseMixin, UpdateView):
    """
    Documentation Form
    """
    model = Documentation
    template_name = 'activitydb/documentation_popup_form.html'

    try:
        guidance = FormGuidance.objects.get(form="Documentation")
    except FormGuidance.DoesNotExist:
        guidance = None

    @method_decorator(group_excluded('ViewOnly', url='activitydb/permission'))
    def dispatch(self, request, *args, **kwargs):
        return super(DocumentationAgreementUpdate, self).dispatch(request, *args, **kwargs)

    # add the request to the kwargs
    def get_form_kwargs(self):
        kwargs = super(DocumentationAgreementUpdate, self).get_form_kwargs()
        kwargs['request'] = self.request
        return kwargs

    def get_context_data(self, **kwargs):
        context = super(DocumentationAgreementUpdate, self).get_context_data(**kwargs)
        getProject = ProjectAgreement.objects.get(id=self.kwargs['id'])
        context.update({'project': getProject})
        context.update({'id': self.kwargs['id']})
        context.update({'pk': self.kwargs['pk']})
        return context

    def form_invalid(self, form):

        messages.error(self.request, 'Invalid Form', fail_silently=False)

        return self.render_to_response(self.get_context_data(form=form))

    def form_valid(self, form):

        form.save()

        messages.success(self.request, 'Success, Documentation Updated!')
        return self.render_to_response(self.get_context_data(form=form))

    form_class = DocumentationForm


class DocumentationAgreementDelete(AjaxableResponseMixin, DeleteView):
    """
    Documentation Delete popup window
    """
    model = Documentation
    template_name = 'activitydb/documentation_agreement_confirm_delete.html'
    success_url = "/"

    def get_context_data(self, **kwargs):
        context = super(DocumentationAgreementDelete, self).get_context_data(**kwargs)
        context.update({'id': self.kwargs['pk']})
        return context

    def form_invalid(self, form):

        messages.error(self.request, 'Invalid Form', fail_silently=False)

        return self.render_to_response(self.get_context_data(form=form))

    def form_valid(self, form):

        form.save()

        messages.success(self.request, 'Success, Documentation Deleted!')
        return self.render_to_response(self.get_context_data(form=form))

    form_class = DocumentationForm


class DocumentationCreate(CreateView):
    """
    Documentation Form
    """
    model = Documentation

    try:
        guidance = FormGuidance.objects.get(form="Documentation")
    except FormGuidance.DoesNotExist:
        guidance = None

    @method_decorator(group_excluded('ViewOnly', url='activitydb/permission'))
    def dispatch(self, request, *args, **kwargs):
        return super(DocumentationCreate, self).dispatch(request, *args, **kwargs)

    # add the request to the kwargs
    def get_form_kwargs(self):
        kwargs = super(DocumentationCreate, self).get_form_kwargs()
        kwargs['request'] = self.request
        return kwargs

    def form_invalid(self, form):

        messages.error(self.request, 'Invalid Form', fail_silently=False)

        return self.render_to_response(self.get_context_data(form=form))

    def form_valid(self, form):

        form.save()

        messages.success(self.request, 'Success, Documentation Created!')
        latest = Documentation.objects.latest('id')
        redirect_url = '/activitydb/documentation_update/' + str(latest.id)
        return HttpResponseRedirect(redirect_url)

    form_class = DocumentationForm


class DocumentationUpdate(UpdateView):
    """
    Documentation Form
    """
    model = Documentation
    queryset = Documentation.objects.select_related()

    try:
        guidance = FormGuidance.objects.get(form="Documentation")
    except FormGuidance.DoesNotExist:
        guidance = None

    @method_decorator(group_excluded('ViewOnly', url='activitydb/permission'))
    def dispatch(self, request, *args, **kwargs):
        return super(DocumentationUpdate, self).dispatch(request, *args, **kwargs)

    # add the request to the kwargs
    def get_form_kwargs(self):
        kwargs = super(DocumentationUpdate, self).get_form_kwargs()
        kwargs['request'] = self.request
        return kwargs

    def form_invalid(self, form):

        messages.error(self.request, 'Invalid Form', fail_silently=False)

        return self.render_to_response(self.get_context_data(form=form))

    def form_valid(self, form):

        form.save()
        messages.success(self.request, 'Success, Documentation Updated!')

        return self.render_to_response(self.get_context_data(form=form))

    form_class = DocumentationForm


class DocumentationDelete(DeleteView):
    """
    Documentation Form
    """
    model = Documentation
    success_url = '/activitydb/documentation_list/0/0/'

    def form_invalid(self, form):

        messages.error(self.request, 'Invalid Form', fail_silently=False)

        return self.render_to_response(self.get_context_data(form=form))

    def form_valid(self, form):

        form.save()

        messages.success(self.request, 'Success, Documentation Deleted!')
        return self.render_to_response(self.get_context_data(form=form))

    form_class = DocumentationForm


class SiteProfileList(ListView):
    """
    SiteProfile list creates a map and list of sites by user country access and filters
    by either direct link from project or by program dropdown filter
    """
    model = SiteProfile
    template_name = 'activitydb/site_profile_list.html'

    def dispatch(self, request, *args, **kwargs):
        if request.GET.has_key('report'):
            template_name = 'activitydb/site_profile_report.html'
        else:
            template_name = 'activitydb/site_profile_list.html'
        return super(SiteProfileList, self).dispatch(request, *args, **kwargs)

    def get(self, request, *args, **kwargs):
        activity_id = int(self.kwargs['activity_id'])
        program_id = int(self.kwargs['program_id'])

        countries = getCountry(request.user)
        getPrograms = Program.objects.all().filter(funding_status="Funded", country__in=countries)
        #Filter SiteProfile list and map by activity or program
        if activity_id != 0:
            getSiteProfile = SiteProfile.objects.all().prefetch_related('country','district','province').filter(projectagreement__id=activity_id).distinct()
            getSiteProfileIndicator = SiteProfile.objects.all().prefetch_related('country','district','province').filter(collecteddata__program__country__in=countries)
        elif program_id != 0:
            getSiteProfile = SiteProfile.objects.all().prefetch_related('country','district','province').filter(Q(projectagreement__program__id=program_id) | Q(collecteddata__program__id=program_id)).distinct()
            getSiteProfileIndicator = SiteProfile.objects.all().prefetch_related('country','district','province').filter(Q(collecteddata__program__id=program_id))

        else:
            getSiteProfile = SiteProfile.objects.all().prefetch_related('country','district','province').filter(country__in=countries).distinct()
            getSiteProfileIndicator = SiteProfile.objects.all().prefetch_related('country','district','province').filter(collecteddata__program__country__in=countries)


        if request.method == "GET" and "search" in request.GET:
            """
             fields = ('name', 'office')
            """
            getSiteProfile = SiteProfile.objects.all().filter(Q(country__in=countries), Q(name__contains=request.GET["search"]) | Q(office__name__contains=request.GET["search"]) | Q(type__profile__contains=request.GET['search']) |
                                                            Q(province__name__contains=request.GET["search"]) | Q(district__name__contains=request.GET["search"]) | Q(village__contains=request.GET['search']) |
                                                             Q(projectagreement__project_name__contains=request.GET["search"]) | Q(projectcomplete__project_name__contains=request.GET['search'])).select_related().distinct()

        return render(request, self.template_name, {'getSiteProfile':getSiteProfile,'getSiteProfileIndicator':getSiteProfileIndicator,'project_agreement_id': activity_id,'country': countries,'getPrograms':getPrograms, 'form': FilterForm(), 'helper': FilterForm.helper})


class SiteProfileReport(ListView):
    """
    SiteProfile Report filtered by project
    """
    model = SiteProfile
    template_name = 'activitydb/site_profile_report.html'

    def get(self, request, *args, **kwargs):
        countries = getCountry(request.user)
        project_agreement_id = self.kwargs['pk']

        if int(self.kwargs['pk']) == 0:
            getCommunity = SiteProfile.objects.all()
        else:
            getCommunity = SiteProfile.objects.all().filter(projectagreement__id=self.kwargs['pk'])

        id=self.kwargs['pk']

        return render(request, self.template_name, {'getCommunity':getCommunity,'project_agreement_id': project_agreement_id,'id':id,'country': countries})


class SiteProfileCreate(CreateView):
    """
    Using SiteProfile Form, create a new site profile
    """
    model = SiteProfile

    try:
        guidance = FormGuidance.objects.get(form="SiteProfile")
    except FormGuidance.DoesNotExist:
        guidance = None

    @method_decorator(group_excluded('ViewOnly', url='activitydb/permission'))
    def dispatch(self, request, *args, **kwargs):
        return super(SiteProfileCreate, self).dispatch(request, *args, **kwargs)

    # add the request to the kwargs
    def get_form_kwargs(self):
        kwargs = super(SiteProfileCreate, self).get_form_kwargs()
        kwargs['request'] = self.request
        return kwargs

    def get_initial(self):
        countries = getCountry(self.request.user)
        default_country = None
        if countries:
            default_country = countries[0]
        initial = {
            'approved_by': self.request.user,
            'filled_by': self.request.user,
            'country': default_country
        }

        return initial

    def form_invalid(self, form):

        messages.error(self.request, 'Invalid Form', fail_silently=False)

        return self.render_to_response(self.get_context_data(form=form))

    def form_valid(self, form):
        form.save()
        messages.success(self.request, 'Success, Site Profile Created!')
        latest = SiteProfile.objects.latest('id')
        redirect_url = '/activitydb/siteprofile_update/' + str(latest.id)
        return HttpResponseRedirect(redirect_url)

    form_class = SiteProfileForm


class SiteProfileUpdate(UpdateView):
    """
    SiteProfile Form Update an existing site profile
    """
    model = SiteProfile

    try:
        guidance = FormGuidance.objects.get(form="SiteProfile")
    except FormGuidance.DoesNotExist:
        guidance = None

    @method_decorator(group_excluded('ViewOnly', url='activitydb/permission'))
    def dispatch(self, request, *args, **kwargs):
        return super(SiteProfileUpdate, self).dispatch(request, *args, **kwargs)

    # add the request to the kwargs
    def get_form_kwargs(self):
        kwargs = super(SiteProfileUpdate, self).get_form_kwargs()
        kwargs['request'] = self.request
        return kwargs

    def get_context_data(self, **kwargs):
        context = super(SiteProfileUpdate, self).get_context_data(**kwargs)
        getProjects = ProjectAgreement.objects.all().filter(site__id=self.kwargs['pk'])
        context.update({'getProjects': getProjects})
        return context

    def form_invalid(self, form):
        messages.error(self.request, 'Invalid Form', fail_silently=False)
        return self.render_to_response(self.get_context_data(form=form))

    def form_valid(self, form):
        form.save()
        messages.success(self.request, 'Success, SiteProfile Updated!')

        return self.render_to_response(self.get_context_data(form=form))

    form_class = SiteProfileForm


class SiteProfileDelete(DeleteView):
    """
    SiteProfile Form Delete an existing community
    """
    model = SiteProfile
    success_url = "/activitydb/siteprofile_list/0/0/"

    @method_decorator(group_required('Country',url='activitydb/permission'))
    def dispatch(self, request, *args, **kwargs):
        return super(SiteProfileDelete, self).dispatch(request, *args, **kwargs)

    def form_invalid(self, form):

        messages.error(self.request, 'Invalid Form', fail_silently=False)

        return self.render_to_response(self.get_context_data(form=form))

    def form_valid(self, form):

        form.save()

        messages.success(self.request, 'Success, SiteProfile Deleted!')
        return self.render_to_response(self.get_context_data(form=form))

    form_class = SiteProfileForm


class MonitorList(ListView):
    """
    Monitoring Data
    """
    model = Monitor
    template_name = 'activitydb/monitor_list.html'

    def get(self, request, *args, **kwargs):

        project_agreement_id = self.kwargs['pk']

        if int(self.kwargs['pk']) == 0:
            getMonitorData = Monitor.objects.all()
        else:
            getMonitorData = Monitor.objects.all().filter(agreement__id=self.kwargs['pk'])

        if int(self.kwargs['pk']) == 0:
            getBenchmarkData = Benchmarks.objects.all()
        else:
            getBenchmarkData = Benchmarks.objects.all().filter(agreement__id=self.kwargs['pk'])

        return render(request, self.template_name, {'getMonitorData': getMonitorData, 'getBenchmarkData': getBenchmarkData,'project_agreement_id': project_agreement_id})


class MonitorCreate(AjaxableResponseMixin,CreateView):
    """
    Monitor Form
    """
    model = Monitor

    def dispatch(self, request, *args, **kwargs):
        return super(MonitorCreate, self).dispatch(request, *args, **kwargs)

    def get_context_data(self, **kwargs):
        context = super(MonitorCreate, self).get_context_data(**kwargs)
        context.update({'id': self.kwargs['id']})
        return context

    def get_initial(self):
        initial = {
            'agreement': self.kwargs['id'],
            }

        return initial

    def form_invalid(self, form):

        messages.error(self.request, 'Invalid Form', fail_silently=False)

        return self.render_to_response(self.get_context_data(form=form))

    def form_valid(self, form):
        form.save()
        messages.success(self.request, 'Success, Monitor Created!')
        return self.render_to_response(self.get_context_data(form=form))

    form_class = MonitorForm


class MonitorUpdate(AjaxableResponseMixin, UpdateView):
    """
    Monitor Form
    """
    model = Monitor

    def get_context_data(self, **kwargs):
        context = super(MonitorUpdate, self).get_context_data(**kwargs)
        context.update({'id': self.kwargs['pk']})
        return context

    def form_invalid(self, form):
        messages.error(self.request, 'Invalid Form', fail_silently=False)
        return self.render_to_response(self.get_context_data(form=form))

    def form_valid(self, form):
        form.save()
        messages.success(self.request, 'Success, Monitor Updated!')

        return self.render_to_response(self.get_context_data(form=form))

    form_class = MonitorForm


class MonitorDelete(AjaxableResponseMixin, DeleteView):
    """
    Monitor Form
    """
    model = Monitor
    success_url = '/'

    def get_context_data(self, **kwargs):
        context = super(MonitorDelete, self).get_context_data(**kwargs)
        context.update({'id': self.kwargs['pk']})
        return context

    def form_invalid(self, form):

        messages.error(self.request, 'Invalid Form', fail_silently=False)

        return self.render_to_response(self.get_context_data(form=form))

    def form_valid(self, form):

        form.save()

        messages.success(self.request, 'Success, Monitor Deleted!')
        return self.render_to_response(self.get_context_data(form=form))


class BenchmarkCreate(AjaxableResponseMixin, CreateView):
    """
    Benchmark Form
    """
    model = Benchmarks

    # add the request to the kwargs
    def get_form_kwargs(self):
        kwargs = super(BenchmarkCreate, self).get_form_kwargs()
        try:
            getComplete = ProjectComplete.objects.get(project_agreement__id=self.kwargs['id'])
            kwargs['complete'] = getComplete.id
        except ProjectComplete.DoesNotExist:
            kwargs['complete'] = None

        kwargs['request'] = self.request
        kwargs['agreement'] = self.kwargs['id']
        return kwargs

    def dispatch(self, request, *args, **kwargs):
        return super(BenchmarkCreate, self).dispatch(request, *args, **kwargs)

    def get_context_data(self, **kwargs):
        context = super(BenchmarkCreate, self).get_context_data(**kwargs)
        context.update({'id': self.kwargs['id']})
        return context

    def get_initial(self):
        try:
            getComplete = ProjectComplete.objects.get(project_agreement__id=self.kwargs['id'])
            initial = {
                'agreement': self.kwargs['id'],
                'complete': getComplete.id,
                }
        except ProjectComplete.DoesNotExist:
            initial = {
                'agreement': self.kwargs['id'],
                }

        return initial

    def form_invalid(self, form):

        messages.error(self.request, 'Invalid Form', fail_silently=False)

        return self.render_to_response(self.get_context_data(form=form))

    def form_valid(self, form):
        form.save()
        messages.success(self.request, 'Success, Benchmark Created!')
        return self.render_to_response(self.get_context_data(form=form))

    form_class = BenchmarkForm


class BenchmarkUpdate(AjaxableResponseMixin, UpdateView):
    """
    Benchmark Form
    """
    model = Benchmarks

    def get_context_data(self, **kwargs):
        context = super(BenchmarkUpdate, self).get_context_data(**kwargs)
        context.update({'id': self.kwargs['pk']})
        return context

    # add the request to the kwargs
    def get_form_kwargs(self):
        kwargs = super(BenchmarkUpdate, self).get_form_kwargs()
        getBenchmark = Benchmarks.objects.all().get(id=self.kwargs['pk'])

        kwargs['request'] = self.request
        kwargs['agreement'] = getBenchmark.agreement.id
        if getBenchmark.complete:
            kwargs['complete'] = getBenchmark.complete.id
        else:
            kwargs['complete'] = None

        return kwargs

    def form_invalid(self, form):
        messages.error(self.request, 'Invalid Form', fail_silently=False)
        return self.render_to_response(self.get_context_data(form=form))

    def form_valid(self, form):
        form.save()
        messages.success(self.request, 'Success, Benchmark Updated!')

        return self.render_to_response(self.get_context_data(form=form))

    form_class = BenchmarkForm


class BenchmarkDelete(AjaxableResponseMixin, DeleteView):
    """
    Benchmark Form
    """
    model = Benchmarks
    success_url = '/'

    def get_context_data(self, **kwargs):
        context = super(BenchmarkDelete, self).get_context_data(**kwargs)
        context.update({'id': self.kwargs['pk']})
        return context

    def form_invalid(self, form):

        messages.error(self.request, 'Invalid Form', fail_silently=False)

        return self.render_to_response(self.get_context_data(form=form))

    def form_valid(self, form):

        form.save()

        messages.success(self.request, 'Success, Benchmark Deleted!')
        return self.render_to_response(self.get_context_data(form=form))

    form_class = BenchmarkForm


class ContactList(ListView):
    """
    getStakeholders
    """
    model = Contact
    template_name = 'activitydb/contact_list.html'

    def get(self, request, *args, **kwargs):

        project_agreement_id = self.kwargs['pk']

        getProject = ProjectAgreement.objects.all().filter(id=project_agreement_id)

        if int(self.kwargs['pk']) == 0:
            countries=getCountry(request.user)
            getContacts = Contact.objects.all().filter(country__in=countries)
        else:
            getContacts = Contact.objects.all().filter(stakeholder__projectagreement=project_agreement_id)

        return render(request, self.template_name, {'getContacts': getContacts, 'getProject': getProject})


class ContactCreate(CreateView):
    """
    Contact Form
    """
    model = Contact

    try:
        guidance = FormGuidance.objects.get(form="Contact")
    except FormGuidance.DoesNotExist:
        guidance = None

    @method_decorator(group_excluded('ViewOnly', url='activitydb/permission'))
    def dispatch(self, request, *args, **kwargs):
        return super(ContactCreate, self).dispatch(request, *args, **kwargs)

    def get_context_data(self, **kwargs):
        context = super(ContactCreate, self).get_context_data(**kwargs)
        context.update({'id': self.kwargs['id']})
        return context

    def get_initial(self):
        country = getCountry(self.request.user)[0]
        initial = {
            'agreement': self.kwargs['id'],
            'country': country,
            }

        return initial

    def form_invalid(self, form):

        messages.error(self.request, 'Invalid Form', fail_silently=False)

        return self.render_to_response(self.get_context_data(form=form))

    def form_valid(self, form):
        form.save()
        messages.success(self.request, 'Success, Contact Created!')
        latest = Contact.objects.latest('id')
        redirect_url = '/activitydb/contact_update/' + str(latest.id)
        return HttpResponseRedirect(redirect_url)

    form_class = ContactForm


class ContactUpdate(UpdateView):
    """
    Contact Form
    """
    model = Contact

    try:
        guidance = FormGuidance.objects.get(form="Contact")
    except FormGuidance.DoesNotExist:
        guidance = None

    @method_decorator(group_excluded('ViewOnly', url='activitydb/permission'))
    def dispatch(self, request, *args, **kwargs):
        return super(ContactUpdate, self).dispatch(request, *args, **kwargs)

    def get_context_data(self, **kwargs):
        context = super(ContactUpdate, self).get_context_data(**kwargs)
        context.update({'id': self.kwargs['pk']})
        return context

    def form_invalid(self, form):
        messages.error(self.request, 'Invalid Form', fail_silently=False)
        return self.render_to_response(self.get_context_data(form=form))

    def form_valid(self, form):
        form.save()
        messages.success(self.request, 'Success, Contact Updated!')

        return self.render_to_response(self.get_context_data(form=form))

    form_class = ContactForm


class ContactDelete(DeleteView):
    """
    Benchmark Form
    """
    model = Contact
    success_url = '/'

    @method_decorator(group_excluded('ViewOnly', url='activitydb/permission'))
    def dispatch(self, request, *args, **kwargs):
        return super(ContactDelete, self).dispatch(request, *args, **kwargs)

    def get_context_data(self, **kwargs):
        context = super(ContactDelete, self).get_context_data(**kwargs)
        context.update({'id': self.kwargs['pk']})
        return context

    def form_invalid(self, form):

        messages.error(self.request, 'Invalid Form', fail_silently=False)

        return self.render_to_response(self.get_context_data(form=form))

    def form_valid(self, form):

        form.save()

        messages.success(self.request, 'Success, Contact Deleted!')
        return self.render_to_response(self.get_context_data(form=form))

    form_class = ContactForm


class StakeholderList(ListView):
    """
    getStakeholders
    """
    model = Stakeholder
    template_name = 'activitydb/stakeholder_list.html'

    def get(self, request, *args, **kwargs):

        project_agreement_id = self.kwargs['pk']
        countries = getCountry(request.user)
        if int(self.kwargs['pk']) == 0:
            getStakeholders = Stakeholder.objects.all().filter(country__in=countries)
        else:
            getStakeholders = Stakeholder.objects.all().filter(projectagreement=self.kwargs['pk'])

        return render(request, self.template_name, {'getStakeholders': getStakeholders, 'project_agreement_id': project_agreement_id})


class StakeholderCreate(CreateView):
    """
    Stakeholder Form
    """
    model = Stakeholder

    try:
        guidance = FormGuidance.objects.get(form="Stakeholder")
    except FormGuidance.DoesNotExist:
        guidance = None

    @method_decorator(group_excluded('ViewOnly', url='activitydb/permission'))
    def dispatch(self, request, *args, **kwargs):
        return super(StakeholderCreate, self).dispatch(request, *args, **kwargs)

    # add the request to the kwargs
    def get_form_kwargs(self):
        kwargs = super(StakeholderCreate, self).get_form_kwargs()
        kwargs['request'] = self.request
        return kwargs

    def get_context_data(self, **kwargs):
        context = super(StakeholderCreate, self).get_context_data(**kwargs)
        context.update({'id': self.kwargs['id']})
        return context

    def get_initial(self):

        country = getCountry(self.request.user)[0]

        initial = {
            'agreement': self.kwargs['id'],
            'country': country,
            }

        return initial

    def form_invalid(self, form):

        messages.error(self.request, 'Invalid Form', fail_silently=False)

        return self.render_to_response(self.get_context_data(form=form))

    def form_valid(self, form):
        form.save()
        messages.success(self.request, 'Success, Stakeholder Created!')
        latest = Stakeholder.objects.latest('id')
        redirect_url = '/activitydb/stakeholder_update/' + str(latest.id)
        return HttpResponseRedirect(redirect_url)

    form_class = StakeholderForm


class StakeholderUpdate(UpdateView):
    """
    Stakeholder Form
    """
    model = Stakeholder

    try:
        guidance = FormGuidance.objects.get(form="Stakeholder")
    except FormGuidance.DoesNotExist:
        guidance = None

    @method_decorator(group_excluded('ViewOnly', url='activitydb/permission'))
    def dispatch(self, request, *args, **kwargs):
        return super(StakeholderUpdate, self).dispatch(request, *args, **kwargs)

    # add the request to the kwargs
    def get_form_kwargs(self):
        kwargs = super(StakeholderUpdate, self).get_form_kwargs()
        kwargs['request'] = self.request
        return kwargs

    def get_context_data(self, **kwargs):
        context = super(StakeholderUpdate, self).get_context_data(**kwargs)
        context.update({'id': self.kwargs['pk']})
        return context

    def form_invalid(self, form):
        messages.error(self.request, 'Invalid Form', fail_silently=False)
        return self.render_to_response(self.get_context_data(form=form))

    def form_valid(self, form):
        form.save()
        messages.success(self.request, 'Success, Stakeholder Updated!')

        return self.render_to_response(self.get_context_data(form=form))

    form_class = StakeholderForm


class StakeholderDelete(DeleteView):
    """
    Benchmark Form
    """
    model = Stakeholder
    success_url = '/'

    def get_context_data(self, **kwargs):
        context = super(StakeholderDelete, self).get_context_data(**kwargs)
        context.update({'id': self.kwargs['pk']})
        return context

    def form_invalid(self, form):

        messages.error(self.request, 'Invalid Form', fail_silently=False)

        return self.render_to_response(self.get_context_data(form=form))

    def form_valid(self, form):

        form.save()

        messages.success(self.request, 'Success, Stakeholder Deleted!')
        return self.render_to_response(self.get_context_data(form=form))

    form_class = StakeholderForm


class TrainingList(ListView):
    """
    Training Attendance
    """
    model = TrainingAttendance
    template_name = 'activitydb/training_list.html'

    def get(self, request, *args, **kwargs):

        project_agreement_id = self.kwargs['pk']
        countries = getCountry(request.user)
        if int(self.kwargs['pk']) == 0:
            getTraining = TrainingAttendance.objects.all().filter(program__country__in=countries)
        else:
            getTraining = TrainingAttendance.objects.all().filter(project_agreement_id=self.kwargs['pk'])

        return render(request, self.template_name, {'getTraining': getTraining, 'project_agreement_id': project_agreement_id})


class TrainingCreate(CreateView):
    """
    Training Form
    """
    model = TrainingAttendance

    try:
        guidance = FormGuidance.objects.get(form="Training")
    except FormGuidance.DoesNotExist:
        guidance = None

    @method_decorator(group_excluded('ViewOnly', url='activitydb/permission'))
    def dispatch(self, request, *args, **kwargs):
        return super(TrainingCreate, self).dispatch(request, *args, **kwargs)

    # add the request to the kwargs
    def get_form_kwargs(self):
        kwargs = super(TrainingCreate, self).get_form_kwargs()
        kwargs['request'] = self.request
        return kwargs

    def get_initial(self):
        initial = {
            'agreement': self.kwargs['id'],
            }

        return initial

    def form_invalid(self, form):

        messages.error(self.request, 'Invalid Form', fail_silently=False)

        return self.render_to_response(self.get_context_data(form=form))

    def form_valid(self, form):
        form.save()
        messages.success(self.request, 'Success, Training Created!')
        latest = TrainingAttendance.objects.latest('id')
        redirect_url = '/activitydb/training_update/' + str(latest.id)
        return HttpResponseRedirect(redirect_url)

    form_class = TrainingAttendanceForm


class TrainingUpdate(UpdateView):
    """
    Training Form
    """
    model = TrainingAttendance

    try:
        guidance = FormGuidance.objects.get(form="Training")
    except FormGuidance.DoesNotExist:
        guidance = None

    @method_decorator(group_excluded('ViewOnly', url='activitydb/permission'))
    def dispatch(self, request, *args, **kwargs):
        return super(TrainingUpdate, self).dispatch(request, *args, **kwargs)

    # add the request to the kwargs
    def get_form_kwargs(self):
        kwargs = super(TrainingUpdate, self).get_form_kwargs()
        kwargs['request'] = self.request
        return kwargs

    def form_invalid(self, form):
        messages.error(self.request, 'Invalid Form', fail_silently=False)
        return self.render_to_response(self.get_context_data(form=form))

    def form_valid(self, form):
        form.save()
        messages.success(self.request, 'Success, Training Updated!')

        return self.render_to_response(self.get_context_data(form=form))

    form_class = TrainingAttendanceForm


class TrainingDelete(DeleteView):
    """
    Training Delete
    """
    model = TrainingAttendance
    success_url = '/activitydb/training_list/0/'
    template_name = 'activitydb/training_confirm_delete.html'

    def form_invalid(self, form):

        messages.error(self.request, 'Invalid Form', fail_silently=False)

        return self.render_to_response(self.get_context_data(form=form))

    def form_valid(self, form):

        form.save()

        messages.success(self.request, 'Success, Training Deleted!')
        return self.render_to_response(self.get_context_data(form=form))

    form_class = TrainingAttendanceForm


class BeneficiaryList(ListView):
    """
    Beneficiary
    """
    model = Beneficiary
    template_name = 'activitydb/beneficiary_list.html'

    def get(self, request, *args, **kwargs):

        project_agreement_id = self.kwargs['pk']

        if int(self.kwargs['pk']) == 0:
            getBeneficiaries = Beneficiary.objects.all()
        else:
            getBeneficiaries = Beneficiary.objects.all().filter(training_id=self.kwargs['pk'])

        return render(request, self.template_name, {'getBeneficiaries': getBeneficiaries, 'project_agreement_id': project_agreement_id})


class BeneficiaryCreate(CreateView):
    """
    Beneficiary Form
    """
    model = Beneficiary

    try:
        guidance = FormGuidance.objects.get(form="Beneficiary")
    except FormGuidance.DoesNotExist:
        guidance = None

    @method_decorator(group_excluded('ViewOnly', url='activitydb/permission'))
    def dispatch(self, request, *args, **kwargs):
        return super(BeneficiaryCreate, self).dispatch(request, *args, **kwargs)

    def get_initial(self):
        initial = {
            'training': self.kwargs['id'],
            }

        return initial

    # add the request to the kwargs
    def get_form_kwargs(self):
        kwargs = super(BeneficiaryCreate, self).get_form_kwargs()
        kwargs['request'] = self.request
        return kwargs

    def form_invalid(self, form):

        messages.error(self.request, 'Invalid Form', fail_silently=False)

        return self.render_to_response(self.get_context_data(form=form))

    def form_valid(self, form):
        form.save()
        messages.success(self.request, 'Success, Beneficiary Created!')
        latest = Beneficiary.objects.latest('id')
        redirect_url = '/activitydb/beneficiary_update/' + str(latest.id)
        return HttpResponseRedirect(redirect_url)

    form_class = BeneficiaryForm


class BeneficiaryUpdate(UpdateView):
    """
    Training Form
    """
    model = Beneficiary

    try:
        guidance = FormGuidance.objects.get(form="Beneficiary")
    except FormGuidance.DoesNotExist:
        guidance = None

    @method_decorator(group_excluded('ViewOnly', url='activitydb/permission'))
    def dispatch(self, request, *args, **kwargs):
        return super(BeneficiaryUpdate, self).dispatch(request, *args, **kwargs)

    # add the request to the kwargs
    def get_form_kwargs(self):
        kwargs = super(BeneficiaryUpdate, self).get_form_kwargs()
        kwargs['request'] = self.request
        return kwargs

    def form_invalid(self, form):
        messages.error(self.request, 'Invalid Form', fail_silently=False)
        return self.render_to_response(self.get_context_data(form=form))

    def form_valid(self, form):
        form.save()
        messages.success(self.request, 'Success, Beneficiary Updated!')

        return self.render_to_response(self.get_context_data(form=form))

    form_class = BeneficiaryForm


class BeneficiaryDelete(DeleteView):
    """
    Beneficiary Delete
    """
    model = Beneficiary
    success_url = reverse_lazy('beneficiary_list')

    @method_decorator(group_excluded('ViewOnly', url='activitydb/permission'))
    def dispatch(self, request, *args, **kwargs):
        return super(BeneficiaryDelete, self).dispatch(request, *args, **kwargs)

    def form_invalid(self, form):

        messages.error(self.request, 'Invalid Form', fail_silently=False)

        return self.render_to_response(self.get_context_data(form=form))

    def form_valid(self, form):

        form.save()

        messages.success(self.request, 'Success, Beneficiary Deleted!')
        return self.render_to_response(self.get_context_data(form=form))

    form_class = BeneficiaryForm

class DistributionList(ListView):
    """
    Distribution 
    """
    model = Distribution
    template_name = 'activitydb/distribution_list.html'

    def get(self, request, *args, **kwargs):

<<<<<<< HEAD
        project_agreement_id = self.kwargs['pk']
=======
        program_id = self.kwargs['pk']
>>>>>>> 33686564
        countries = getCountry(request.user)
        if int(self.kwargs['pk']) == 0:
            getDistribution = Distribution.objects.all().filter(program__country__in=countries)
        else:
<<<<<<< HEAD
            getDistribution = Distribution.objects.all().filter(project_agreement_id=self.kwargs['pk'])

        return render(request, self.template_name, {'getDistribution': getDistribution, 'project_agreement_id': project_agreement_id})
=======
            getDistribution = Distribution.objects.all().filter(program_id=self.kwargs['pk'])

        return render(request, self.template_name, {'getDistribution': getDistribution, 'program_id': program_id})
>>>>>>> 33686564


class DistributionCreate(CreateView):
    """
    Distribution Form
    """
    model = Distribution

    try:
        guidance = FormGuidance.objects.get(form="Distribution")
    except FormGuidance.DoesNotExist:
        guidance = None

    @method_decorator(group_excluded('ViewOnly', url='activitydb/permission'))
    def dispatch(self, request, *args, **kwargs):
        return super(DistributionCreate, self).dispatch(request, *args, **kwargs)

    # add the request to the kwargs
    def get_form_kwargs(self):
        kwargs = super(DistributionCreate, self).get_form_kwargs()
        kwargs['request'] = self.request
        return kwargs

    def get_initial(self):
        initial = {
<<<<<<< HEAD
            'agreement': self.kwargs['id'],
=======
            'program': self.kwargs['id']
>>>>>>> 33686564
            }

        return initial

    def form_invalid(self, form):

        messages.error(self.request, 'Invalid Form', fail_silently=False)

        return self.render_to_response(self.get_context_data(form=form))

    def form_valid(self, form):
        form.save()
        messages.success(self.request, 'Success, Distribution Created!')
        latest = Distribution.objects.latest('id')
<<<<<<< HEAD
        redirect_url = '/activitydb/Distribution_update/' + str(latest.id)
=======
        redirect_url = '/activitydb/distribution_update/' + str(latest.id)
>>>>>>> 33686564
        return HttpResponseRedirect(redirect_url)

    form_class = DistributionForm


class DistributionUpdate(UpdateView):
    """
    Distribution Form
    """
    model = Distribution

    try:
        guidance = FormGuidance.objects.get(form="Distribution")
    except FormGuidance.DoesNotExist:
        guidance = None

    @method_decorator(group_excluded('ViewOnly', url='activitydb/permission'))
    def dispatch(self, request, *args, **kwargs):
        return super(DistributionUpdate, self).dispatch(request, *args, **kwargs)

    # add the request to the kwargs
    def get_form_kwargs(self):
        kwargs = super(DistributionUpdate, self).get_form_kwargs()
        kwargs['request'] = self.request
        return kwargs

    def form_invalid(self, form):
        messages.error(self.request, 'Invalid Form', fail_silently=False)
        return self.render_to_response(self.get_context_data(form=form))

    def form_valid(self, form):
        form.save()
        messages.success(self.request, 'Success, Distribution Updated!')

        return self.render_to_response(self.get_context_data(form=form))

    form_class = DistributionForm


class DistributionDelete(DeleteView):
    """
    Distribution Delete
    """
    model = Distribution
    success_url = '/activitydb/distribution_list/0/'
    template_name = 'activitydb/distribution_confirm_delete.html'

    def form_invalid(self, form):

        messages.error(self.request, 'Invalid Form', fail_silently=False)

        return self.render_to_response(self.get_context_data(form=form))

    def form_valid(self, form):

        form.save()

        messages.success(self.request, 'Success, Distribution Deleted!')
        return self.render_to_response(self.get_context_data(form=form))

    form_class = DistributionForm

class QuantitativeOutputsCreate(AjaxableResponseMixin, CreateView):
    """
    QuantitativeOutput Form
    """
    model = CollectedData
    template_name = 'activitydb/quantitativeoutputs_form.html'

    def get_context_data(self, **kwargs):
        context = super(QuantitativeOutputsCreate, self).get_context_data(**kwargs)
        getProgram = Program.objects.get(agreement__id = self.kwargs['id'])
        context.update({'id': self.kwargs['id']})
        context.update({'program': getProgram})
        return context

    @method_decorator(group_excluded('ViewOnly', url='activitydb/permission'))
    def dispatch(self, request, *args, **kwargs):
        return super(QuantitativeOutputsCreate, self).dispatch(request, *args, **kwargs)

    def get_initial(self):
        getProgram = Program.objects.get(agreement__id = self.kwargs['id'])
        initial = {
            'agreement': self.kwargs['id'],
            'program': getProgram.id,
            }

        return initial

    def form_invalid(self, form):

        messages.error(self.request, 'Invalid Form', fail_silently=False)

        return self.render_to_response(self.get_context_data(form=form))

    def form_valid(self, form):
        form.save()
        messages.success(self.request, 'Success, Quantitative Output Created!')
        form = ""
        return self.render_to_response(self.get_context_data(form=form))


    form_class = QuantitativeOutputsForm


class QuantitativeOutputsUpdate(AjaxableResponseMixin, UpdateView):
    """
    QuantitativeOutput Form
    """
    model = CollectedData
    template_name = 'activitydb/quantitativeoutputs_form.html'

    @method_decorator(group_excluded('ViewOnly', url='activitydb/permission'))
    def dispatch(self, request, *args, **kwargs):
        return super(QuantitativeOutputsUpdate, self).dispatch(request, *args, **kwargs)

    def get_initial(self):
        """
        get the program to filter the list and indicators by.. the FK to colelcteddata is i_program
        we should change that name at somepoint as it is very confusing
        """
        getProgram = Program.objects.get(i_program__pk=self.kwargs['pk'])
        initial = {
            'program': getProgram.id,
            }

        return initial

    def get_context_data(self, **kwargs):
        context = super(QuantitativeOutputsUpdate, self).get_context_data(**kwargs)
        context.update({'id': self.kwargs['pk']})
        return context

    def form_invalid(self, form):
        messages.error(self.request, 'Invalid Form', fail_silently=False)
        return self.render_to_response(self.get_context_data(form=form))

    def form_valid(self, form):
        form.save()
        messages.success(self.request, 'Success, Quantitative Output Updated!')

        return self.render_to_response(self.get_context_data(form=form))

    form_class = QuantitativeOutputsForm


class QuantitativeOutputsDelete(AjaxableResponseMixin, DeleteView):
    """
    QuantitativeOutput Delete
    """
    model = CollectedData
    success_url = '/'

    @method_decorator(group_excluded('ViewOnly', url='activitydb/permission'))
    def dispatch(self, request, *args, **kwargs):
        return super(QuantitativeOutputsDelete, self).dispatch(request, *args, **kwargs)

    def form_invalid(self, form):

        messages.error(self.request, 'Invalid Form', fail_silently=False)

        return self.render_to_response(self.get_context_data(form=form))

    def form_valid(self, form):

        form.save()

        messages.success(self.request, 'Success, Quantitative Output Deleted!')
        return self.render_to_response(self.get_context_data(form=form))

    form_class = QuantitativeOutputsForm


class BudgetList(ListView):
    """
    Budget List
    """
    model = Budget
    template_name = 'activitydb/budget_list.html'

    def get(self, request, *args, **kwargs):

        project_agreement_id = self.kwargs['pk']

        if int(self.kwargs['pk']) == 0:
            getBudget = Budget.objects.all()
        else:
            getBudget = Budget.objects.all().filter(project_agreement_id=self.kwargs['pk'])

        return render(request, self.template_name, {'getBudget': getBudget, 'project_agreement_id': project_agreement_id})


class BudgetCreate(AjaxableResponseMixin, CreateView):
    """
    Budget Form
    """
    model = Budget
    template_name = 'activitydb/budget_form.html'

    def get_context_data(self, **kwargs):
        context = super(BudgetCreate, self).get_context_data(**kwargs)
        context.update({'id': self.kwargs['id']})
        return context

    @method_decorator(group_excluded('ViewOnly', url='activitydb/permission'))
    def dispatch(self, request, *args, **kwargs):
        return super(BudgetCreate, self).dispatch(request, *args, **kwargs)

    def get_initial(self):
        initial = {
            'agreement': self.kwargs['id'],
            }

        return initial

    def form_invalid(self, form):

        messages.error(self.request, 'Invalid Form', fail_silently=False)

        return self.render_to_response(self.get_context_data(form=form))

    def form_valid(self, form):
        form.save()
        messages.success(self.request, 'Success, Budget Created!')
        form = ""
        return self.render_to_response(self.get_context_data(form=form))


    form_class = BudgetForm


class BudgetUpdate(AjaxableResponseMixin, UpdateView):
    """
    Budget Form
    """
    model = Budget

    @method_decorator(group_excluded('ViewOnly', url='activitydb/permission'))
    def dispatch(self, request, *args, **kwargs):
        return super(BudgetUpdate, self).dispatch(request, *args, **kwargs)

    def get_context_data(self, **kwargs):
        context = super(BudgetUpdate, self).get_context_data(**kwargs)
        context.update({'id': self.kwargs['pk']})
        return context

    def form_invalid(self, form):
        messages.error(self.request, 'Invalid Form', fail_silently=False)
        return self.render_to_response(self.get_context_data(form=form))

    def form_valid(self, form):
        form.save()
        messages.success(self.request, 'Success, Budget Output Updated!')

        return self.render_to_response(self.get_context_data(form=form))

    form_class = BudgetForm


class BudgetDelete(AjaxableResponseMixin, DeleteView):
    """
    Budget Delete
    """
    model = Budget
    success_url = '/'

    @method_decorator(group_excluded('ViewOnly', url='activitydb/permission'))
    def dispatch(self, request, *args, **kwargs):
        return super(BudgetDelete, self).dispatch(request, *args, **kwargs)

    def get_context_data(self, **kwargs):
        context = super(BudgetDelete, self).get_context_data(**kwargs)
        context.update({'id': self.kwargs['pk']})
        return context

    def form_invalid(self, form):

        messages.error(self.request, 'Invalid Form', fail_silently=False)

        return self.render_to_response(self.get_context_data(form=form))

    def form_valid(self, form):

        form.save()

        messages.success(self.request, 'Success, Budget Deleted!')
        return self.render_to_response(self.get_context_data(form=form))

    form_class = BudgetForm


class ChecklistItemList(ListView):
    """
    Checklist List
    """
    model = ChecklistItem
    template_name = 'activitydb/checklist_list.html'

    def get(self, request, *args, **kwargs):

        project_agreement_id = self.kwargs['pk']

        if int(self.kwargs['pk']) == 0:
            getChecklist = ChecklistItem.objects.all()
        else:
            getChecklist = ChecklistItem.objects.all().filter(checklist__agreement_id=self.kwargs['pk'])

        return render(request, self.template_name, {'getChecklist': getChecklist, 'project_agreement_id': self.kwargs['pk']})


class ChecklistItemCreate(CreateView):
    """
    Checklist Form
    """
    model = ChecklistItem

    try:
        guidance = FormGuidance.objects.get(form="ChecklistItem")
    except FormGuidance.DoesNotExist:
        guidance = None

    def get_context_data(self, **kwargs):
        context = super(ChecklistItemCreate, self).get_context_data(**kwargs)
        context.update({'id': self.kwargs['id']})
        return context

    # add the request to the kwargs
    def get_form_kwargs(self):
        kwargs = super(ChecklistItemCreate, self).get_form_kwargs()
        kwargs['request'] = self.request
        return kwargs

    @method_decorator(group_excluded('ViewOnly', url='activitydb/permission'))
    def dispatch(self, request, *args, **kwargs):
        return super(ChecklistItemCreate, self).dispatch(request, *args, **kwargs)

    def get_initial(self):
        checklist = Checklist.objects.get(agreement=self.kwargs['id'])
        initial = {
            'checklist': checklist,
            }

        return initial

    def form_invalid(self, form):

        messages.error(self.request, 'Invalid Form', fail_silently=False)

        return self.render_to_response(self.get_context_data(form=form))

    def form_valid(self, form):
        form.save()
        messages.success(self.request, 'Success, Checklist Item Created!')
        latest = ChecklistItem.objects.latest('id')
        redirect_url = '/activitydb/checklistitem_update/' + str(latest.id)
        return HttpResponseRedirect(redirect_url)


    form_class = ChecklistItemForm


class ChecklistItemUpdate(UpdateView):
    """
    Checklist Form
    """
    model = ChecklistItem

    try:
        guidance = FormGuidance.objects.get(form="ChecklistItem")
    except FormGuidance.DoesNotExist:
        guidance = None

    @method_decorator(group_excluded('ViewOnly', url='activitydb/permission'))
    def dispatch(self, request, *args, **kwargs):
        return super(ChecklistItemUpdate, self).dispatch(request, *args, **kwargs)

    def get_context_data(self, **kwargs):
        context = super(ChecklistItemUpdate, self).get_context_data(**kwargs)
        context.update({'id': self.kwargs['pk']})
        return context

    # add the request to the kwargs
    def get_form_kwargs(self):
        kwargs = super(ChecklistItemUpdate, self).get_form_kwargs()
        kwargs['request'] = self.request
        return kwargs

    def form_invalid(self, form):
        messages.error(self.request, 'Invalid Form', fail_silently=False)
        return self.render_to_response(self.get_context_data(form=form))

    def form_valid(self, form):
        form.save()
        messages.success(self.request, 'Success, Checklist Item Updated!')

        return self.render_to_response(self.get_context_data(form=form))

    form_class = ChecklistItemForm


def checklist_update_link(AjaxableResponseMixin,pk,type,value):
    """
    Checklist Update from Link
    """
    value = int(value)

    if type == "in_file":
        update = ChecklistItem.objects.filter(id=pk).update(in_file=value)
    elif type == "not_applicable":
        update = ChecklistItem.objects.filter(id=pk).update(not_applicable=value)

    return HttpResponse(value)


class ChecklistItemDelete(DeleteView):
    """
    Checklist Delete
    """
    model = ChecklistItem
    success_url = '/'

    @method_decorator(group_excluded('ViewOnly', url='activitydb/permission'))
    def dispatch(self, request, *args, **kwargs):
        return super(ChecklistItemDelete, self).dispatch(request, *args, **kwargs)

    def get_context_data(self, **kwargs):
        context = super(ChecklistItemDelete, self).get_context_data(**kwargs)
        context.update({'id': self.kwargs['pk']})
        return context

    def form_invalid(self, form):

        messages.error(self.request, 'Invalid Form', fail_silently=False)

        return self.render_to_response(self.get_context_data(form=form))

    def form_valid(self, form):

        form.save()

        messages.success(self.request, 'Success, Checklist Item Deleted!')
        return self.render_to_response(self.get_context_data(form=form))

    form_class = ChecklistItemForm


def report(request):
    """
    project agreement list report
    """
    countries=getCountry(request.user)
    getAgreements = ProjectAgreement.objects.select_related().filter(program__country__in=countries)
    filtered = ProjectAgreementFilter(request.GET, queryset=getAgreements)
    table = ProjectAgreementTable(filtered.queryset)
    table.paginate(page=request.GET.get('page', 1), per_page=20)

    if request.method == "GET" and "search" in request.GET:
        #list1 = list()
        #for obj in filtered:
        #    list1.append(obj)
        """
         fields = 'program','community'
        """
        getAgreements = ProjectAgreement.objects.filter(
                                           Q(project_name__contains=request.GET["search"]) |
                                           Q(activity_code__contains=request.GET["search"]))
        table = ProjectAgreementTable(getAgreements)

    RequestConfig(request).configure(table)

    if request.GET.get('export'):
        dataset = ProjectAgreementResource().export(getAgreements)
        response = HttpResponse(dataset.csv, content_type='application/ms-excel')
        response['Content-Disposition'] = 'attachment; filename=activity_report.csv'
        return response

    # send the keys and vars
    return render(request, "activitydb/report.html", {'get_agreements': table, 'country': countries, 'form': FilterForm(), 'filter': filtered, 'helper': FilterForm.helper})


def country_json(request, country):
    """
    For populating the province dropdown based  country dropdown value
    """
    selected_country = Country.objects.get(id=country)
    province = Province.objects.all().filter(country=selected_country)
    provinces_json = serializers.serialize("json", province)
    return HttpResponse(provinces_json, content_type="application/json")


def province_json(request, province):
    """
    For populating the office district based  country province value
    """
    selected_province = Province.objects.get(id=province)
    district = District.objects.all().filter(province=selected_province)
    districts_json = serializers.serialize("json", district)
    return HttpResponse(districts_json, content_type="application/json")


def district_json(request, district):
    """
    For populating the office dropdown based  country dropdown value
    """
    selected_district = District.objects.get(id=district)
    adminthree = AdminLevelThree.objects.all().filter(district=selected_district)
    adminthree_json = serializers.serialize("json", adminthree)
    return HttpResponse(adminthree_json, content_type="application/json")


def import_service(service_id=1, deserialize=True):
    """
    Import a indicators from a web service (the dig only for now)
    """
    service = ExternalService.objects.all().filter(id=service_id)

    response = requests.get(service.feed_url)
    get_json = json.loads(response.content)

    if deserialize == True:
        data = json.load(get_json) # deserialises it
    else:
        #send json data back not deserialized data
        data = get_json
    #debug the json data string uncomment dump and print
    data2 = json.dumps(data) # json formatted string

    return data


def service_json(request, service):
    """
    For populating service indicators in dropdown
    """
    service_indicators = import_service(service,deserialize=False)
    return HttpResponse(service_indicators, content_type="application/json")<|MERGE_RESOLUTION|>--- conflicted
+++ resolved
@@ -90,11 +90,7 @@
             getDocumentCount = Documentation.objects.all().filter(project_id=self.kwargs['pk']).count()
             getCommunityCount = SiteProfile.objects.all().filter(projectagreement__id=self.kwargs['pk']).count()
             getTrainingCount = TrainingAttendance.objects.all().filter(project_agreement_id=self.kwargs['pk']).count()
-<<<<<<< HEAD
-            getDistributionCount = Distribution.objects.all().filter(project_agreement_id=self.kwargs['pk']).count()
-=======
             getDistributionCount = Distribution.objects.all().filter(initiation_id=self.kwargs['pk']).count()
->>>>>>> 33686564
             getChecklistCount = ChecklistItem.objects.all().filter(checklist__agreement_id=self.kwargs['pk']).count()
             getChecklist = ChecklistItem.objects.all().filter(checklist__agreement_id=self.kwargs['pk'])
 
@@ -107,11 +103,7 @@
         return render(request, self.template_name, {'getProgram': getProgram, 'getAgreement': getAgreement,'getComplete': getComplete, 
                                                     'getPrograms':getPrograms, 'getDocumentCount':getDocumentCount,'getChecklistCount': getChecklistCount,
                                                     'getCommunityCount':getCommunityCount, 'getTrainingCount':getTrainingCount, 'project_id': project_id, 
-<<<<<<< HEAD
-                                                    'getDistribution': getDistribution,'getChecklist': getChecklist})
-=======
                                                     'getChecklist': getChecklist, 'getDistributionCount': getDistributionCount})
->>>>>>> 33686564
 
 
 class ProgramDash(ListView):
@@ -1897,24 +1889,14 @@
 
     def get(self, request, *args, **kwargs):
 
-<<<<<<< HEAD
-        project_agreement_id = self.kwargs['pk']
-=======
         program_id = self.kwargs['pk']
->>>>>>> 33686564
         countries = getCountry(request.user)
         if int(self.kwargs['pk']) == 0:
             getDistribution = Distribution.objects.all().filter(program__country__in=countries)
         else:
-<<<<<<< HEAD
-            getDistribution = Distribution.objects.all().filter(project_agreement_id=self.kwargs['pk'])
-
-        return render(request, self.template_name, {'getDistribution': getDistribution, 'project_agreement_id': project_agreement_id})
-=======
             getDistribution = Distribution.objects.all().filter(program_id=self.kwargs['pk'])
 
         return render(request, self.template_name, {'getDistribution': getDistribution, 'program_id': program_id})
->>>>>>> 33686564
 
 
 class DistributionCreate(CreateView):
@@ -1940,11 +1922,7 @@
 
     def get_initial(self):
         initial = {
-<<<<<<< HEAD
-            'agreement': self.kwargs['id'],
-=======
             'program': self.kwargs['id']
->>>>>>> 33686564
             }
 
         return initial
@@ -1959,11 +1937,7 @@
         form.save()
         messages.success(self.request, 'Success, Distribution Created!')
         latest = Distribution.objects.latest('id')
-<<<<<<< HEAD
-        redirect_url = '/activitydb/Distribution_update/' + str(latest.id)
-=======
         redirect_url = '/activitydb/distribution_update/' + str(latest.id)
->>>>>>> 33686564
         return HttpResponseRedirect(redirect_url)
 
     form_class = DistributionForm
