from django.views.generic.edit import CreateView, UpdateView, DeleteView
from django.views.generic.list import ListView
from django.views.generic.detail import DetailView
from .models import Program, Country, Province, AdminLevelThree, District, ProjectAgreement, ProjectComplete, SiteProfile, \
    Documentation, Monitor, Benchmarks, TrainingAttendance, Beneficiary, Distribution, Budget, ApprovalAuthority, Checklist, ChecklistItem, \
    Stakeholder, Contact, FormGuidance
from indicators.models import CollectedData, ExternalService
from django.core.urlresolvers import reverse_lazy
from django.utils import timezone

import pytz

from .forms import ProjectAgreementForm, ProjectAgreementSimpleForm, ProjectAgreementCreateForm, ProjectCompleteForm, ProjectCompleteSimpleForm, ProjectCompleteCreateForm, DocumentationForm, \
    SiteProfileForm, MonitorForm, BenchmarkForm, TrainingAttendanceForm, BeneficiaryForm, DistributionForm, BudgetForm, FilterForm, \
    QuantitativeOutputsForm, ChecklistItemForm, StakeholderForm, ContactForm

import pytz
import logging
from django.shortcuts import render
from django.contrib import messages
from django.contrib.auth.models import User
from django.db.models import Count
from django.db.models import Q
from tables import ProjectAgreementTable
from django_tables2 import RequestConfig
from filters import ProjectAgreementFilter
import json
import simplejson
from collections import OrderedDict
import ast
import requests
import urllib
import logging

from django.core import serializers, paginator
from django.core.paginator import Paginator, EmptyPage, PageNotAnInteger
from django.http import HttpResponse, HttpResponseRedirect

from django.contrib.sites.shortcuts import get_current_site

# Get an instance of a logger
logger = logging.getLogger(__name__)

from django.utils.decorators import method_decorator
from tola.util import getCountry, emailGroup, group_excluded, group_required
from mixins import AjaxableResponseMixin
from export import ProjectAgreementResource, StakeholderResource
from django.core.exceptions import PermissionDenied

APPROVALS = (
    ('in_progress',('in progress')),
    ('awaiting_approval', 'awaiting approval'),
    ('approved', 'approved'),
    ('rejected', 'rejected'),
)

from datetime import datetime
from dateutil.relativedelta import relativedelta


def date_handler(obj):
    return obj.isoformat() if hasattr(obj, 'isoformat') else obj


class ProjectDash(ListView):

    template_name = 'activitydb/projectdashboard_list.html'

    def get(self, request, *args, **kwargs):

        countries = getCountry(request.user)
        getPrograms = Program.objects.all().filter(funding_status="Funded", country__in=countries)
        project_id = int(self.kwargs['pk'])

        if project_id == 0:
            getAgreement = None
            getComplete = None
            getChecklist = None
            getDocumentCount = 0
            getCommunityCount = 0
            getTrainingCount = 0
            getDistributionCount = 0
            getChecklistCount = 0
        else:
            getAgreement = ProjectAgreement.objects.get(id=project_id)
            try:
                getComplete = ProjectComplete.objects.get(project_agreement__id=self.kwargs['pk'])
            except ProjectComplete.DoesNotExist:
                getComplete = None
            getDocumentCount = Documentation.objects.all().filter(project_id=self.kwargs['pk']).count()
            getCommunityCount = SiteProfile.objects.all().filter(projectagreement__id=self.kwargs['pk']).count()
            getTrainingCount = TrainingAttendance.objects.all().filter(project_agreement_id=self.kwargs['pk']).count()
            getDistributionCount = Distribution.objects.all().filter(initiation_id=self.kwargs['pk']).count()
            getChecklistCount = ChecklistItem.objects.all().filter(checklist__agreement_id=self.kwargs['pk']).count()
            getChecklist = ChecklistItem.objects.all().filter(checklist__agreement_id=self.kwargs['pk'])

        if int(self.kwargs['pk']) == 0:
            getProgram =Program.objects.all().filter(funding_status="Funded", country__in=countries).distinct()
        else:
            getProgram =Program.objects.get(agreement__id=self.kwargs['pk'])

        return render(request, self.template_name, {'getProgram': getProgram, 'getAgreement': getAgreement,'getComplete': getComplete,
                                                    'getPrograms':getPrograms, 'getDocumentCount':getDocumentCount,'getChecklistCount': getChecklistCount,
                                                    'getCommunityCount':getCommunityCount, 'getTrainingCount':getTrainingCount, 'project_id': project_id,
                                                    'getChecklist': getChecklist, 'getDistributionCount': getDistributionCount})


class ProgramDash(ListView):
    """
    Dashboard links for and status for each program with number of projects
    :param request:
    :param pk: program_id
    :param status: approval status of project
    :return:
    """
    template_name = 'activitydb/programdashboard_list.html'

    def get(self, request, *args, **kwargs):

        countries = getCountry(request.user)
        getPrograms = Program.objects.all().filter(funding_status="Funded", country__in=countries).distinct()

        if int(self.kwargs['pk']) == 0:
            getDashboard = Program.objects.all().prefetch_related('agreement','agreement__projectcomplete','agreement__office').filter(funding_status="Funded", country__in=countries).order_by('name').annotate(has_agreement=Count('agreement'),has_complete=Count('complete'))
        else:
            getDashboard = Program.objects.all().prefetch_related('agreement','agreement__projectcomplete','agreement__office').filter(id=self.kwargs['pk'], funding_status="Funded", country__in=countries).order_by('name')

        if self.kwargs.get('status', None):
            status = self.kwargs['status']
            if status == "in progress":
                getDashboard.filter(Q(agreement__approval=self.kwargs['status']) | Q(agreement__approval=None))
            else:
                getDashboard.filter(agreement__approval=self.kwargs['status'])
        else:
            status = None

        return render(request, self.template_name, {'getDashboard': getDashboard, 'getPrograms': getPrograms, 'APPROVALS': APPROVALS, 'program_id':  self.kwargs['pk'], 'status': status})


class ProjectAgreementList(ListView):
    """
    Project Agreement
    :param request:
    """
    model = ProjectAgreement
    template_name = 'activitydb/projectagreement_list.html'

    def get(self, request, *args, **kwargs):
        countries = getCountry(request.user)
        getPrograms = Program.objects.all().filter(funding_status="Funded", country__in=countries).distinct()

        if int(self.kwargs['pk']) != 0:
            getDashboard = ProjectAgreement.objects.all().filter(program__id=self.kwargs['pk'])
            getProgram =Program.objects.get(id=self.kwargs['pk'])
            return render(request, self.template_name, {'form': FilterForm(),'getProgram': getProgram, 'getDashboard':getDashboard,'getPrograms':getPrograms,'APPROVALS': APPROVALS})

        elif self.kwargs['status'] != 'none':
            getDashboard = ProjectAgreement.objects.all().filter(approval=self.kwargs['status'])
            return render(request, self.template_name, {'form': FilterForm(), 'getDashboard':getDashboard,'getPrograms':getPrograms,'APPROVALS': APPROVALS})
 
        else:
            getDashboard = ProjectAgreement.objects.all().filter(program__country__in=countries)

            return render(request, self.template_name, {'form': FilterForm(),'getDashboard':getDashboard,'getPrograms':getPrograms,'APPROVALS': APPROVALS})


class ProjectAgreementImport(ListView):
    """
    Import a project agreement from TolaData or other third party service
    """

    template_name = 'activitydb/projectagreement_import.html'

    def get(self, request, *args, **kwargs):
        countries = getCountry(request.user)
        getPrograms = Program.objects.all().filter(funding_status="Funded", country__in=countries)
        getServices = ExternalService.objects.all()
        getCountries = Country.objects.all().filter(country__in=countries)

        return render(request, self.template_name, {'getPrograms': getPrograms, 'getServices': getServices , 'getCountries': getCountries})


class ProjectAgreementCreate(CreateView):
    """
    Project Agreement Form
    :param request:
    :param id:
    This is only used in case of an error incomplete form submission from the simple form
    in the project dashboard
    """

    model = ProjectAgreement
    template_name = 'activitydb/projectagreement_form.html'

    @method_decorator(group_excluded('ViewOnly', url='activitydb/permission'))
    def dispatch(self, request, *args, **kwargs):
        try:
            self.guidance = FormGuidance.objects.get(form="Agreement")
        except FormGuidance.DoesNotExist:
            self.guidance = None
        return super(ProjectAgreementCreate, self).dispatch(request, *args, **kwargs)

     # add the request to the kwargs
    def get_form_kwargs(self):
        kwargs = super(ProjectAgreementCreate, self).get_form_kwargs()
        kwargs['request'] = self.request
        return kwargs

    #get shared data from project agreement and pre-populate form with it
    def get_initial(self):

        initial = {
            'approved_by': self.request.user,
            'estimated_by': self.request.user,
            'checked_by': self.request.user,
            'reviewed_by': self.request.user,
            'approval_submitted_by': self.request.user,
            }

        return initial

    def get_context_data(self, **kwargs):
        context = super(ProjectAgreementCreate, self).get_context_data(**kwargs)
        return context

    def form_invalid(self, form):

        messages.error(self.request, 'Invalid Form', fail_silently=False)

        return self.render_to_response(self.get_context_data(form=form))

    def form_valid(self, form):

        form.save()

        #save formset from context
        context = self.get_context_data()

        latest = ProjectAgreement.objects.latest('id')
        getAgreement = ProjectAgreement.objects.get(id=latest.id)

        #create a new dashbaord entry for the project
        getProgram = Program.objects.get(id=latest.program_id)

        create_checklist = Checklist(agreement=getAgreement)
        create_checklist.save()

        get_checklist = Checklist.objects.get(id=create_checklist.id)
        get_globals = ChecklistItem.objects.all().filter(global_item=True)
        for item in get_globals:
            ChecklistItem.objects.create(checklist=get_checklist,item=item.item)


        messages.success(self.request, 'Success, Initiation Created!')

        redirect_url = '/activitydb/dashboard/project/' + str(latest.id)
        return HttpResponseRedirect(redirect_url)

    form_class = ProjectAgreementCreateForm


class ProjectAgreementUpdate(UpdateView):
    """
    Project Initiation Form
    :param request:
    :param id: project_agreement_id
    """
    model = ProjectAgreement
    form_class = ProjectAgreementForm

    @method_decorator(group_excluded('ViewOnly', url='activitydb/permission'))
    def dispatch(self, request, *args, **kwargs):
        try:
            self.guidance = FormGuidance.objects.get(form="Agreement")
        except FormGuidance.DoesNotExist:
            self.guidance = None
        return super(ProjectAgreementUpdate, self).dispatch(request, *args, **kwargs)

    def get_form(self, form_class):
        check_form_type = ProjectAgreement.objects.get(id=self.kwargs['pk'])

        if check_form_type.short == True:
            form = ProjectAgreementSimpleForm
        else:
            form = ProjectAgreementForm

        return form(**self.get_form_kwargs())


    def get_context_data(self, **kwargs):
        context = super(ProjectAgreementUpdate, self).get_context_data(**kwargs)
        pk = self.kwargs['pk']
        context.update({'pk': pk})
        context.update({'program': pk})

        try:
            getQuantitative = CollectedData.objects.all().filter(agreement__id=self.kwargs['pk']).order_by('indicator')
        except CollectedData.DoesNotExist:
            getQuantitative = None
        context.update({'getQuantitative': getQuantitative})

        try:
            getMonitor = Monitor.objects.all().filter(agreement__id=self.kwargs['pk']).order_by('type')
        except Monitor.DoesNotExist:
            getMonitor = None
        context.update({'getMonitor': getMonitor})

        try:
            getBenchmark = Benchmarks.objects.all().filter(agreement__id=self.kwargs['pk']).order_by('description')
        except Benchmarks.DoesNotExist:
            getBenchmark = None
        context.update({'getBenchmark': getBenchmark})

        try:
            getBudget = Budget.objects.all().filter(agreement__id=self.kwargs['pk']).order_by('description_of_contribution')
        except Budget.DoesNotExist:
            getBudget = None
        context.update({'getBudget': getBudget})

        try:
            getDocuments = Documentation.objects.all().filter(project__id=self.kwargs['pk']).order_by('name')
        except Documentation.DoesNotExist:
            getDocuments = None
        context.update({'getDocuments': getDocuments})

        return context

    # add the request to the kwargs
    def get_form_kwargs(self):
        kwargs = super(ProjectAgreementUpdate, self).get_form_kwargs()
        kwargs['request'] = self.request
        return kwargs

    def form_invalid(self, form):

        messages.error(self.request, 'Invalid Form', fail_silently=False)

        return self.render_to_response(self.get_context_data(form=form))

    def form_valid(self, form):

        #get the approval status of the form before it was submitted and set vars for use in condtions
        check_agreement_status = ProjectAgreement.objects.get(id=str(self.kwargs['pk']))
        is_approved = str(form.instance.approval)
        getProgram = Program.objects.get(agreement__id=check_agreement_status.id)
        country = getProgram.country

        #convert form field unicode project name to ascii safe string for email content
        import unicodedata
        project_name = unicodedata.normalize('NFKD', form.instance.project_name).encode('ascii','ignore')
        #check to see if the approval status has changed
        if str(is_approved) == "approved" and check_agreement_status.approval != "approved":
            budget = form.instance.total_estimated_budget
            if getProgram.budget_check == True:
                try:
                    user_budget_approval = ApprovalAuthority.objects.get(approval_user__user=self.request.user)
                except ApprovalAuthority.DoesNotExist:
                    user_budget_approval = None
            #compare budget amount to users approval amounts

            if getProgram.budget_check:
                if not user_budget_approval or int(budget) > int(user_budget_approval.budget_limit):
                    messages.success(self.request, 'You do not appear to have permissions to approve this initiation')
                    form.instance.approval = 'awaiting approval'
                else:
                    messages.success(self.request, 'Success, Initiation and Budget Approved')
                    form.instance.approval = 'approved'
            else:
                messages.success(self.request, 'Success, Initiation Approved')
                form.instance.approval = 'approved'

            if form.instance.approval == 'approved':
                #email the approver group so they know this was approved
                link = "Link: " + "https://" + get_current_site(self.request).name + "/activitydb/projectagreement_update/" + str(self.kwargs['pk']) + "/"
                subject = "Project Initiation Approved: " + project_name
                message = "A new initiation was approved by " + str(self.request.user) + "\n" + "Budget Amount: " + str(form.instance.total_estimated_budget) + "\n"
                getSubmiter = User.objects.get(username=self.request.user)
                emailGroup(submiter=getSubmiter.email, country=country,group=form.instance.approved_by,link=link,subject=subject,message=message)
        elif str(is_approved) == "awaiting approval" and check_agreement_status.approval != "awaiting approval":
            messages.success(self.request, 'Success, Initiation has been saved and is now Awaiting Approval (Notifications have been Sent)')
            #email the approver group so they know this was approved
            link = "Link: " + "https://" + get_current_site(self.request).name + "/activitydb/projectagreement_update/" + str(self.kwargs['pk']) + "/"
            subject = "Project Initiation Waiting for Approval: " + project_name
            message = "A new initiation was submitted for approval by " + str(self.request.user) + "\n" + "Budget Amount: " + str(form.instance.total_estimated_budget) + "\n"
            emailGroup(country=country,group=form.instance.approved_by,link=link,subject=subject,message=message)
        else:
            messages.success(self.request, 'Success, form updated!')
        form.save()
        #save formset from context
        context = self.get_context_data()
        self.object = form.save()

        return self.render_to_response(self.get_context_data(form=form))


class ProjectAgreementDetail(DetailView):

    model = ProjectAgreement
    context_object_name = 'agreement'
    queryset = ProjectAgreement.objects.all()

    def get_context_data(self, **kwargs):
        context = super(ProjectAgreementDetail, self).get_context_data(**kwargs)
        context['now'] = timezone.now()
        context.update({'id': self.kwargs['pk']})

        try:
            getMonitor = Monitor.objects.all().filter(agreement__id=self.kwargs['pk'])
        except Monitor.DoesNotExist:
            getMonitor = None
        context.update({'getMonitor': getMonitor})

        try:
            getBenchmark = Benchmarks.objects.all().filter(agreement__id=self.kwargs['pk'])
        except Benchmarks.DoesNotExist:
            getBenchmark = None
        context.update({'getBenchmark': getBenchmark})

        try:
            getBudget = Budget.objects.all().filter(agreement__id=self.kwargs['pk'])
        except Budget.DoesNotExist:
            getBudget = None
        context.update({'getBudget': getBudget})

        try:
            getDocuments = Documentation.objects.all().filter(project__id=self.kwargs['pk']).order_by('name')
        except Documentation.DoesNotExist:
            getDocuments = None
        context.update({'getDocuments': getDocuments})

        return context


class ProjectAgreementDelete(DeleteView):
    """
    Project Agreement Delete
    """
    model = ProjectAgreement
    success_url = 'activitydb/dashboard/0/'

    @method_decorator(group_required('Country',url='activitydb/permission'))
    def dispatch(self, request, *args, **kwargs):
        return super(ProjectAgreementDelete, self).dispatch(request, *args, **kwargs)

    def form_invalid(self, form):

        messages.error(self.request, 'Invalid Form', fail_silently=False)

        return self.render_to_response(self.get_context_data(form=form))

    def form_valid(self, form):

        form.save()

        return HttpResponseRedirect('/activitydb/success')

    form_class = ProjectAgreementForm


class ProjectCompleteList(ListView):
    """
    Project Complete
    :param request:
    :param pk: program_id
    """
    model = ProjectComplete
    template_name = 'activitydb/projectcomplete_list.html'

    def get(self, request, *args, **kwargs):
        countries = getCountry(request.user)
        getPrograms = Program.objects.all().filter(funding_status="Funded", country__in=countries)

        if int(self.kwargs['pk']) == 0:
            getDashboard = ProjectComplete.objects.all().filter(program__country__in=countries)
            return render(request, self.template_name, {'getDashboard':getDashboard,'getPrograms':getPrograms})
        else:
            getDashboard = ProjectComplete.objects.all().filter(program__id=self.kwargs['pk'])
            getProgram =Program.objects.get(id=self.kwargs['pk'])

            return render(request, self.template_name, {'getProgram': getProgram, 'getDashboard':getDashboard,'getPrograms':getPrograms})


class ProjectCompleteCreate(CreateView):
    """
    Project Complete Form
    """
    model = ProjectComplete
    template_name = 'activitydb/projectcomplete_form.html'

    def dispatch(self, request, *args, **kwargs):
        try:
            self.guidance = FormGuidance.objects.get(form="Complete")
        except FormGuidance.DoesNotExist:
            self.guidance = None
        return super(ProjectCompleteCreate, self).dispatch(request, *args, **kwargs)

    # add the request to the kwargs
    def get_form_kwargs(self):
        kwargs = super(ProjectCompleteCreate, self).get_form_kwargs()
        kwargs['request'] = self.request
        return kwargs

    #get shared data from project agreement and pre-populate form with it
    def get_initial(self):
        getProjectAgreement = ProjectAgreement.objects.get(id=self.kwargs['pk'])
        pre_initial = {
            'approved_by': self.request.user,
            'approval_submitted_by': self.request.user,
            'program': getProjectAgreement.program,
            'office': getProjectAgreement.office,
            'sector': getProjectAgreement.sector,
            'project_agreement': getProjectAgreement.id,
            'project_name': getProjectAgreement.project_name,
            'activity_code': getProjectAgreement.activity_code,
            'expected_start_date': getProjectAgreement.expected_start_date,
            'expected_end_date': getProjectAgreement.expected_end_date,
            'expected_duration': getProjectAgreement.expected_duration,
            'estimated_budget': getProjectAgreement.total_estimated_budget,
        }

        try:
            getSites = SiteProfile.objects.filter(projectagreement__id=getProjectAgreement.id).values_list('id',flat=True)
            site = {'site': [o for o in getSites], }
            initial = pre_initial.copy()
            initial.update(site)
        except SiteProfile.DoesNotExist:
            getSites = None

        try:
            getStakeholder = Stakeholder.objects.filter(projectagreement__id=getProjectAgreement.id).values_list('id',flat=True)
            stakeholder = {'stakeholder': [o for o in getStakeholder], }
            initial = pre_initial.copy()
            initial.update(stakeholder)
        except Stakeholder.DoesNotExist:
            getStakeholder = None

        return initial

    def get_context_data(self, **kwargs):
        context = super(ProjectCompleteCreate, self).get_context_data(**kwargs)

        pk = self.kwargs['pk']
        context.update({'pk': pk})

        return context

    def form_invalid(self, form):

        messages.error(self.request, 'Invalid Form', fail_silently=False)
        return self.render_to_response(self.get_context_data(form=form))

    def form_valid(self, form):

        form.save()
        context = self.get_context_data()
        self.object = form.save()

        latest = ProjectComplete.objects.latest('id')
        getComplete = ProjectComplete.objects.get(id=latest.id)
        getAgreement = ProjectAgreement.objects.get(id=self.request.POST['project_agreement'])

        #update the quantitative data fields to include the newly created complete
        CollectedData.objects.filter(agreement__id=getComplete.project_agreement_id).update(complete=getComplete)

        #update the other budget items
        Budget.objects.filter(agreement__id=getComplete.project_agreement_id).update(complete=getComplete)

        #update the benchmarks
        Benchmarks.objects.filter(agreement__id=getComplete.project_agreement_id).update(complete=getComplete)

        #update main compelte fields
        ProjectComplete.objects.filter(id=getComplete.id).update(account_code=getAgreement.account_code, lin_code=getAgreement.lin_code)

        messages.success(self.request, 'Success, Tracking Form Created!')
        redirect_url = '/activitydb/projectcomplete_update/' + str(latest.id)
        return HttpResponseRedirect(redirect_url)

    form_class = ProjectCompleteCreateForm


class ProjectCompleteUpdate(UpdateView):
    """
    Project Tracking Form
    """
    model = ProjectComplete
    template_name = 'activitydb/projectcomplete_form.html'

    def dispatch(self, request, *args, **kwargs):
        try:
            self.guidance = FormGuidance.objects.get(form="Complete")
        except FormGuidance.DoesNotExist:
            self.guidance = None
        return super(ProjectCompleteUpdate, self).dispatch(request, *args, **kwargs)

    def get_form(self, form_class):
        check_form_type = ProjectComplete.objects.get(id=self.kwargs['pk'])

        if check_form_type.project_agreement.short == True:
            form = ProjectCompleteSimpleForm
        else:
            form = ProjectCompleteForm

        return form(**self.get_form_kwargs())

    def get_context_data(self, **kwargs):
        context = super(ProjectCompleteUpdate, self).get_context_data(**kwargs)
        getComplete = ProjectComplete.objects.get(id=self.kwargs['pk'])
        id = getComplete.project_agreement_id
        context.update({'id': id})
        pk = self.kwargs['pk']
        context.update({'pk': pk})

        # get budget data
        try:
            getBudget = Budget.objects.all().filter(agreement__id=getComplete.project_agreement_id)
        except Budget.DoesNotExist:
            getBudget = None
        context.update({'getBudget': getBudget})

        # get Quantitative data
        try:
            getQuantitative = CollectedData.objects.all().filter(agreement__id=getComplete.project_agreement_id).order_by('indicator')
        except CollectedData.DoesNotExist:
            getQuantitative = None
        context.update({'getQuantitative': getQuantitative})

        # get benchmark or project components
        try:
            getBenchmark = Benchmarks.objects.all().filter(agreement__id=getComplete.project_agreement_id).order_by('description')
        except Benchmarks.DoesNotExist:
            getBenchmark = None
        context.update({'getBenchmark': getBenchmark})

        # get documents from the original agreement (documents are not seperate in complete)
        try:
            getDocuments = Documentation.objects.all().filter(project__id=getComplete.project_agreement_id).order_by('name')
        except Documentation.DoesNotExist:
            getDocuments = None
        context.update({'getDocuments': getDocuments})


        return context

    # add the request to the kwargs
    def get_form_kwargs(self):
        kwargs = super(ProjectCompleteUpdate, self).get_form_kwargs()
        kwargs['request'] = self.request
        return kwargs

    #get shared data from project agreement and pre-populate form with it
    def get_initial(self):
        initial = {
            'approved_by': self.request.user,
            'approval_submitted_by': self.request.user,
        }

        #update budget with new agreement
        try:
            getBudget = Budget.objects.all().filter(complete_id=self.kwargs['pk'])
            #if there aren't any budget try importing from the agreement
            if not getBudget:
                getComplete = ProjectComplete.objects.get(id=self.kwargs['pk'])
                Budget.objects.filter(agreement=getComplete.project_agreement_id).update(complete_id=self.kwargs['pk'])
        except Budget.DoesNotExist:
            getBudget = None

        return initial

    def form_invalid(self, form):

        messages.error(self.request, 'Invalid Form', fail_silently=False)

        return self.render_to_response(self.get_context_data(form=form))

    def form_valid(self, form):

        form.save()
        self.object = form.save()

        messages.success(self.request, 'Success, form updated!')

        return self.render_to_response(self.get_context_data(form=form))

    form_class = ProjectCompleteForm


class ProjectCompleteDetail(DetailView):

    model = ProjectComplete
    context_object_name = 'complete'

    def get_object(self, queryset=ProjectComplete.objects.all()):
        try:
            return queryset.get(project_agreement__id=self.kwargs['pk'])
        except ProjectComplete.DoesNotExist:
            return None

    def get_context_data(self, **kwargs):

        context = super(ProjectCompleteDetail, self).get_context_data(**kwargs)
        context['now'] = timezone.now()
        try:
            data = ProjectComplete.objects.all().filter(project_agreement__id=self.kwargs['pk'])
        except ProjectComplete.DoesNotExist:
            data = None
        """
        getData = serializers.serialize('python', data)
        #return just the fields and skip the object name
        justFields = [d['fields'] for d in getData]
        #temp name fiels
        jsonData =json.dumps(justFields, default=date_handler)
        context.update({'jsonData': jsonData})
        """
        context.update({'id':self.kwargs['pk']})

        return context


class ProjectCompleteDelete(DeleteView):
    """
    Project Complete Delete
    """
    model = ProjectComplete
    success_url = '/activitydb/projectcomplete_list/0/'

    @method_decorator(group_required('Country',url='activitydb/permission'))
    def dispatch(self, request, *args, **kwargs):
        return super(ProjectCompleteDelete, self).dispatch(request, *args, **kwargs)

    def form_invalid(self, form):

        messages.error(self.request, 'Invalid Form', fail_silently=False)

        return self.render_to_response(self.get_context_data(form=form))

    def form_valid(self, form):

        form.save()

        return HttpResponseRedirect('/activitydb/success')

    form_class = ProjectCompleteForm


class ProjectCompleteImport(ListView):

    def get_context_data(self, **kwargs):
        context = super(ProjectCompleteImport, self).get_context_data(**kwargs)
        context['now'] = timezone.now()
        return context

    template_name = 'activitydb/projectcomplete_import.html'


class DocumentationList(ListView):
    """
    Documentation
    """
    model = Documentation
    template_name = 'activitydb/documentation_list.html'

    def get(self, request, *args, **kwargs):

        project_agreement_id = self.kwargs['project']
        countries = getCountry(request.user)
        getPrograms = Program.objects.all().filter(funding_status="Funded", country__in=countries)

        if int(self.kwargs['program']) != 0 & int(self.kwargs['project']) == 0:
            getDocumentation = Documentation.objects.all().prefetch_related('program','project').filter(program__id=self.kwargs['program'])
        elif int(self.kwargs['project']) != 0:
            getDocumentation = Documentation.objects.all().prefetch_related('program','project').filter(project__id=self.kwargs['project'])
        else:
            countries = getCountry(request.user)
            getDocumentation = Documentation.objects.all().prefetch_related('program','project','project__office').filter(program__country__in=countries)

        return render(request, self.template_name, {'getPrograms': getPrograms, 'getDocumentation':getDocumentation, 'project_agreement_id': project_agreement_id})


class DocumentationAgreementList(AjaxableResponseMixin, CreateView):
    """
       Documentation Modal List
    """
    model = Documentation
    template_name = 'activitydb/documentation_popup_list.html'

    def get(self, request, *args, **kwargs):

        countries = getCountry(request.user)
        getPrograms = Program.objects.all().filter(funding_status="Funded", country__in=countries)

        getDocumentation = Documentation.objects.all().prefetch_related('program', 'project')


        return render(request, self.template_name, {'getPrograms': getPrograms, 'getDocumentation': getDocumentation})


class DocumentationAgreementCreate(AjaxableResponseMixin, CreateView):
    """
    Documentation Form
    """
    model = Documentation
    template_name = 'activitydb/documentation_popup_form.html'

    @method_decorator(group_excluded('ViewOnly', url='activitydb/permission'))
    def dispatch(self, request, *args, **kwargs):
        try:
            self.guidance = FormGuidance.objects.get(form="Documentation")
        except FormGuidance.DoesNotExist:
            self.guidance = None
        return super(DocumentationAgreementCreate, self).dispatch(request, *args, **kwargs)

    # add the request to the kwargs
    def get_form_kwargs(self):
        kwargs = super(DocumentationAgreementCreate, self).get_form_kwargs()
        kwargs['request'] = self.request
        return kwargs

    def get_context_data(self, **kwargs):
        context = super(DocumentationAgreementCreate, self).get_context_data(**kwargs)
        getProject = ProjectAgreement.objects.get(id=self.kwargs['id'])
        context.update({'program': getProject.program})
        context.update({'project': getProject})
        context.update({'id': self.kwargs['id']})
        return context

    def get_initial(self):
        getProject = ProjectAgreement.objects.get(id=self.kwargs['id'])
        initial = {
            'project': self.kwargs['id'],
            'program': getProject.program,
            }

        return initial

    def form_invalid(self, form):

        messages.error(self.request, 'Invalid Form', fail_silently=False)

        return self.render_to_response(self.get_context_data(form=form))

    def form_valid(self, form):

        form.save()

        messages.success(self.request, 'Success, Documentation Created!')
        return self.render_to_response(self.get_context_data(form=form))

    form_class = DocumentationForm


class DocumentationAgreementUpdate(AjaxableResponseMixin, UpdateView):
    """
    Documentation Form
    """
    model = Documentation
    template_name = 'activitydb/documentation_popup_form.html'

    @method_decorator(group_excluded('ViewOnly', url='activitydb/permission'))
    def dispatch(self, request, *args, **kwargs):
        try:
            self.guidance = FormGuidance.objects.get(form="Documentation")
        except FormGuidance.DoesNotExist:
            self.guidance = None
        return super(DocumentationAgreementUpdate, self).dispatch(request, *args, **kwargs)

    # add the request to the kwargs
    def get_form_kwargs(self):
        kwargs = super(DocumentationAgreementUpdate, self).get_form_kwargs()
        kwargs['request'] = self.request
        return kwargs

    def get_context_data(self, **kwargs):
        context = super(DocumentationAgreementUpdate, self).get_context_data(**kwargs)
        getProject = ProjectAgreement.objects.get(id=self.kwargs['id'])
        context.update({'project': getProject})
        context.update({'id': self.kwargs['id']})
        context.update({'pk': self.kwargs['pk']})
        return context

    def form_invalid(self, form):

        messages.error(self.request, 'Invalid Form', fail_silently=False)

        return self.render_to_response(self.get_context_data(form=form))

    def form_valid(self, form):

        form.save()

        messages.success(self.request, 'Success, Documentation Updated!')
        return self.render_to_response(self.get_context_data(form=form))

    form_class = DocumentationForm


class DocumentationAgreementDelete(AjaxableResponseMixin, DeleteView):
    """
    Documentation Delete popup window
    """
    model = Documentation
    template_name = 'activitydb/documentation_agreement_confirm_delete.html'
    success_url = "/"

    def get_context_data(self, **kwargs):
        context = super(DocumentationAgreementDelete, self).get_context_data(**kwargs)
        context.update({'id': self.kwargs['pk']})
        return context

    def form_invalid(self, form):

        messages.error(self.request, 'Invalid Form', fail_silently=False)

        return self.render_to_response(self.get_context_data(form=form))

    def form_valid(self, form):

        form.save()

        messages.success(self.request, 'Success, Documentation Deleted!')
        return self.render_to_response(self.get_context_data(form=form))

    form_class = DocumentationForm


class DocumentationCreate(CreateView):
    """
    Documentation Form
    """
    model = Documentation

    @method_decorator(group_excluded('ViewOnly', url='activitydb/permission'))
    def dispatch(self, request, *args, **kwargs):
        try:
            self.guidance = FormGuidance.objects.get(form="Documentation")
        except FormGuidance.DoesNotExist:
            self.guidance = None
        return super(DocumentationCreate, self).dispatch(request, *args, **kwargs)

    # add the request to the kwargs
    def get_form_kwargs(self):
        kwargs = super(DocumentationCreate, self).get_form_kwargs()
        kwargs['request'] = self.request
        return kwargs

    def form_invalid(self, form):

        messages.error(self.request, 'Invalid Form', fail_silently=False)

        return self.render_to_response(self.get_context_data(form=form))

    def form_valid(self, form):

        form.save()

        messages.success(self.request, 'Success, Documentation Created!')
        latest = Documentation.objects.latest('id')
        redirect_url = '/activitydb/documentation_update/' + str(latest.id)
        return HttpResponseRedirect(redirect_url)

    form_class = DocumentationForm


class DocumentationUpdate(UpdateView):
    """
    Documentation Form
    """
    model = Documentation
    queryset = Documentation.objects.select_related()

    @method_decorator(group_excluded('ViewOnly', url='activitydb/permission'))
    def dispatch(self, request, *args, **kwargs):
        try:
            self.guidance = FormGuidance.objects.get(form="Documentation")
        except FormGuidance.DoesNotExist:
            self.guidance = None
        return super(DocumentationUpdate, self).dispatch(request, *args, **kwargs)

    # add the request to the kwargs
    def get_form_kwargs(self):
        kwargs = super(DocumentationUpdate, self).get_form_kwargs()
        kwargs['request'] = self.request
        return kwargs

    def form_invalid(self, form):

        messages.error(self.request, 'Invalid Form', fail_silently=False)

        return self.render_to_response(self.get_context_data(form=form))

    def form_valid(self, form):

        form.save()
        messages.success(self.request, 'Success, Documentation Updated!')

        return self.render_to_response(self.get_context_data(form=form))

    form_class = DocumentationForm


class DocumentationDelete(DeleteView):
    """
    Documentation Form
    """
    model = Documentation
    success_url = '/activitydb/documentation_list/0/0/'

    def form_invalid(self, form):

        messages.error(self.request, 'Invalid Form', fail_silently=False)

        return self.render_to_response(self.get_context_data(form=form))

    def form_valid(self, form):

        form.save()

        messages.success(self.request, 'Success, Documentation Deleted!')
        return self.render_to_response(self.get_context_data(form=form))

    form_class = DocumentationForm


class SiteProfileList(ListView):
    """
    SiteProfile list creates a map and list of sites by user country access and filters
    by either direct link from project or by program dropdown filter
    """
    model = SiteProfile
    template_name = 'activitydb/site_profile_list.html'

    def dispatch(self, request, *args, **kwargs):
        if request.GET.has_key('report'):
            template_name = 'activitydb/site_profile_report.html'
        else:
            template_name = 'activitydb/site_profile_list.html'
        return super(SiteProfileList, self).dispatch(request, *args, **kwargs)

    def get(self, request, *args, **kwargs):
        activity_id = int(self.kwargs['activity_id'])
        program_id = int(self.kwargs['program_id'])

        countries = getCountry(request.user)
        getPrograms = Program.objects.all().filter(funding_status="Funded", country__in=countries)

        #this date, 3 months ago, a site is considered inactive
        inactiveSite = pytz.UTC.localize(datetime.now()) - relativedelta(months=3)

        #Filter SiteProfile list and map by activity or program
        if activity_id != 0:
            getSiteProfile = SiteProfile.objects.all().prefetch_related('country','district','province').filter(projectagreement__id=activity_id).distinct()
        elif program_id != 0:
            getSiteProfile = SiteProfile.objects.all().prefetch_related('country','district','province').filter(Q(projectagreement__program__id=program_id) | Q(collecteddata__program__id=program_id)).distinct()
        else:
            getSiteProfile = SiteProfile.objects.all().prefetch_related('country','district','province').filter(country__in=countries).distinct()
        if request.method == "GET" and "search" in request.GET:
            """
             fields = ('name', 'office')
            """
            getSiteProfile = SiteProfile.objects.all().filter(Q(country__in=countries), Q(name__contains=request.GET["search"]) | Q(office__name__contains=request.GET["search"]) | Q(type__profile__contains=request.GET['search']) |
                                                            Q(province__name__contains=request.GET["search"]) | Q(district__name__contains=request.GET["search"]) | Q(village__contains=request.GET['search']) |
                                                             Q(projectagreement__project_name__contains=request.GET["search"]) | Q(projectcomplete__project_name__contains=request.GET['search'])).select_related().distinct()
        #paginate site profile list

        default_list = 10 # default number of site profiles per page
        user_list = request.GET.get('user_list') # user defined number of site profiles per page, 10, 20, 30

        if user_list:
            default_list = int(user_list)

        paginator = Paginator(getSiteProfile, default_list)

        page = request.GET.get('page')

        try:
            getSiteProfile = paginator.page(page)
        except PageNotAnInteger:
            getSiteProfile = paginator.page(1)
        except EmptyPage:
            getSiteProfile = paginator.page(paginator.num_pages)

        return render(request, self.template_name, {'inactiveSite':inactiveSite,'default_list':default_list,'getSiteProfile':getSiteProfile,'project_agreement_id': activity_id,'country': countries,'getPrograms':getPrograms, 'form': FilterForm(), 'helper': FilterForm.helper})


class SiteProfileReport(ListView):
    """
    SiteProfile Report filtered by project
    """
    model = SiteProfile
    template_name = 'activitydb/site_profile_report.html'

    def get(self, request, *args, **kwargs):
        countries = getCountry(request.user)
        project_agreement_id = self.kwargs['pk']

        if int(self.kwargs['pk']) == 0:
            getSiteProfile = SiteProfile.objects.all().prefetch_related('country','district','province').filter(country__in=countries).filter(status=1)
            getSiteProfileIndicator = SiteProfile.objects.all().prefetch_related('country','district','province').filter(Q(collecteddata__program__country__in=countries)).filter(status=1)
        else:
            getSiteProfile = SiteProfile.objects.all().prefetch_related('country','district','province').filter(projectagreement__id=self.kwargs['pk']).filter(status=1)
            getSiteProfileIndicator = None

        id=self.kwargs['pk']

        return render(request, self.template_name, {'getSiteProfile':getSiteProfile, 'getSiteProfileIndicator':getSiteProfileIndicator,'project_agreement_id': project_agreement_id,'id':id,'country': countries})


class SiteProfileCreate(CreateView):
    """
    Using SiteProfile Form, create a new site profile
    """
    model = SiteProfile

    @method_decorator(group_excluded('ViewOnly', url='activitydb/permission'))
    def dispatch(self, request, *args, **kwargs):
        try:
            self.guidance = FormGuidance.objects.get(form="SiteProfile")
        except FormGuidance.DoesNotExist:
            self.guidance = None
        return super(SiteProfileCreate, self).dispatch(request, *args, **kwargs)

    # add the request to the kwargs
    def get_form_kwargs(self):
        kwargs = super(SiteProfileCreate, self).get_form_kwargs()
        kwargs['request'] = self.request
        return kwargs

    def get_initial(self):
        countries = getCountry(self.request.user)
        default_country = None
        if countries:
            default_country = countries[0]
        initial = {
            'approved_by': self.request.user,
            'filled_by': self.request.user,
            'country': default_country
        }

        return initial

    def form_invalid(self, form):

        messages.error(self.request, 'Invalid Form', fail_silently=False)

        return self.render_to_response(self.get_context_data(form=form))

    def form_valid(self, form):
        form.save()
        messages.success(self.request, 'Success, Site Profile Created!')
        latest = SiteProfile.objects.latest('id')
        redirect_url = '/activitydb/siteprofile_update/' + str(latest.id)
        return HttpResponseRedirect(redirect_url)

    form_class = SiteProfileForm


class SiteProfileUpdate(UpdateView):
    """
    SiteProfile Form Update an existing site profile
    """
    model = SiteProfile

    @method_decorator(group_excluded('ViewOnly', url='activitydb/permission'))
    def dispatch(self, request, *args, **kwargs):
        try:
            self.guidance = FormGuidance.objects.get(form="SiteProfile")
        except FormGuidance.DoesNotExist:
            self.guidance = None
        return super(SiteProfileUpdate, self).dispatch(request, *args, **kwargs)

    # add the request to the kwargs
    def get_form_kwargs(self):
        kwargs = super(SiteProfileUpdate, self).get_form_kwargs()
        kwargs['request'] = self.request
        return kwargs

    def get_context_data(self, **kwargs):
        context = super(SiteProfileUpdate, self).get_context_data(**kwargs)
        getProjects = ProjectAgreement.objects.all().filter(site__id=self.kwargs['pk'])
        context.update({'getProjects': getProjects})
        return context

    def form_invalid(self, form):
        messages.error(self.request, 'Invalid Form', fail_silently=False)
        return self.render_to_response(self.get_context_data(form=form))

    def form_valid(self, form):
        form.save()
        messages.success(self.request, 'Success, SiteProfile Updated!')

        return self.render_to_response(self.get_context_data(form=form))

    form_class = SiteProfileForm


class SiteProfileDelete(DeleteView):
    """
    SiteProfile Form Delete an existing community
    """
    model = SiteProfile
    success_url = "/activitydb/siteprofile_list/0/0/"

    @method_decorator(group_required('Country',url='activitydb/permission'))
    def dispatch(self, request, *args, **kwargs):
        return super(SiteProfileDelete, self).dispatch(request, *args, **kwargs)

    def form_invalid(self, form):

        messages.error(self.request, 'Invalid Form', fail_silently=False)

        return self.render_to_response(self.get_context_data(form=form))

    def form_valid(self, form):

        form.save()

        messages.success(self.request, 'Success, SiteProfile Deleted!')
        return self.render_to_response(self.get_context_data(form=form))

    form_class = SiteProfileForm


class MonitorList(ListView):
    """
    Monitoring Data
    """
    model = Monitor
    template_name = 'activitydb/monitor_list.html'

    def get(self, request, *args, **kwargs):

        project_agreement_id = self.kwargs['pk']

        if int(self.kwargs['pk']) == 0:
            getMonitorData = Monitor.objects.all()
        else:
            getMonitorData = Monitor.objects.all().filter(agreement__id=self.kwargs['pk'])

        if int(self.kwargs['pk']) == 0:
            getBenchmarkData = Benchmarks.objects.all()
        else:
            getBenchmarkData = Benchmarks.objects.all().filter(agreement__id=self.kwargs['pk'])

        return render(request, self.template_name, {'getMonitorData': getMonitorData, 'getBenchmarkData': getBenchmarkData,'project_agreement_id': project_agreement_id})


class MonitorCreate(AjaxableResponseMixin,CreateView):
    """
    Monitor Form
    """
    model = Monitor

    def dispatch(self, request, *args, **kwargs):
        return super(MonitorCreate, self).dispatch(request, *args, **kwargs)

    def get_context_data(self, **kwargs):
        context = super(MonitorCreate, self).get_context_data(**kwargs)
        context.update({'id': self.kwargs['id']})
        return context

    def get_initial(self):
        initial = {
            'agreement': self.kwargs['id'],
            }

        return initial

    def form_invalid(self, form):

        messages.error(self.request, 'Invalid Form', fail_silently=False)

        return self.render_to_response(self.get_context_data(form=form))

    def form_valid(self, form):
        form.save()
        messages.success(self.request, 'Success, Monitor Created!')
        return self.render_to_response(self.get_context_data(form=form))

    form_class = MonitorForm


class MonitorUpdate(AjaxableResponseMixin, UpdateView):
    """
    Monitor Form
    """
    model = Monitor

    def get_context_data(self, **kwargs):
        context = super(MonitorUpdate, self).get_context_data(**kwargs)
        context.update({'id': self.kwargs['pk']})
        return context

    def form_invalid(self, form):
        messages.error(self.request, 'Invalid Form', fail_silently=False)
        return self.render_to_response(self.get_context_data(form=form))

    def form_valid(self, form):
        form.save()
        messages.success(self.request, 'Success, Monitor Updated!')

        return self.render_to_response(self.get_context_data(form=form))

    form_class = MonitorForm


class MonitorDelete(AjaxableResponseMixin, DeleteView):
    """
    Monitor Form
    """
    model = Monitor
    success_url = '/'

    def get_context_data(self, **kwargs):
        context = super(MonitorDelete, self).get_context_data(**kwargs)
        context.update({'id': self.kwargs['pk']})
        return context

    def form_invalid(self, form):

        messages.error(self.request, 'Invalid Form', fail_silently=False)

        return self.render_to_response(self.get_context_data(form=form))

    def form_valid(self, form):

        form.save()

        messages.success(self.request, 'Success, Monitor Deleted!')
        return self.render_to_response(self.get_context_data(form=form))


class BenchmarkCreate(AjaxableResponseMixin, CreateView):
    """
    Benchmark Form
    """
    model = Benchmarks

    # add the request to the kwargs
    def get_form_kwargs(self):
        kwargs = super(BenchmarkCreate, self).get_form_kwargs()
        try:
            getComplete = ProjectComplete.objects.get(project_agreement__id=self.kwargs['id'])
            kwargs['complete'] = getComplete.id
        except ProjectComplete.DoesNotExist:
            kwargs['complete'] = None

        kwargs['request'] = self.request
        kwargs['agreement'] = self.kwargs['id']
        return kwargs

    def dispatch(self, request, *args, **kwargs):
        return super(BenchmarkCreate, self).dispatch(request, *args, **kwargs)

    def get_context_data(self, **kwargs):
        context = super(BenchmarkCreate, self).get_context_data(**kwargs)
        context.update({'id': self.kwargs['id']})
        return context

    def get_initial(self):
        try:
            getComplete = ProjectComplete.objects.get(project_agreement__id=self.kwargs['id'])
            initial = {
                'agreement': self.kwargs['id'],
                'complete': getComplete.id,
                }
        except ProjectComplete.DoesNotExist:
            initial = {
                'agreement': self.kwargs['id'],
                }

        return initial

    def form_invalid(self, form):

        messages.error(self.request, 'Invalid Form', fail_silently=False)

        return self.render_to_response(self.get_context_data(form=form))

    def form_valid(self, form):
        form.save()
        messages.success(self.request, 'Success, Component Created!')
        return self.render_to_response(self.get_context_data(form=form))

    form_class = BenchmarkForm


class BenchmarkUpdate(AjaxableResponseMixin, UpdateView):
    """
    Benchmark Form
    """
    model = Benchmarks

    def get_context_data(self, **kwargs):
        context = super(BenchmarkUpdate, self).get_context_data(**kwargs)
        context.update({'id': self.kwargs['pk']})
        return context

    # add the request to the kwargs
    def get_form_kwargs(self):
        kwargs = super(BenchmarkUpdate, self).get_form_kwargs()
        getBenchmark = Benchmarks.objects.all().get(id=self.kwargs['pk'])

        kwargs['request'] = self.request
        kwargs['agreement'] = getBenchmark.agreement.id
        if getBenchmark.complete:
            kwargs['complete'] = getBenchmark.complete.id
        else:
            kwargs['complete'] = None

        return kwargs

    def form_invalid(self, form):
        messages.error(self.request, 'Invalid Form', fail_silently=False)
        return self.render_to_response(self.get_context_data(form=form))

    def form_valid(self, form):
        form.save()
        messages.success(self.request, 'Success, Component Updated!')

        return self.render_to_response(self.get_context_data(form=form))

    form_class = BenchmarkForm


class BenchmarkDelete(AjaxableResponseMixin, DeleteView):
    """
    Benchmark Form
    """
    model = Benchmarks
    success_url = '/'

    def get_context_data(self, **kwargs):
        context = super(BenchmarkDelete, self).get_context_data(**kwargs)
        context.update({'id': self.kwargs['pk']})
        return context

    def form_invalid(self, form):

        messages.error(self.request, 'Invalid Form', fail_silently=False)

        return self.render_to_response(self.get_context_data(form=form))

    def form_valid(self, form):

        form.save()

        messages.success(self.request, 'Success, Component Deleted!')
        return self.render_to_response(self.get_context_data(form=form))

    form_class = BenchmarkForm


class ContactList(ListView):
    """
    Get Contacts
    """
    model = Contact
    template_name = 'activitydb/contact_list.html'

    def get(self, request, *args, **kwargs):

        project_agreement_id = self.kwargs['pk']

        getProject = ProjectAgreement.objects.all().filter(id=project_agreement_id)

        if int(self.kwargs['pk']) == 0:
            countries=getCountry(request.user)
            getContacts = Contact.objects.all().filter(country__in=countries)
        else:
            getContacts = Contact.objects.all().filter(stakeholder__projectagreement=project_agreement_id)

        return render(request, self.template_name, {'getContacts': getContacts, 'getProject': getProject})


class ContactCreate(CreateView):
    """
    Contact Form
    """
    model = Contact

    @method_decorator(group_excluded('ViewOnly', url='activitydb/permission'))
    def dispatch(self, request, *args, **kwargs):
        try:
            self.guidance = FormGuidance.objects.get(form="Contact")
        except FormGuidance.DoesNotExist:
            self.guidance = None
        return super(ContactCreate, self).dispatch(request, *args, **kwargs)

    def get_context_data(self, **kwargs):
        context = super(ContactCreate, self).get_context_data(**kwargs)
        context.update({'id': self.kwargs['id']})
        return context

    def get_initial(self):
        country = getCountry(self.request.user)[0]
        initial = {
            'agreement': self.kwargs['id'],
            'country': country,
            }

        return initial

    def form_invalid(self, form):

        messages.error(self.request, 'Invalid Form', fail_silently=False)

        return self.render_to_response(self.get_context_data(form=form))

    def form_valid(self, form):
        form.save()
        messages.success(self.request, 'Success, Contact Created!')
        latest = Contact.objects.latest('id')
        redirect_url = '/activitydb/contact_update/' + str(latest.id)
        return HttpResponseRedirect(redirect_url)

    form_class = ContactForm


class ContactUpdate(UpdateView):
    """
    Contact Form
    """
    model = Contact

    @method_decorator(group_excluded('ViewOnly', url='activitydb/permission'))
    def dispatch(self, request, *args, **kwargs):
        try:
            self.guidance = FormGuidance.objects.get(form="Contact")
        except FormGuidance.DoesNotExist:
            self.guidance = None
        return super(ContactUpdate, self).dispatch(request, *args, **kwargs)

    def get_context_data(self, **kwargs):
        context = super(ContactUpdate, self).get_context_data(**kwargs)
        context.update({'id': self.kwargs['pk']})
        return context

    def form_invalid(self, form):
        messages.error(self.request, 'Invalid Form', fail_silently=False)
        return self.render_to_response(self.get_context_data(form=form))

    def form_valid(self, form):
        form.save()
        messages.success(self.request, 'Success, Contact Updated!')

        return self.render_to_response(self.get_context_data(form=form))

    form_class = ContactForm


class ContactDelete(DeleteView):
    """
    Benchmark Form
    """
    model = Contact
    success_url = '/'

    @method_decorator(group_excluded('ViewOnly', url='activitydb/permission'))
    def dispatch(self, request, *args, **kwargs):
        return super(ContactDelete, self).dispatch(request, *args, **kwargs)

    def get_context_data(self, **kwargs):
        context = super(ContactDelete, self).get_context_data(**kwargs)
        context.update({'id': self.kwargs['pk']})
        return context

    def form_invalid(self, form):

        messages.error(self.request, 'Invalid Form', fail_silently=False)

        return self.render_to_response(self.get_context_data(form=form))

    def form_valid(self, form):

        form.save()

        messages.success(self.request, 'Success, Contact Deleted!')
        return self.render_to_response(self.get_context_data(form=form))

    form_class = ContactForm


class StakeholderList(ListView):
    """
    getStakeholders
    """
    model = Stakeholder
    template_name = 'activitydb/stakeholder_list.html'

    def get(self, request, *args, **kwargs):
        # Check for project filter
        project_agreement_id = self.kwargs['pk']
        # Check for program filter
        if self.kwargs['program_id']:
            program_id = int(self.kwargs['program_id'])
        else:
            program_id = 0

        countries = getCountry(request.user)
        getPrograms = Program.objects.all().filter(funding_status="Funded", country__in=countries)

        countries = getCountry(request.user)

        if program_id != 0:
            getStakeholders = Stakeholder.objects.all().filter(projectagreement__program__id=program_id).distinct()

        elif int(self.kwargs['pk']) != 0:
            getStakeholders = Stakeholder.objects.all().filter(projectagreement=self.kwargs['pk']).distinct()

        else:
            getStakeholders = Stakeholder.objects.all().filter(country__in=countries)

        return render(request, self.template_name, {'getStakeholders': getStakeholders, 'project_agreement_id': project_agreement_id,'program_id':program_id, 'getPrograms': getPrograms})


class StakeholderCreate(CreateView):
    """
    Stakeholder Form
    """
    model = Stakeholder

    @method_decorator(group_excluded('ViewOnly', url='activitydb/permission'))
    def dispatch(self, request, *args, **kwargs):
        try:
            self.guidance = FormGuidance.objects.get(form="Stakeholder")
        except FormGuidance.DoesNotExist:
            self.guidance = None
        return super(StakeholderCreate, self).dispatch(request, *args, **kwargs)

    # add the request to the kwargs
    def get_form_kwargs(self):
        kwargs = super(StakeholderCreate, self).get_form_kwargs()
        kwargs['request'] = self.request
        return kwargs

    def get_context_data(self, **kwargs):
        context = super(StakeholderCreate, self).get_context_data(**kwargs)
        context.update({'id': self.kwargs['id']})
        return context

    def get_initial(self):

        country = getCountry(self.request.user)[0]

        initial = {
            'agreement': self.kwargs['id'],
            'country': country,
            }

        return initial

    def form_invalid(self, form):

        messages.error(self.request, 'Invalid Form', fail_silently=False)

        return self.render_to_response(self.get_context_data(form=form))

    def form_valid(self, form):
        form.save()
        messages.success(self.request, 'Success, Stakeholder Created!')
        latest = Stakeholder.objects.latest('id')
        redirect_url = '/activitydb/stakeholder_update/' + str(latest.id)
        return HttpResponseRedirect(redirect_url)

    form_class = StakeholderForm


class StakeholderUpdate(UpdateView):
    """
    Stakeholder Form
    """
    model = Stakeholder

    @method_decorator(group_excluded('ViewOnly', url='activitydb/permission'))
    def dispatch(self, request, *args, **kwargs):
        try:
            self.guidance = FormGuidance.objects.get(form="Stakeholder")
        except FormGuidance.DoesNotExist:
            self.guidance = None
        return super(StakeholderUpdate, self).dispatch(request, *args, **kwargs)

    # add the request to the kwargs
    def get_form_kwargs(self):
        kwargs = super(StakeholderUpdate, self).get_form_kwargs()
        kwargs['request'] = self.request
        return kwargs

    def get_context_data(self, **kwargs):
        context = super(StakeholderUpdate, self).get_context_data(**kwargs)
        context.update({'id': self.kwargs['pk']})
        return context

    def form_invalid(self, form):
        messages.error(self.request, 'Invalid Form', fail_silently=False)
        return self.render_to_response(self.get_context_data(form=form))

    def form_valid(self, form):
        form.save()
        messages.success(self.request, 'Success, Stakeholder Updated!')

        return self.render_to_response(self.get_context_data(form=form))

    form_class = StakeholderForm


class StakeholderDelete(DeleteView):
    """
    Benchmark Form
    """
    model = Stakeholder
    success_url = '/'

    def get_context_data(self, **kwargs):
        context = super(StakeholderDelete, self).get_context_data(**kwargs)
        context.update({'id': self.kwargs['pk']})
        return context

    def form_invalid(self, form):

        messages.error(self.request, 'Invalid Form', fail_silently=False)

        return self.render_to_response(self.get_context_data(form=form))

    def form_valid(self, form):

        form.save()

        messages.success(self.request, 'Success, Stakeholder Deleted!')
        return self.render_to_response(self.get_context_data(form=form))

    form_class = StakeholderForm


class TrainingList(ListView):
    """
    Training Attendance
    """
    model = TrainingAttendance
    template_name = 'activitydb/training_list.html'

    def get(self, request, *args, **kwargs):

        project_agreement_id = self.kwargs['pk']
        countries = getCountry(request.user)
        if int(self.kwargs['pk']) == 0:
            getTraining = TrainingAttendance.objects.all().filter(program__country__in=countries)
        else:
            getTraining = TrainingAttendance.objects.all().filter(project_agreement_id=self.kwargs['pk'])

        return render(request, self.template_name, {'getTraining': getTraining, 'project_agreement_id': project_agreement_id})


class TrainingCreate(CreateView):
    """
    Training Form
    """
    model = TrainingAttendance

    @method_decorator(group_excluded('ViewOnly', url='activitydb/permission'))
    def dispatch(self, request, *args, **kwargs):
        try:
            self.guidance = FormGuidance.objects.get(form="Training")
        except FormGuidance.DoesNotExist:
            self.guidance = None
        return super(TrainingCreate, self).dispatch(request, *args, **kwargs)

    # add the request to the kwargs
    def get_form_kwargs(self):
        kwargs = super(TrainingCreate, self).get_form_kwargs()
        kwargs['request'] = self.request
        return kwargs

    def get_initial(self):
        initial = {
            'agreement': self.kwargs['id'],
            }

        return initial

    def form_invalid(self, form):

        messages.error(self.request, 'Invalid Form', fail_silently=False)

        return self.render_to_response(self.get_context_data(form=form))

    def form_valid(self, form):
        form.save()
        messages.success(self.request, 'Success, Training Created!')
        latest = TrainingAttendance.objects.latest('id')
        redirect_url = '/activitydb/training_update/' + str(latest.id)
        return HttpResponseRedirect(redirect_url)

    form_class = TrainingAttendanceForm


class TrainingUpdate(UpdateView):
    """
    Training Form
    """
    model = TrainingAttendance

    @method_decorator(group_excluded('ViewOnly', url='activitydb/permission'))
    def dispatch(self, request, *args, **kwargs):
        try:
            self.guidance = FormGuidance.objects.get(form="Training")
        except FormGuidance.DoesNotExist:
            self.guidance = None
        return super(TrainingUpdate, self).dispatch(request, *args, **kwargs)

    # add the request to the kwargs
    def get_form_kwargs(self):
        kwargs = super(TrainingUpdate, self).get_form_kwargs()
        kwargs['request'] = self.request
        return kwargs

    def form_invalid(self, form):
        messages.error(self.request, 'Invalid Form', fail_silently=False)
        return self.render_to_response(self.get_context_data(form=form))

    def form_valid(self, form):
        form.save()
        messages.success(self.request, 'Success, Training Updated!')

        return self.render_to_response(self.get_context_data(form=form))

    form_class = TrainingAttendanceForm


class TrainingDelete(DeleteView):
    """
    Training Delete
    """
    model = TrainingAttendance
    success_url = '/activitydb/training_list/0/'
    template_name = 'activitydb/training_confirm_delete.html'

    def form_invalid(self, form):

        messages.error(self.request, 'Invalid Form', fail_silently=False)

        return self.render_to_response(self.get_context_data(form=form))

    def form_valid(self, form):

        form.save()

        messages.success(self.request, 'Success, Training Deleted!')
        return self.render_to_response(self.get_context_data(form=form))

    form_class = TrainingAttendanceForm


class BeneficiaryList(ListView):
    """
    Beneficiary
    """
    model = Beneficiary
    template_name = 'activitydb/beneficiary_list.html'

    def get(self, request, *args, **kwargs):

        project_agreement_id = self.kwargs['pk']
        countries = getCountry(request.user)

        if int(self.kwargs['pk']) == 0:
            getBeneficiaries = Beneficiary.objects.all().filter(Q(training__program__country__in=countries) | Q(distribution__program__country__in=countries) )
        else:
            getBeneficiaries = Beneficiary.objects.all().filter(training_id=self.kwargs['pk'])

        return render(request, self.template_name, {'getBeneficiaries': getBeneficiaries, 'project_agreement_id': project_agreement_id})


class BeneficiaryCreate(CreateView):
    """
    Beneficiary Form
    """
    model = Beneficiary

    @method_decorator(group_excluded('ViewOnly', url='activitydb/permission'))
    def dispatch(self, request, *args, **kwargs):
        try:
            self.guidance = FormGuidance.objects.get(form="Beneficiary")
        except FormGuidance.DoesNotExist:
            self.guidance = None
        return super(BeneficiaryCreate, self).dispatch(request, *args, **kwargs)

    def get_initial(self):
        initial = {
            'training': self.kwargs['id'],
            }

        return initial

    # add the request to the kwargs
    def get_form_kwargs(self):
        kwargs = super(BeneficiaryCreate, self).get_form_kwargs()
        kwargs['request'] = self.request
        return kwargs

    def form_invalid(self, form):

        messages.error(self.request, 'Invalid Form', fail_silently=False)

        return self.render_to_response(self.get_context_data(form=form))

    def form_valid(self, form):
        form.save()
        messages.success(self.request, 'Success, Beneficiary Created!')
        latest = Beneficiary.objects.latest('id')
        redirect_url = '/activitydb/beneficiary_update/' + str(latest.id)
        return HttpResponseRedirect(redirect_url)

    form_class = BeneficiaryForm


class BeneficiaryUpdate(UpdateView):
    """
    Training Form
    """
    model = Beneficiary

    @method_decorator(group_excluded('ViewOnly', url='activitydb/permission'))
    def dispatch(self, request, *args, **kwargs):
        try:
            self.guidance = FormGuidance.objects.get(form="Beneficiary")
        except FormGuidance.DoesNotExist:
            self.guidance = None
        return super(BeneficiaryUpdate, self).dispatch(request, *args, **kwargs)

    # add the request to the kwargs
    def get_form_kwargs(self):
        kwargs = super(BeneficiaryUpdate, self).get_form_kwargs()
        kwargs['request'] = self.request
        return kwargs

    def form_invalid(self, form):
        messages.error(self.request, 'Invalid Form', fail_silently=False)
        return self.render_to_response(self.get_context_data(form=form))

    def form_valid(self, form):
        form.save()
        messages.success(self.request, 'Success, Beneficiary Updated!')

        return self.render_to_response(self.get_context_data(form=form))

    form_class = BeneficiaryForm


class BeneficiaryDelete(DeleteView):
    """
    Beneficiary Delete
    """
    model = Beneficiary
    success_url = reverse_lazy('beneficiary_list')

    @method_decorator(group_excluded('ViewOnly', url='activitydb/permission'))
    def dispatch(self, request, *args, **kwargs):
        return super(BeneficiaryDelete, self).dispatch(request, *args, **kwargs)

    def form_invalid(self, form):

        messages.error(self.request, 'Invalid Form', fail_silently=False)

        return self.render_to_response(self.get_context_data(form=form))

    def form_valid(self, form):

        form.save()

        messages.success(self.request, 'Success, Beneficiary Deleted!')
        return self.render_to_response(self.get_context_data(form=form))

    form_class = BeneficiaryForm

class DistributionList(ListView):
    """
    Distribution
    """
    model = Distribution
    template_name = 'activitydb/distribution_list.html'

    def get(self, request, *args, **kwargs):

        program_id = self.kwargs['pk']
        countries = getCountry(request.user)
        if int(self.kwargs['pk']) == 0:
            getDistribution = Distribution.objects.all().filter(program__country__in=countries)
        else:
            getDistribution = Distribution.objects.all().filter(program_id=self.kwargs['pk'])

        return render(request, self.template_name, {'getDistribution': getDistribution, 'program_id': program_id})


class DistributionCreate(CreateView):
    """
    Distribution Form
    """
    model = Distribution

    @method_decorator(group_excluded('ViewOnly', url='activitydb/permission'))
    def dispatch(self, request, *args, **kwargs):
        try:
            self.guidance = FormGuidance.objects.get(form="Distribution")
        except FormGuidance.DoesNotExist:
            self.guidance = None
        return super(DistributionCreate, self).dispatch(request, *args, **kwargs)

    # add the request to the kwargs
    def get_form_kwargs(self):
        kwargs = super(DistributionCreate, self).get_form_kwargs()
        kwargs['request'] = self.request
        return kwargs

    def get_initial(self):
        initial = {
            'program': self.kwargs['id']
            }

        return initial

    def form_invalid(self, form):

        messages.error(self.request, 'Invalid Form', fail_silently=False)

        return self.render_to_response(self.get_context_data(form=form))

    def form_valid(self, form):
        form.save()
        messages.success(self.request, 'Success, Distribution Created!')
        latest = Distribution.objects.latest('id')
        redirect_url = '/activitydb/distribution_update/' + str(latest.id)
        return HttpResponseRedirect(redirect_url)

    form_class = DistributionForm


class DistributionUpdate(UpdateView):
    """
    Distribution Form
    """
    model = Distribution

    @method_decorator(group_excluded('ViewOnly', url='activitydb/permission'))
    def dispatch(self, request, *args, **kwargs):
        try:
            self.guidance = FormGuidance.objects.get(form="Distribution")
        except FormGuidance.DoesNotExist:
            self.guidance = None
        return super(DistributionUpdate, self).dispatch(request, *args, **kwargs)

    # add the request to the kwargs
    def get_form_kwargs(self):
        kwargs = super(DistributionUpdate, self).get_form_kwargs()
        kwargs['request'] = self.request
        return kwargs

    def form_invalid(self, form):
        messages.error(self.request, 'Invalid Form', fail_silently=False)
        return self.render_to_response(self.get_context_data(form=form))

    def form_valid(self, form):
        form.save()
        messages.success(self.request, 'Success, Distribution Updated!')

        return self.render_to_response(self.get_context_data(form=form))

    form_class = DistributionForm


class DistributionDelete(DeleteView):
    """
    Distribution Delete
    """
    model = Distribution
    success_url = '/activitydb/distribution_list/0/'
    template_name = 'activitydb/distribution_confirm_delete.html'

    def form_invalid(self, form):

        messages.error(self.request, 'Invalid Form', fail_silently=False)

        return self.render_to_response(self.get_context_data(form=form))

    def form_valid(self, form):

        form.save()

        messages.success(self.request, 'Success, Distribution Deleted!')
        return self.render_to_response(self.get_context_data(form=form))

    form_class = DistributionForm


class QuantitativeOutputsCreate(AjaxableResponseMixin, CreateView):
    """
    QuantitativeOutput Form
    """
    model = CollectedData
    template_name = 'activitydb/quantitativeoutputs_form.html'

    def get_context_data(self, **kwargs):
        context = super(QuantitativeOutputsCreate, self).get_context_data(**kwargs)
        getProgram = Program.objects.get(agreement__id = self.kwargs['id'])
        context.update({'id': self.kwargs['id']})
        context.update({'program': getProgram})
        return context

    @method_decorator(group_excluded('ViewOnly', url='activitydb/permission'))
    def dispatch(self, request, *args, **kwargs):
        return super(QuantitativeOutputsCreate, self).dispatch(request, *args, **kwargs)

    def get_initial(self):
        getProgram = Program.objects.get(agreement__id = self.kwargs['id'])
        initial = {
            'agreement': self.kwargs['id'],
            'program': getProgram.id,
            }

        return initial

    def form_invalid(self, form):

        messages.error(self.request, 'Invalid Form', fail_silently=False)

        return self.render_to_response(self.get_context_data(form=form))

    def form_valid(self, form):
        form.save()
        messages.success(self.request, 'Success, Quantitative Output Created!')
        form = ""
        return self.render_to_response(self.get_context_data(form=form))


    form_class = QuantitativeOutputsForm


class QuantitativeOutputsUpdate(AjaxableResponseMixin, UpdateView):
    """
    QuantitativeOutput Form
    """
    model = CollectedData
    template_name = 'activitydb/quantitativeoutputs_form.html'

    @method_decorator(group_excluded('ViewOnly', url='activitydb/permission'))
    def dispatch(self, request, *args, **kwargs):
        return super(QuantitativeOutputsUpdate, self).dispatch(request, *args, **kwargs)

    def get_initial(self):
        """
        get the program to filter the list and indicators by.. the FK to colelcteddata is i_program
        we should change that name at somepoint as it is very confusing
        """
        getProgram = Program.objects.get(i_program__pk=self.kwargs['pk'])
        initial = {
            'program': getProgram.id,
            }

        return initial

    def get_context_data(self, **kwargs):
        context = super(QuantitativeOutputsUpdate, self).get_context_data(**kwargs)
        context.update({'id': self.kwargs['pk']})
        return context

    def form_invalid(self, form):
        messages.error(self.request, 'Invalid Form', fail_silently=False)
        return self.render_to_response(self.get_context_data(form=form))

    def form_valid(self, form):
        form.save()
        messages.success(self.request, 'Success, Quantitative Output Updated!')

        return self.render_to_response(self.get_context_data(form=form))

    form_class = QuantitativeOutputsForm


class QuantitativeOutputsDelete(AjaxableResponseMixin, DeleteView):
    """
    QuantitativeOutput Delete
    """
    model = CollectedData
    success_url = '/'

    @method_decorator(group_excluded('ViewOnly', url='activitydb/permission'))
    def dispatch(self, request, *args, **kwargs):
        return super(QuantitativeOutputsDelete, self).dispatch(request, *args, **kwargs)

    def form_invalid(self, form):

        messages.error(self.request, 'Invalid Form', fail_silently=False)

        return self.render_to_response(self.get_context_data(form=form))

    def form_valid(self, form):

        form.save()

        messages.success(self.request, 'Success, Quantitative Output Deleted!')
        return self.render_to_response(self.get_context_data(form=form))

    form_class = QuantitativeOutputsForm


class BudgetList(ListView):
    """
    Budget List
    """
    model = Budget
    template_name = 'activitydb/budget_list.html'

    def get(self, request, *args, **kwargs):

        project_agreement_id = self.kwargs['pk']

        if int(self.kwargs['pk']) == 0:
            getBudget = Budget.objects.all()
        else:
            getBudget = Budget.objects.all().filter(project_agreement_id=self.kwargs['pk'])

        return render(request, self.template_name, {'getBudget': getBudget, 'project_agreement_id': project_agreement_id})


class BudgetCreate(AjaxableResponseMixin, CreateView):
    """
    Budget Form
    """
    model = Budget
    template_name = 'activitydb/budget_form.html'

    def get_context_data(self, **kwargs):
        context = super(BudgetCreate, self).get_context_data(**kwargs)
        context.update({'id': self.kwargs['id']})
        return context

    @method_decorator(group_excluded('ViewOnly', url='activitydb/permission'))
    def dispatch(self, request, *args, **kwargs):
        return super(BudgetCreate, self).dispatch(request, *args, **kwargs)

    def get_initial(self):
        initial = {
            'agreement': self.kwargs['id'],
            }

        return initial

    def form_invalid(self, form):

        messages.error(self.request, 'Invalid Form', fail_silently=False)

        return self.render_to_response(self.get_context_data(form=form))

    def form_valid(self, form):
        form.save()
        messages.success(self.request, 'Success, Budget Created!')
        form = ""
        return self.render_to_response(self.get_context_data(form=form))


    form_class = BudgetForm


class BudgetUpdate(AjaxableResponseMixin, UpdateView):
    """
    Budget Form
    """
    model = Budget

    @method_decorator(group_excluded('ViewOnly', url='activitydb/permission'))
    def dispatch(self, request, *args, **kwargs):
        return super(BudgetUpdate, self).dispatch(request, *args, **kwargs)

    def get_context_data(self, **kwargs):
        context = super(BudgetUpdate, self).get_context_data(**kwargs)
        context.update({'id': self.kwargs['pk']})
        return context

    def form_invalid(self, form):
        messages.error(self.request, 'Invalid Form', fail_silently=False)
        return self.render_to_response(self.get_context_data(form=form))

    def form_valid(self, form):
        form.save()
        messages.success(self.request, 'Success, Budget Output Updated!')

        return self.render_to_response(self.get_context_data(form=form))

    form_class = BudgetForm


class BudgetDelete(AjaxableResponseMixin, DeleteView):
    """
    Budget Delete
    """
    model = Budget
    success_url = '/'

    @method_decorator(group_excluded('ViewOnly', url='activitydb/permission'))
    def dispatch(self, request, *args, **kwargs):
        return super(BudgetDelete, self).dispatch(request, *args, **kwargs)

    def get_context_data(self, **kwargs):
        context = super(BudgetDelete, self).get_context_data(**kwargs)
        context.update({'id': self.kwargs['pk']})
        return context

    def form_invalid(self, form):

        messages.error(self.request, 'Invalid Form', fail_silently=False)

        return self.render_to_response(self.get_context_data(form=form))

    def form_valid(self, form):

        form.save()

        messages.success(self.request, 'Success, Budget Deleted!')
        return self.render_to_response(self.get_context_data(form=form))

    form_class = BudgetForm


class ChecklistItemList(ListView):
    """
    Checklist List
    """
    model = ChecklistItem
    template_name = 'activitydb/checklist_list.html'

    def get(self, request, *args, **kwargs):

        project_agreement_id = self.kwargs['pk']

        if int(self.kwargs['pk']) == 0:
            getChecklist = ChecklistItem.objects.all()
        else:
            getChecklist = ChecklistItem.objects.all().filter(checklist__agreement_id=self.kwargs['pk'])

        return render(request, self.template_name, {'getChecklist': getChecklist, 'project_agreement_id': self.kwargs['pk']})


class ChecklistItemCreate(CreateView):
    """
    Checklist Form
    """
    model = ChecklistItem

    @method_decorator(group_excluded('ViewOnly', url='activitydb/permission'))
    def dispatch(self, request, *args, **kwargs):
        try:
            self.guidance = FormGuidance.objects.get(form="ChecklistItem")
        except FormGuidance.DoesNotExist:
            self.guidance = None
        return super(ChecklistItemCreate, self).dispatch(request, *args, **kwargs)

    def get_context_data(self, **kwargs):
        context = super(ChecklistItemCreate, self).get_context_data(**kwargs)
        context.update({'id': self.kwargs['id']})
        return context

    # add the request to the kwargs
    def get_form_kwargs(self):
        kwargs = super(ChecklistItemCreate, self).get_form_kwargs()
        kwargs['request'] = self.request
        return kwargs

    @method_decorator(group_excluded('ViewOnly', url='activitydb/permission'))
    def dispatch(self, request, *args, **kwargs):
        return super(ChecklistItemCreate, self).dispatch(request, *args, **kwargs)

    def get_initial(self):
        checklist = Checklist.objects.get(agreement=self.kwargs['id'])
        initial = {
            'checklist': checklist,
            }

        return initial

    def form_invalid(self, form):

        messages.error(self.request, 'Invalid Form', fail_silently=False)

        return self.render_to_response(self.get_context_data(form=form))

    def form_valid(self, form):
        form.save()
        messages.success(self.request, 'Success, Checklist Item Created!')
        latest = ChecklistItem.objects.latest('id')
        redirect_url = '/activitydb/checklistitem_update/' + str(latest.id)
        return HttpResponseRedirect(redirect_url)


    form_class = ChecklistItemForm


class ChecklistItemUpdate(UpdateView):
    """
    Checklist Form
    """
    model = ChecklistItem

    @method_decorator(group_excluded('ViewOnly', url='activitydb/permission'))
    def dispatch(self, request, *args, **kwargs):
        try:
            self.guidance = FormGuidance.objects.get(form="ChecklistItem")
        except FormGuidance.DoesNotExist:
            self.guidance = None
        return super(ChecklistItemUpdate, self).dispatch(request, *args, **kwargs)

    def get_context_data(self, **kwargs):
        context = super(ChecklistItemUpdate, self).get_context_data(**kwargs)
        context.update({'id': self.kwargs['pk']})
        return context

    # add the request to the kwargs
    def get_form_kwargs(self):
        kwargs = super(ChecklistItemUpdate, self).get_form_kwargs()
        kwargs['request'] = self.request
        return kwargs

    def form_invalid(self, form):
        messages.error(self.request, 'Invalid Form', fail_silently=False)
        return self.render_to_response(self.get_context_data(form=form))

    def form_valid(self, form):
        form.save()
        messages.success(self.request, 'Success, Checklist Item Updated!')

        return self.render_to_response(self.get_context_data(form=form))

    form_class = ChecklistItemForm


def checklist_update_link(AjaxableResponseMixin,pk,type,value):
    """
    Checklist Update from Link
    """
    value = int(value)

    if type == "in_file":
        update = ChecklistItem.objects.filter(id=pk).update(in_file=value)
    elif type == "not_applicable":
        update = ChecklistItem.objects.filter(id=pk).update(not_applicable=value)

    return HttpResponse(value)


class ChecklistItemDelete(DeleteView):
    """
    Checklist Delete
    """
    model = ChecklistItem
    success_url = '/'

    @method_decorator(group_excluded('ViewOnly', url='activitydb/permission'))
    def dispatch(self, request, *args, **kwargs):
        return super(ChecklistItemDelete, self).dispatch(request, *args, **kwargs)

    def get_context_data(self, **kwargs):
        context = super(ChecklistItemDelete, self).get_context_data(**kwargs)
        context.update({'id': self.kwargs['pk']})
        return context

    def form_invalid(self, form):

        messages.error(self.request, 'Invalid Form', fail_silently=False)

        return self.render_to_response(self.get_context_data(form=form))

    def form_valid(self, form):

        form.save()

        messages.success(self.request, 'Success, Checklist Item Deleted!')
        return self.render_to_response(self.get_context_data(form=form))

    form_class = ChecklistItemForm


class Report(ListView):
    """
    project agreement list report
    """
    def get(self, request, *args, **kwargs):

        countries=getCountry(request.user)

        if int(self.kwargs['pk']) != 0:
            getAgreements = ProjectAgreement.objects.all().filter(program__id=self.kwargs['pk'])

        elif self.kwargs['status'] != 'none':
            getAgreements = ProjectAgreement.objects.all().filter(approval=self.kwargs['status'])
        else:
            getAgreements = ProjectAgreement.objects.select_related().filter(program__country__in=countries)

        getPrograms = Program.objects.all().filter(funding_status="Funded", country__in=countries).distinct()

        filtered = ProjectAgreementFilter(request.GET, queryset=getAgreements)
        table = ProjectAgreementTable(filtered.queryset)
        table.paginate(page=request.GET.get('page', 1), per_page=20)

        if request.method == "GET" and "search" in request.GET:
            #list1 = list()
            #for obj in filtered:
            #    list1.append(obj)
            """
             fields = 'program','community'
            """
            getAgreements = ProjectAgreement.objects.filter(
                                               Q(project_name__contains=request.GET["search"]) |
                                               Q(activity_code__contains=request.GET["search"]))
            table = ProjectAgreementTable(getAgreements)

        RequestConfig(request).configure(table)

        if request.GET.get('export'):
            dataset = ProjectAgreementResource().export(getAgreements)
            response = HttpResponse(dataset.csv, content_type='application/ms-excel')
            response['Content-Disposition'] = 'attachment; filename=activity_report.csv'
            return response


        # send the keys and vars
        return render(request, "activitydb/report.html", {'get_agreements': table, 'country': countries, 'form': FilterForm(), 'filter': filtered, 'helper': FilterForm.helper, 'APPROVALS': APPROVALS, 'getPrograms': getPrograms})


def country_json(request, country):
    """
    For populating the province dropdown based  country dropdown value
    """
    selected_country = Country.objects.get(id=country)
    province = Province.objects.all().filter(country=selected_country)
    provinces_json = serializers.serialize("json", province)
    return HttpResponse(provinces_json, content_type="application/json")


def province_json(request, province):
    """
    For populating the office district based  country province value
    """
    selected_province = Province.objects.get(id=province)
    district = District.objects.all().filter(province=selected_province)
    districts_json = serializers.serialize("json", district)
    return HttpResponse(districts_json, content_type="application/json")


def district_json(request, district):
    """
    For populating the office dropdown based  country dropdown value
    """
    selected_district = District.objects.get(id=district)
    adminthree = AdminLevelThree.objects.all().filter(district=selected_district)
    adminthree_json = serializers.serialize("json", adminthree)
    return HttpResponse(adminthree_json, content_type="application/json")


def import_service(service_id=1, deserialize=True):
    """
    Import a indicators from a web service (the dig only for now)
    """
    service = ExternalService.objects.all().filter(id=service_id)

    response = requests.get(service.feed_url)
    get_json = json.loads(response.content)

    if deserialize == True:
        data = json.load(get_json) # deserialises it
    else:
    #send json data back not deserialized data
        data = get_json
    #debug the json data string uncomment dump and print
    data2 = json.dumps(data) # json formatted string

    return data


def service_json(request, service):
    """
    For populating service indicators in dropdown
    """
    service_indicators = import_service(service,deserialize=False)
    return HttpResponse(service_indicators, content_type="application/json")


<<<<<<< HEAD
# This lists available custom dashboards to view
class CustomDashboardList(ListView):
    """
    CustomDashboard
    :param request:
    :param pk: program_id
    """
    model = CustomDashboard
    template_name = 'customdashboard/admin/dashboard_list.html'

    def get(self, request, *args, **kwargs):
    ## retrieve program
        model = Program
        program_id = int(self.kwargs['pk'])
        getProgram = Program.objects.all().filter(id=program_id)

        ## retrieve the coutries the user has data access for
        countries = getCountry(request.user)

        #retrieve projects for a program
        # getProjects = ProjectAgreement.objects.all().filter(program__id=program__id, program__country__in=countries)

        #retrieve projects for a program
        getCustomDashboards = CustomDashboard.objects.all().filter(program=program_id)
            
        return render(request, self.template_name, {'getCustomDashboards': getCustomDashboards, 'getProgram': getProgram})


class CustomDashboardCreate(CreateView):
    #   :param request:
    #   :param id:
    #   """
    model = CustomDashboard
    template_name = 'customdashboard/admin/customdashboard_form.html'

    try:
        guidance = FormGuidance.objects.get(form="CustomDashboard")
    except FormGuidance.DoesNotExist:
        guidance = None

    @method_decorator(group_excluded('ViewOnly', url='activitydb/permission'))
    def dispatch(self, request, *args, **kwargs):
        return super(CustomDashboardCreate, self).dispatch(request, *args, **kwargs)

     # add the request to the kwargs
    def get_form_kwargs(self):
        kwargs = super(CustomDashboardCreate, self).get_form_kwargs()
        kwargs['request'] = self.request
        return kwargs

    def get_initial(self):
        initial = {}
        return initial

    def get_context_data(self, **kwargs):
        context = super(CustomDashboardCreate, self).get_context_data(**kwargs)
        return context

    def form_invalid(self, form):

        messages.error(self.request, 'Invalid Form', fail_silently=False)

        return self.render_to_response(self.get_context_data(form=form))

    def form_valid(self, form):
        print form
        form.save()

        #save formset from context
        context = self.get_context_data()

        messages.success(self.request, 'Success, Dashboard Created!')

        latest = CustomDashboard.objects.latest('id')
        getCustomDashboard = CustomDashboard.objects.get(id=latest.id)
        dashboard_id = getCustomDashboard.id
        redirect_url = '/activitydb/custom_dashboard_update/' + str(dashboard_id) 
        return HttpResponseRedirect(redirect_url)

    form_class = CustomDashboardCreateForm 


class CustomDashboardDetail(DetailView):

    model = CustomDashboard

    # TODO: Confirm if this needed for final rendering
    # def get_object(self, queryset=CustomDashboard.objects.all()):
    #     try:
    #         # return queryset.get(customdashboard__id = self.kwarg['id'])
    #     except CustomDashboard.DoesNotExist:
    #         return None

    def get_template_names(self):
        dashboard = CustomDashboard.objects.get(id = self.kwargs['pk'])
        getDashboardTheme = DashboardTheme.objects.all().filter(id = dashboard.theme.id)
        template_name = getDashboardTheme[0].theme_template
        return template_name

    def get_context_data(self, **kwargs):
        context = super(CustomDashboardDetail, self).get_context_data(**kwargs)
        pk = self.kwargs['pk']
        context.update({'pk': pk})

        try:
            getCustomDashboard =CustomDashboard.objects.get(id=self.kwargs['pk'])
        except CustomDashboard.DoesNotExist:
            getCustomDashboard = None
        context.update({'getCustomDashboard': getCustomDashboard})

        try:
            selected_theme = getCustomDashboard.theme.id
            getDashboardTheme = DashboardTheme.objects.all().filter(id=selected_theme)
        except DashboardTheme.DoesNotExist:
            getDashboardTheme = None
        context.update({'getDashboardTheme': getDashboardTheme})

        try:
            getDashboardComponents = getCustomDashboard.components.all()
        except DashboardComponent.DoesNotExist:
            getDashboardComponents = None
        context.update({'getDashboardComponents': getDashboardComponents})
        
        try:
            color_selection = getCustomDashboard.color_palette
            if color_selection == 'bright':
                getColorPalette = ['#82BC00','#C8C500','#10A400','#CF102E','#DB5E11','#A40D7A','#00AFA8','#1349BB','#FFD200','#FF7100','#FFFD00','#ABABAB','#7F7F7F','#7B5213','#C18A34'],
            else:
                getColorPalette = ['#BAEE46','#FDFB4A','#4BCF3D','#F2637A','#FFA268','#C451A4','#4BC3BE','#5B7FCC','#9F54CC','#FFE464','#FFA964','#FFFE64','#D7D7D7','#7F7F7F','#D2A868','#FFD592']
        except getCustomDashboard.DoesNotExist:
                getColorPalette = None
        context.update({'getColorPalette': getColorPalette})

        # retrieve the layout order of the components on the dashboard    
        try: 
            getComponentOrder = json.dumps(getCustomDashboard.component_map, sort_keys=True)
        except not getCustomDashboard.component_map:
            getComponentOrder = None
        context.update({'getComponentOrder': getComponentOrder})

        # retrieve the data source mapping of data 
        try:
            getComponentDataMaps = {}
            component_order = json.loads(getComponentOrder)
            for position, component_id in component_order:
                #add an attribute to the getComponentDataMaps dictionary for all data from this component
                selected_component = DashboardComponent.objects.get(component_id)
                getComponentDataMaps[position]['data_sources'] = selected_component.data_sources
                getComponentDataMaps[position]['data_map'] = json.dumps(selected_component.data_map, sort_keys=True)
        except not getComponentOrder:
            getComponentDataMaps = None
        context.update({'getComponentDataMaps': getComponentDataMaps})

        #retrieve data for each componennt in data map
        try:
            getAllComponentData = {}
            #iterate through the component maps for each position on the page
            for position in getComponentDataMaps:
                #iterate through the data sources mapped for each components and retrieve data
                for mapped_item, data_source in getComponentDataMaps[position]['data_map']:
                    # get that DataSource by id
                    data_source = ComponentDataSource.objects.get(data_source)
                    #retrieve data 
                    dataset = data_source.data_source  # do JSON request here
                    # filter data by the key to just use subset needed
                    filtered_data = dataset[data_source.filter_key]
                    getAllComponentData[position]['data_sources']['data_source.name'] = filtered_data
        except not getDashboardComponentDataMaps:
            getAllComponentData = None
        context.update({'getAllComponentData': getAllComponentData})
        
        return context

#TODO: build out function for component mapping for dashboard wizard
def custom_dashboard_update_components(AjaxableResponseMixin,pk,location,type): #component_map):
# (?P<pk>[0-9]+)/(?P<location>[0-9]+)/(?P<type>[-\w]+)/$
    # form_mapping = component_map
    mapped = false
    current_dashboard = CustomDashboard.objects.get(id=self.kwargs['pk'])
    current_map = current_dashboard.component_map#.split("]","],")
    # for mapped_object in current_map:
    #     if mapping.0 == form_mapping.0
    #         update = current_dashboard.update(component_map=form_mapping)
    #         mapped = true
    # if mapped == false:
    #     update = current_dashboard.component_map.append(form_mapping)
    #     current_dashboard.save()
    return HttpResponse(component_map)


class CustomDashboardUpdate(UpdateView):

    model = CustomDashboard
    form_class = CustomDashboardForm

    @method_decorator(group_excluded('ViewOnly', url='activitydb/permission'))
    def dispatch(self, request, *args, **kwargs):
        try:
            guidance = FormGuidance.objects.get(form="CustomDashboard")
        except FormGuidance.DoesNotExist:
            guidance = None
        
        return super(CustomDashboardUpdate, self).dispatch(request, *args, **kwargs)

    def get_initial(self):
        getCustomDashboard = CustomDashboard.objects.get(id=self.kwargs['pk'])
        getDashboardComponents = DashboardComponent.objects.all().filter(componentset=getCustomDashboard)
        getAllComponentDataSources = ComponentDataSource.objects.all()
        initial = {
            'getCustomDashboard': getCustomDashboard,
            'getDashboardComponents': getDashboardComponents,
            'getAllComponentDataSources': getAllComponentDataSources,
            }

        return initial

    def get_form(self, form_class):
        check_form_type = self.request.get_full_path()
        if check_form_type.startswith('/activitydb/custom_dashboard_edit'):
            form = CustomDashboardModalForm
        else:
            form = CustomDashboardForm

        return form(**self.get_form_kwargs())

    def get_context_data(self, **kwargs):
        context = super(CustomDashboardUpdate, self).get_context_data(**kwargs)
        pk = self.kwargs['pk']
        context.update({'pk': pk})

        check_path = self.request.get_full_path()
        if check_path.startswith('/activitydb/custom_dashboard_map'):
            location = self.kwargs['location']
            component_type = self.kwargs['type']
        # TODO: If applicable, work through flow for remapping
        # else if check_form_type.startswith('/activitydb/custom_dashboard_remap'):
        #     location = self.kwargs['location']
        #     component_type = self.kwargs['type']
        else:
            location = None
            component_type = None
        context.update({'location': location})
        context.update({'component_type': component_type})

        try:
            getCustomDashboard =CustomDashboard.objects.get(id=self.kwargs['pk'])
        except CustomDashboard.DoesNotExist:
            getCustomDashboard = None
        context.update({'getCustomDashboard': getCustomDashboard})

        try:
            selected_theme = getCustomDashboard.theme.id
            getDashboardTheme = DashboardTheme.objects.all().filter(id=selected_theme)
        except DashboardTheme.DoesNotExist:
            getDashboardTheme = None
        context.update({'getDashboardTheme': getDashboardTheme})

        # This theme layout helps to map the components to their position on the page
        layout = getDashboardTheme[0].layout_dictionary
        getDashboardLayoutList = json.loads(layout, object_pairs_hook=OrderedDict)
        context.update({'getDashboardLayoutList': getDashboardLayoutList})

        try:
            getDashboardComponents = DashboardComponent.objects.all().filter(componentset=getCustomDashboard)
        except DashboardComponent.DoesNotExist:
            getDashboardComponents = None
        context.update({'getDashboardComponents': getDashboardComponents})

        try: 
            getComponentOrder = json.loads(getCustomDashboard.component_map, object_pairs_hook=OrderedDict)
        except not getCustomDashboard.component_map:
            getComponentOrder = None
        context.update({'getComponentOrder': getComponentOrder})

        try: 
            getAllComponentMaps = []
            for component in getDashboardComponents:
                if component.data_map:
                    getAllComponentMaps[component.id] = json.loads(component.data_map)
                else:
                    getAllComponentMaps[component.id] = []
        except not getDashboardComponents:
            getAllComponentMaps = None
        context.update({'getAllComponentMaps': getAllComponentMaps})

        try:
            getAllComponentDataSources = ComponentDataSource.objects.all()
        except ComponentDataSource.DoesNotExist:
            getAllComponentDataSources = None
        context.update({'getAllComponentDataSources': getAllComponentDataSources})

        # try:
        #     getAllDataFilters = {}
        #     for data_source in getAllComponentDataSources:
        #         data_source_filters = import_data_filter_options(data_source.data_source, data_source.data_filter_key, data_source.authorization_token)
        #         getAllDataFilters[data_source.id] = data_source_filters
        # except not getAllComponentDataSources:
        #     getAllDataFilters = None
        # context.update({'getAllDataFilters': getAllDataFilters})

        mapped_location = self.request.GET.get('location')
        component_type = self.request.GET.get('type')
        if mapped_location and component_type:
            context.update({'mapped_location': mapped_location})
            context.update({'component_type': component_type})

        return context

    # add the request to the kwargs
    def get_form_kwargs(self):
        kwargs = super(CustomDashboardUpdate, self).get_form_kwargs()
        kwargs['request'] = self.request
        return kwargs

    def form_invalid(self, form):
        messages.error(self.request, self, fail_silently=False)
        return self.render_to_response(self.get_context_data(form=form))

    def form_valid(self, form):
        check_form_type = self.request.get_full_path()
        #TODO: Once refactoring is done, revisit whether checking form type still needed
        # if check_form_type.startswith('/activitydb/custom_dashboard_map'):
        #     getCustomDashboard.component_map = form.cleaned_data['component_map']
        #     getCustomDashboard.save()
            # for position in getCustomDashboard.component_map:
            #     mapped_position = form.component_map.0
            #     if position.0 == mapped_position:
            #         position.1 == form.component_map.1
            #         mapped = true
            # if mapped != true:
            #     getCustomDashboard.component_map.append(form.component_map)
        # else:
        form.save()
        messages.success(self.request, 'Success, CustomDashboard Output Updated!')

        return self.render_to_response(self.get_context_data(form=form))


#TODO: build out code to import data filters for modal to select filters on wizard

def import_data_filter_options(data_url, column_filter, authorization_token):
  """
  For populating data filters in dropdown -- retrieve data_source using data_url
  """    
  filter_url = data_url
  headers = {'content-type': 'application/json',
           'Authorization': authorization_token}
  response = requests.get(data_url, headers=headers, verify=False)
  get_json = json.loads(response.content)
  data = get_json
  data_filters = data[column_filter]
  return HttpResponse(data_filters, content_type="application/json")

class CustomDashboardDelete(AjaxableResponseMixin, DeleteView):
    """
    CustomDashboard Delete
    """
    model = CustomDashboard
    template_name = 'customdashboard/admin/customdashboard_confirm_delete.html'
    success_url = '/'

    def get_context_data(self, **kwargs):
        context = super(CustomDashboardDelete, self).get_context_data(**kwargs)
        getCustomDashboard = CustomDashboard.objects.all().get(id=self.kwargs['pk'])
        pk=self.kwargs['pk']
        context.update({'pk': self.kwargs['pk']})
        return context

    def form_invalid(self, form):
        messages.error(self.request, 'Invalid Form', fail_silently=False)
        return self.render_to_response(self.get_context_data(form=form))

    def form_valid(self, form):
        form.save()
        messages.success(self.request, 'Success, Dashboard Deleted!')
        return self.render_to_response(self.get_context_data(form=form))

    form_class = CustomDashboardForm     


class DashboardThemeList(ListView):
    model = CustomDashboard
    template_name = 'customdashboard/admin/dashboard_theme_list.html'

    def get(self, request, *args, **kwargs):
        getDashboardThemes = DashboardTheme.objects.all() 
        return render(request, self.template_name, {'getDashboardThemes': getDashboardThemes})


class DashboardThemeCreate(CreateView):
    model = DashboardTheme
    template_name = 'customdashboard/admin/dashboard_theme_form.html'

    # add the request to the kwargs
    def get_form_kwargs(self):
        kwargs = super(DashboardThemeCreate, self).get_form_kwargs()
        kwargs['request'] = self.request
        return kwargs

    @method_decorator(group_excluded('ViewOnly', url='activitydb/permission'))
    def dispatch(self, request, *args, **kwargs):
        try:
            self.guidance = FormGuidance.objects.get(form="DashboardTheme")
        except FormGuidance.DoesNotExist:
            self.guidance = None
        return super(DashboardThemeCreate, self).dispatch(request, *args, **kwargs)

    def get_context_data(self, **kwargs):
        context = super(DashboardThemeCreate, self).get_context_data(**kwargs)

        return context 

    def form_invalid(self, form):
        messages.error(self.request, 'Invalid Form', fail_silently=False)
        return self.render_to_response(self.get_context_data(form=form))

    def form_valid(self, form):
        form.save()
        messages.success(self.request, 'Success, Theme Created!')
        return self.render_to_response(self.get_context_data(form=form))

    form_class = DashboardThemeCreateForm 


class DashboardThemeUpdate(UpdateView):
    model = DashboardTheme
    template_name = 'customdashboard/admin/dashboard_theme_update_form.html'

    def dispatch(self, request, *args, **kwargs):
        return super(DashboardThemeUpdate, self).dispatch(request, *args, **kwargs)
    
    def get_context_data(self, **kwargs):
        context = super(DashboardThemeUpdate, self).get_context_data(**kwargs)
        pk = self.kwargs['pk']
        context.update({'pk': pk})
        getComplete = DashboardTheme.objects.get(id=self.kwargs['pk'])
        context.update({'getComplete': getComplete})
        return context

    # add the request to the kwargs
    def get_form_kwargs(self):
        kwargs = super(DashboardThemeUpdate, self).get_form_kwargs()
        kwargs['request'] = self.request
        return kwargs

    def form_invalid(self, form):
        messages.error(self.request, 'Invalid Form', fail_silently=False)
        return self.render_to_response(self.get_context_data(form=form))

    def form_valid(self, form):
        form.save()
        self.object = form.save()

        messages.success(self.request, 'Success, form updated!')

        return self.render_to_response(self.get_context_data(form=form))

    form_class = DashboardThemeForm


class DashboardThemeDelete(DeleteView):
    """
    DashboardTheme Delete
    """
    model = DashboardTheme
    template_name = 'customdashboard/admin/dashboard_theme_confirm_delete.html'
    success_url = '/'

    def get_context_data(self, **kwargs):
        context = super(DashboardThemeDelete, self).get_context_data(**kwargs)
        context.update({'pk': self.kwargs['pk']})
        return context

    def form_invalid(self, form):

        messages.error(self.request, 'Invalid Form', fail_silently=False)

        return self.render_to_response(self.get_context_data(form=form))

    def form_valid(self, form):

        form.save()

        messages.success(self.request, 'Success, Dashboard Theme Deleted!')
        return self.render_to_response(self.get_context_data(form=form))

    form_class = DashboardThemeForm 


class DashboardComponentList(ListView):
    model = DashboardComponent
    template_name = 'customdashboard/admin/dashboard_component_list.html'

    def get(self, request, *args, **kwargs):
        ## retrieve program
        model = Program
        ## retrieve the countries the user has data access for
        countries = getCountry(request.user)
        dashboard_id = int(self.kwargs['pk'])
        
        getDashboardListComponents = DashboardComponent.objects.all().filter(componentset=dashboard_id)
            
        return render(request, self.template_name, {'getDashboardListComponents': getDashboardListComponents})


class DashboardComponentCreate(CreateView):
    model = DashboardComponent
    template_name = 'customdashboard/admin/dashboard_component_form.html'

     # add the request to the kwargs
    def get_form_kwargs(self):
        kwargs = super(DashboardComponentCreate, self).get_form_kwargs()
        kwargs['request'] = self.request
        id = self.kwargs['id']
        return kwargs

    @method_decorator(group_excluded('ViewOnly', url='activitydb/permission'))
    def dispatch(self, request, *args, **kwargs):
        try:
            guidance = FormGuidance.objects.get(form="DashboardComponent")
        except FormGuidance.DoesNotExist:
            guidance = None
        return super(DashboardComponentCreate, self).dispatch(request, *args, **kwargs)

    def get_initial(self):
        initial = {
            'getCustomDashboard': CustomDashboard.objects.get(id=self.kwargs['id']),
            'getComponentDataSources': ComponentDataSource.objects.all(),
            }

    def get_context_data(self, **kwargs):
        context = super(DashboardComponentCreate, self).get_context_data(**kwargs)
        try:
            getCustomDashboard =CustomDashboard.objects.get(id=self.kwargs['id'])
        except CustomDashboard.DoesNotExist:
            getCustomDashboard = None
        context.update({'getCustomDashboard': getCustomDashboard})

        return context 

    def form_invalid(self, form):
        messages.error(self.request, 'Invalid Form', fail_silently=False)
        return self.render_to_response(self.get_context_data(form=form))

    def form_valid(self, form):
        form.save()
        context = self.get_context_data()
        messages.success(self.request, 'Success, Component Created!')
        getCustomDashboard = CustomDashboard.objects.get(id=self.kwargs['id'])
        latestComponent = DashboardComponent.objects.latest('id')
        getCustomDashboard.components.add(latestComponent)
        return self.render_to_response(self.get_context_data(form=form))

    form_class = DashboardComponentCreateForm 


class DashboardComponentUpdate(UpdateView):
    model = DashboardComponent
    success_url = '/'

    def dispatch(self, request, *args, **kwargs):
        # try:
        #     guidance = FormGuidance.objects.get(form="DashboardComponentUpdate")
        # except FormGuidance.DoesNotExist:
        #     guidance = None
        return super(DashboardComponentUpdate, self).dispatch(request, *args, **kwargs)
    

    def get_context_data(self, **kwargs):
        context = super(DashboardComponentUpdate, self).get_context_data(**kwargs)
        pk = self.kwargs['pk']
        context.update({'pk': pk})

        getComponentDataSources = []
        getComponentDataSources = ComponentDataSource.objects.all()
        context.update({'getComponentDataSources': getComponentDataSources})

        getDashboardComponent = DashboardComponent.objects.all().get(id=self.kwargs['pk'])
        context.update({'getDashboardComponent': getDashboardComponent})

        #for each component define the properties the component needs to have data mapped for by type
        #ideally this dictionary would be saved externally as a constant
        getComponentProperties = {
            'bar_graph':{'labels':'', 'data': '', 'colors':''}, 
            'doughnut': {'labels':'', 'data': '', 'colors':''}, 
            'line':{'labels':'', 'data': '', 'colors':''}, 
            'pie':{'labels':'', 'data': '', 'colors':''}, 
            'polar':{'labels':'', 'data': '', 'colors':''}, 
            'radar':{'labels':'', 'data': '', 'colors':''}, 
            'sidebar_gallery':{'photo_url':'', 'photo_titles':'', 'photo_captions':'', 'photo_dates':''}, 
            'content_map':{'latitude':'', 'longitude':'', 'location_name':'', 'description': '', 'region_link': '','region_name':''}, 
            'region_map':{'latitude':'', 'longitude':'', 'site_contact':'', 'location_name':'','description': ''}, 
            'sidebar_map':{'latitude':'', 'longitude':'', 'site_contact':'', 'location_name':'','description': ''}, 
            'context_pane':{}, 
            'sidebar_events':{}, 
            'sidebar_news':{},
            'sidebar_objectives':{}
        }
        context.update({'getComponentProperties': getComponentProperties})
        return context

    # add the request to the kwargs
    def get_form_kwargs(self):
        kwargs = super(DashboardComponentUpdate, self).get_form_kwargs()
        kwargs['request'] = self.request
        return kwargs

    def form_invalid(self, form):
        messages.error(self.request, 'Invalid Form', fail_silently=False)

        return self.render_to_response(self.get_context_data(form=form))

    def form_valid(self, form):
        form.save()
        self.object = form.save()

        messages.success(self.request, 'Success, form updated!')

        return self.render_to_response(self.get_context_data(form=form))

    form_class = DashboardComponentForm


class DashboardComponentDelete(AjaxableResponseMixin, DeleteView):
    model = DashboardComponent
    template_name = 'customdashboard/admin/dashboard_component_confirm_delete.html'
    success_url = '/'

    def get_context_data(self, **kwargs):
        context = super(DashboardComponentDelete, self).get_context_data(**kwargs)
        context.update({'pk': self.kwargs['pk']})
        return context

    def form_invalid(self, form):
        messages.error(self.request, 'Invalid Form', fail_silently=False)
        return self.render_to_response(self.get_context_data(form=form))

    def form_valid(self, form):
        form.save()
        messages.success(self.request, 'Success, Component Deleted!')
        return self.render_to_response(self.get_context_data(form=form))

    form_class = DashboardComponentForm  


class ComponentDataSourceList(ListView):
    model = ComponentDataSource
    template_name = 'customdashboard/admin/component_data_source_list.html'

    def get(self, request, *args, **kwargs):
        getComponentDataSources = ComponentDataSource.objects.all()
            
        return render(request, self.template_name, {'getComponentDataSources': getComponentDataSources})


class ComponentDataSourceCreate(CreateView):
    model = ComponentDataSource
    template_name = 'customdashboard/admin/component_data_source_form.html'

     # add the request to the kwargs
    def get_form_kwargs(self):
        kwargs = super(ComponentDataSourceCreate, self).get_form_kwargs()
        kwargs['request'] = self.request
        return kwargs

    def dispatch(self, request, *args, **kwargs):
        return super(ComponentDataSourceCreate, self).dispatch(request, *args, **kwargs)

    def get_context_data(self, **kwargs):
        context = super(ComponentDataSourceCreate, self).get_context_data(**kwargs)
        return context

    def form_invalid(self, form):
        messages.error(self.request, 'Invalid Form', fail_silently=False)

        return self.render_to_response(self.get_context_data(form=form))

    def form_valid(self, form):
        form.save()
        context = self.get_context_data()
        messages.success(self.request, 'Success, Data Source Created!')
        return self.render_to_response(self.get_context_data(form=form))

    form_class = ComponentDataSourceCreateForm 


class ComponentDataSourceDetail(DetailView):
    model = ComponentDataSource
    template_name = 'customdashboard/admin/component_data_source_detail.html'

    def get(self, request, *args, **kwargs):
        getComponentDataSources = ComponentDataSource.objects.all()
            
        return render(request, self.template_name, {'getComponentDataSources': getComponentDataSources})


class ComponentDataSourceUpdate(UpdateView):
    model = ComponentDataSource
    template_name = 'customdashboard/admin/component_data_source_update_form.html'

    def dispatch(self, request, *args, **kwargs):
        try:
            guidance = FormGuidance.objects.get(form="ComponentDataSource")
        except FormGuidance.DoesNotExist:
            guidance = None
        return super(ComponentDataSourceUpdate, self).dispatch(request, *args, **kwargs)

    def get_context_data(self, **kwargs):
        context = super(ComponentDataSourceUpdate, self).get_context_data(**kwargs)
        getComponentDataSource = ComponentDataSource.objects.all().get(id=self.kwargs['pk'])
        pk = self.kwargs['pk']
        context.update({'pk': pk})

        # get stuff
        return context

    # add the request to the kwargs
    def get_form_kwargs(self):
        kwargs = super(ComponentDataSourceUpdate, self).get_form_kwargs()
        kwargs['request'] = self.request
        return kwargs

    #get shared data from project agreement and pre-populate form with it
    def get_initial(self):
        initial = {}
        return initial

    def form_invalid(self, form):
        messages.error(self.request, 'Invalid Form', fail_silently=False)
        return self.render_to_response(self.get_context_data(form=form))

    def form_valid(self, form):
        form.save()
        self.object = form.save()

        messages.success(self.request, 'Success, form updated!')

        return self.render_to_response(self.get_context_data(form=form))

    form_class = ComponentDataSourceForm


class ComponentDataSourceDelete(AjaxableResponseMixin, DeleteView):    
    model = ComponentDataSource
    template_name = 'customdashboard/admin/component_data_source_confirm_delete.html'
    success_url = '/'

    def get_context_data(self, **kwargs):
        context = super(ComponentDataSourceDelete, self).get_context_data(**kwargs)
        getDataSource = ComponentDataSource.objects.all().get(id=self.kwargs['pk'])
        pk=self.kwargs['pk']
        context.update({'pk': self.kwargs['pk']})
        return context

    def form_invalid(self, form):
        messages.error(self.request, 'Invalid Form', fail_silently=False)
        return self.render_to_response(self.get_context_data(form=form))

    def form_valid(self, form):
        form.save()
        messages.success(self.request, 'Success, Component Deleted!')
        return self.render_to_response(self.get_context_data(form=form))

    form_class = ComponentDataSourceForm  


=======
>>>>>>> 7cb7e452
def export_stakeholders_list(request, **kwargs):

    program_id = int(kwargs['program_id'])
    countries = getCountry(request.user)

    if program_id != 0:
        getStakeholders = Stakeholder.objects.all().filter(projectagreement__program__id=program_id).distinct()
    else:
        getStakeholders = Stakeholder.objects.all().filter(country__in=countries)

    dataset = StakeholderResource().export(getStakeholders)
    response = HttpResponse(dataset.csv, content_type='application/ms-excel')
    response['Content-Disposition'] = 'attachment; filename=stakeholders.csv'

    return response<|MERGE_RESOLUTION|>--- conflicted
+++ resolved
@@ -2581,775 +2581,6 @@
     return HttpResponse(service_indicators, content_type="application/json")
 
 
-<<<<<<< HEAD
-# This lists available custom dashboards to view
-class CustomDashboardList(ListView):
-    """
-    CustomDashboard
-    :param request:
-    :param pk: program_id
-    """
-    model = CustomDashboard
-    template_name = 'customdashboard/admin/dashboard_list.html'
-
-    def get(self, request, *args, **kwargs):
-    ## retrieve program
-        model = Program
-        program_id = int(self.kwargs['pk'])
-        getProgram = Program.objects.all().filter(id=program_id)
-
-        ## retrieve the coutries the user has data access for
-        countries = getCountry(request.user)
-
-        #retrieve projects for a program
-        # getProjects = ProjectAgreement.objects.all().filter(program__id=program__id, program__country__in=countries)
-
-        #retrieve projects for a program
-        getCustomDashboards = CustomDashboard.objects.all().filter(program=program_id)
-            
-        return render(request, self.template_name, {'getCustomDashboards': getCustomDashboards, 'getProgram': getProgram})
-
-
-class CustomDashboardCreate(CreateView):
-    #   :param request:
-    #   :param id:
-    #   """
-    model = CustomDashboard
-    template_name = 'customdashboard/admin/customdashboard_form.html'
-
-    try:
-        guidance = FormGuidance.objects.get(form="CustomDashboard")
-    except FormGuidance.DoesNotExist:
-        guidance = None
-
-    @method_decorator(group_excluded('ViewOnly', url='activitydb/permission'))
-    def dispatch(self, request, *args, **kwargs):
-        return super(CustomDashboardCreate, self).dispatch(request, *args, **kwargs)
-
-     # add the request to the kwargs
-    def get_form_kwargs(self):
-        kwargs = super(CustomDashboardCreate, self).get_form_kwargs()
-        kwargs['request'] = self.request
-        return kwargs
-
-    def get_initial(self):
-        initial = {}
-        return initial
-
-    def get_context_data(self, **kwargs):
-        context = super(CustomDashboardCreate, self).get_context_data(**kwargs)
-        return context
-
-    def form_invalid(self, form):
-
-        messages.error(self.request, 'Invalid Form', fail_silently=False)
-
-        return self.render_to_response(self.get_context_data(form=form))
-
-    def form_valid(self, form):
-        print form
-        form.save()
-
-        #save formset from context
-        context = self.get_context_data()
-
-        messages.success(self.request, 'Success, Dashboard Created!')
-
-        latest = CustomDashboard.objects.latest('id')
-        getCustomDashboard = CustomDashboard.objects.get(id=latest.id)
-        dashboard_id = getCustomDashboard.id
-        redirect_url = '/activitydb/custom_dashboard_update/' + str(dashboard_id) 
-        return HttpResponseRedirect(redirect_url)
-
-    form_class = CustomDashboardCreateForm 
-
-
-class CustomDashboardDetail(DetailView):
-
-    model = CustomDashboard
-
-    # TODO: Confirm if this needed for final rendering
-    # def get_object(self, queryset=CustomDashboard.objects.all()):
-    #     try:
-    #         # return queryset.get(customdashboard__id = self.kwarg['id'])
-    #     except CustomDashboard.DoesNotExist:
-    #         return None
-
-    def get_template_names(self):
-        dashboard = CustomDashboard.objects.get(id = self.kwargs['pk'])
-        getDashboardTheme = DashboardTheme.objects.all().filter(id = dashboard.theme.id)
-        template_name = getDashboardTheme[0].theme_template
-        return template_name
-
-    def get_context_data(self, **kwargs):
-        context = super(CustomDashboardDetail, self).get_context_data(**kwargs)
-        pk = self.kwargs['pk']
-        context.update({'pk': pk})
-
-        try:
-            getCustomDashboard =CustomDashboard.objects.get(id=self.kwargs['pk'])
-        except CustomDashboard.DoesNotExist:
-            getCustomDashboard = None
-        context.update({'getCustomDashboard': getCustomDashboard})
-
-        try:
-            selected_theme = getCustomDashboard.theme.id
-            getDashboardTheme = DashboardTheme.objects.all().filter(id=selected_theme)
-        except DashboardTheme.DoesNotExist:
-            getDashboardTheme = None
-        context.update({'getDashboardTheme': getDashboardTheme})
-
-        try:
-            getDashboardComponents = getCustomDashboard.components.all()
-        except DashboardComponent.DoesNotExist:
-            getDashboardComponents = None
-        context.update({'getDashboardComponents': getDashboardComponents})
-        
-        try:
-            color_selection = getCustomDashboard.color_palette
-            if color_selection == 'bright':
-                getColorPalette = ['#82BC00','#C8C500','#10A400','#CF102E','#DB5E11','#A40D7A','#00AFA8','#1349BB','#FFD200','#FF7100','#FFFD00','#ABABAB','#7F7F7F','#7B5213','#C18A34'],
-            else:
-                getColorPalette = ['#BAEE46','#FDFB4A','#4BCF3D','#F2637A','#FFA268','#C451A4','#4BC3BE','#5B7FCC','#9F54CC','#FFE464','#FFA964','#FFFE64','#D7D7D7','#7F7F7F','#D2A868','#FFD592']
-        except getCustomDashboard.DoesNotExist:
-                getColorPalette = None
-        context.update({'getColorPalette': getColorPalette})
-
-        # retrieve the layout order of the components on the dashboard    
-        try: 
-            getComponentOrder = json.dumps(getCustomDashboard.component_map, sort_keys=True)
-        except not getCustomDashboard.component_map:
-            getComponentOrder = None
-        context.update({'getComponentOrder': getComponentOrder})
-
-        # retrieve the data source mapping of data 
-        try:
-            getComponentDataMaps = {}
-            component_order = json.loads(getComponentOrder)
-            for position, component_id in component_order:
-                #add an attribute to the getComponentDataMaps dictionary for all data from this component
-                selected_component = DashboardComponent.objects.get(component_id)
-                getComponentDataMaps[position]['data_sources'] = selected_component.data_sources
-                getComponentDataMaps[position]['data_map'] = json.dumps(selected_component.data_map, sort_keys=True)
-        except not getComponentOrder:
-            getComponentDataMaps = None
-        context.update({'getComponentDataMaps': getComponentDataMaps})
-
-        #retrieve data for each componennt in data map
-        try:
-            getAllComponentData = {}
-            #iterate through the component maps for each position on the page
-            for position in getComponentDataMaps:
-                #iterate through the data sources mapped for each components and retrieve data
-                for mapped_item, data_source in getComponentDataMaps[position]['data_map']:
-                    # get that DataSource by id
-                    data_source = ComponentDataSource.objects.get(data_source)
-                    #retrieve data 
-                    dataset = data_source.data_source  # do JSON request here
-                    # filter data by the key to just use subset needed
-                    filtered_data = dataset[data_source.filter_key]
-                    getAllComponentData[position]['data_sources']['data_source.name'] = filtered_data
-        except not getDashboardComponentDataMaps:
-            getAllComponentData = None
-        context.update({'getAllComponentData': getAllComponentData})
-        
-        return context
-
-#TODO: build out function for component mapping for dashboard wizard
-def custom_dashboard_update_components(AjaxableResponseMixin,pk,location,type): #component_map):
-# (?P<pk>[0-9]+)/(?P<location>[0-9]+)/(?P<type>[-\w]+)/$
-    # form_mapping = component_map
-    mapped = false
-    current_dashboard = CustomDashboard.objects.get(id=self.kwargs['pk'])
-    current_map = current_dashboard.component_map#.split("]","],")
-    # for mapped_object in current_map:
-    #     if mapping.0 == form_mapping.0
-    #         update = current_dashboard.update(component_map=form_mapping)
-    #         mapped = true
-    # if mapped == false:
-    #     update = current_dashboard.component_map.append(form_mapping)
-    #     current_dashboard.save()
-    return HttpResponse(component_map)
-
-
-class CustomDashboardUpdate(UpdateView):
-
-    model = CustomDashboard
-    form_class = CustomDashboardForm
-
-    @method_decorator(group_excluded('ViewOnly', url='activitydb/permission'))
-    def dispatch(self, request, *args, **kwargs):
-        try:
-            guidance = FormGuidance.objects.get(form="CustomDashboard")
-        except FormGuidance.DoesNotExist:
-            guidance = None
-        
-        return super(CustomDashboardUpdate, self).dispatch(request, *args, **kwargs)
-
-    def get_initial(self):
-        getCustomDashboard = CustomDashboard.objects.get(id=self.kwargs['pk'])
-        getDashboardComponents = DashboardComponent.objects.all().filter(componentset=getCustomDashboard)
-        getAllComponentDataSources = ComponentDataSource.objects.all()
-        initial = {
-            'getCustomDashboard': getCustomDashboard,
-            'getDashboardComponents': getDashboardComponents,
-            'getAllComponentDataSources': getAllComponentDataSources,
-            }
-
-        return initial
-
-    def get_form(self, form_class):
-        check_form_type = self.request.get_full_path()
-        if check_form_type.startswith('/activitydb/custom_dashboard_edit'):
-            form = CustomDashboardModalForm
-        else:
-            form = CustomDashboardForm
-
-        return form(**self.get_form_kwargs())
-
-    def get_context_data(self, **kwargs):
-        context = super(CustomDashboardUpdate, self).get_context_data(**kwargs)
-        pk = self.kwargs['pk']
-        context.update({'pk': pk})
-
-        check_path = self.request.get_full_path()
-        if check_path.startswith('/activitydb/custom_dashboard_map'):
-            location = self.kwargs['location']
-            component_type = self.kwargs['type']
-        # TODO: If applicable, work through flow for remapping
-        # else if check_form_type.startswith('/activitydb/custom_dashboard_remap'):
-        #     location = self.kwargs['location']
-        #     component_type = self.kwargs['type']
-        else:
-            location = None
-            component_type = None
-        context.update({'location': location})
-        context.update({'component_type': component_type})
-
-        try:
-            getCustomDashboard =CustomDashboard.objects.get(id=self.kwargs['pk'])
-        except CustomDashboard.DoesNotExist:
-            getCustomDashboard = None
-        context.update({'getCustomDashboard': getCustomDashboard})
-
-        try:
-            selected_theme = getCustomDashboard.theme.id
-            getDashboardTheme = DashboardTheme.objects.all().filter(id=selected_theme)
-        except DashboardTheme.DoesNotExist:
-            getDashboardTheme = None
-        context.update({'getDashboardTheme': getDashboardTheme})
-
-        # This theme layout helps to map the components to their position on the page
-        layout = getDashboardTheme[0].layout_dictionary
-        getDashboardLayoutList = json.loads(layout, object_pairs_hook=OrderedDict)
-        context.update({'getDashboardLayoutList': getDashboardLayoutList})
-
-        try:
-            getDashboardComponents = DashboardComponent.objects.all().filter(componentset=getCustomDashboard)
-        except DashboardComponent.DoesNotExist:
-            getDashboardComponents = None
-        context.update({'getDashboardComponents': getDashboardComponents})
-
-        try: 
-            getComponentOrder = json.loads(getCustomDashboard.component_map, object_pairs_hook=OrderedDict)
-        except not getCustomDashboard.component_map:
-            getComponentOrder = None
-        context.update({'getComponentOrder': getComponentOrder})
-
-        try: 
-            getAllComponentMaps = []
-            for component in getDashboardComponents:
-                if component.data_map:
-                    getAllComponentMaps[component.id] = json.loads(component.data_map)
-                else:
-                    getAllComponentMaps[component.id] = []
-        except not getDashboardComponents:
-            getAllComponentMaps = None
-        context.update({'getAllComponentMaps': getAllComponentMaps})
-
-        try:
-            getAllComponentDataSources = ComponentDataSource.objects.all()
-        except ComponentDataSource.DoesNotExist:
-            getAllComponentDataSources = None
-        context.update({'getAllComponentDataSources': getAllComponentDataSources})
-
-        # try:
-        #     getAllDataFilters = {}
-        #     for data_source in getAllComponentDataSources:
-        #         data_source_filters = import_data_filter_options(data_source.data_source, data_source.data_filter_key, data_source.authorization_token)
-        #         getAllDataFilters[data_source.id] = data_source_filters
-        # except not getAllComponentDataSources:
-        #     getAllDataFilters = None
-        # context.update({'getAllDataFilters': getAllDataFilters})
-
-        mapped_location = self.request.GET.get('location')
-        component_type = self.request.GET.get('type')
-        if mapped_location and component_type:
-            context.update({'mapped_location': mapped_location})
-            context.update({'component_type': component_type})
-
-        return context
-
-    # add the request to the kwargs
-    def get_form_kwargs(self):
-        kwargs = super(CustomDashboardUpdate, self).get_form_kwargs()
-        kwargs['request'] = self.request
-        return kwargs
-
-    def form_invalid(self, form):
-        messages.error(self.request, self, fail_silently=False)
-        return self.render_to_response(self.get_context_data(form=form))
-
-    def form_valid(self, form):
-        check_form_type = self.request.get_full_path()
-        #TODO: Once refactoring is done, revisit whether checking form type still needed
-        # if check_form_type.startswith('/activitydb/custom_dashboard_map'):
-        #     getCustomDashboard.component_map = form.cleaned_data['component_map']
-        #     getCustomDashboard.save()
-            # for position in getCustomDashboard.component_map:
-            #     mapped_position = form.component_map.0
-            #     if position.0 == mapped_position:
-            #         position.1 == form.component_map.1
-            #         mapped = true
-            # if mapped != true:
-            #     getCustomDashboard.component_map.append(form.component_map)
-        # else:
-        form.save()
-        messages.success(self.request, 'Success, CustomDashboard Output Updated!')
-
-        return self.render_to_response(self.get_context_data(form=form))
-
-
-#TODO: build out code to import data filters for modal to select filters on wizard
-
-def import_data_filter_options(data_url, column_filter, authorization_token):
-  """
-  For populating data filters in dropdown -- retrieve data_source using data_url
-  """    
-  filter_url = data_url
-  headers = {'content-type': 'application/json',
-           'Authorization': authorization_token}
-  response = requests.get(data_url, headers=headers, verify=False)
-  get_json = json.loads(response.content)
-  data = get_json
-  data_filters = data[column_filter]
-  return HttpResponse(data_filters, content_type="application/json")
-
-class CustomDashboardDelete(AjaxableResponseMixin, DeleteView):
-    """
-    CustomDashboard Delete
-    """
-    model = CustomDashboard
-    template_name = 'customdashboard/admin/customdashboard_confirm_delete.html'
-    success_url = '/'
-
-    def get_context_data(self, **kwargs):
-        context = super(CustomDashboardDelete, self).get_context_data(**kwargs)
-        getCustomDashboard = CustomDashboard.objects.all().get(id=self.kwargs['pk'])
-        pk=self.kwargs['pk']
-        context.update({'pk': self.kwargs['pk']})
-        return context
-
-    def form_invalid(self, form):
-        messages.error(self.request, 'Invalid Form', fail_silently=False)
-        return self.render_to_response(self.get_context_data(form=form))
-
-    def form_valid(self, form):
-        form.save()
-        messages.success(self.request, 'Success, Dashboard Deleted!')
-        return self.render_to_response(self.get_context_data(form=form))
-
-    form_class = CustomDashboardForm     
-
-
-class DashboardThemeList(ListView):
-    model = CustomDashboard
-    template_name = 'customdashboard/admin/dashboard_theme_list.html'
-
-    def get(self, request, *args, **kwargs):
-        getDashboardThemes = DashboardTheme.objects.all() 
-        return render(request, self.template_name, {'getDashboardThemes': getDashboardThemes})
-
-
-class DashboardThemeCreate(CreateView):
-    model = DashboardTheme
-    template_name = 'customdashboard/admin/dashboard_theme_form.html'
-
-    # add the request to the kwargs
-    def get_form_kwargs(self):
-        kwargs = super(DashboardThemeCreate, self).get_form_kwargs()
-        kwargs['request'] = self.request
-        return kwargs
-
-    @method_decorator(group_excluded('ViewOnly', url='activitydb/permission'))
-    def dispatch(self, request, *args, **kwargs):
-        try:
-            self.guidance = FormGuidance.objects.get(form="DashboardTheme")
-        except FormGuidance.DoesNotExist:
-            self.guidance = None
-        return super(DashboardThemeCreate, self).dispatch(request, *args, **kwargs)
-
-    def get_context_data(self, **kwargs):
-        context = super(DashboardThemeCreate, self).get_context_data(**kwargs)
-
-        return context 
-
-    def form_invalid(self, form):
-        messages.error(self.request, 'Invalid Form', fail_silently=False)
-        return self.render_to_response(self.get_context_data(form=form))
-
-    def form_valid(self, form):
-        form.save()
-        messages.success(self.request, 'Success, Theme Created!')
-        return self.render_to_response(self.get_context_data(form=form))
-
-    form_class = DashboardThemeCreateForm 
-
-
-class DashboardThemeUpdate(UpdateView):
-    model = DashboardTheme
-    template_name = 'customdashboard/admin/dashboard_theme_update_form.html'
-
-    def dispatch(self, request, *args, **kwargs):
-        return super(DashboardThemeUpdate, self).dispatch(request, *args, **kwargs)
-    
-    def get_context_data(self, **kwargs):
-        context = super(DashboardThemeUpdate, self).get_context_data(**kwargs)
-        pk = self.kwargs['pk']
-        context.update({'pk': pk})
-        getComplete = DashboardTheme.objects.get(id=self.kwargs['pk'])
-        context.update({'getComplete': getComplete})
-        return context
-
-    # add the request to the kwargs
-    def get_form_kwargs(self):
-        kwargs = super(DashboardThemeUpdate, self).get_form_kwargs()
-        kwargs['request'] = self.request
-        return kwargs
-
-    def form_invalid(self, form):
-        messages.error(self.request, 'Invalid Form', fail_silently=False)
-        return self.render_to_response(self.get_context_data(form=form))
-
-    def form_valid(self, form):
-        form.save()
-        self.object = form.save()
-
-        messages.success(self.request, 'Success, form updated!')
-
-        return self.render_to_response(self.get_context_data(form=form))
-
-    form_class = DashboardThemeForm
-
-
-class DashboardThemeDelete(DeleteView):
-    """
-    DashboardTheme Delete
-    """
-    model = DashboardTheme
-    template_name = 'customdashboard/admin/dashboard_theme_confirm_delete.html'
-    success_url = '/'
-
-    def get_context_data(self, **kwargs):
-        context = super(DashboardThemeDelete, self).get_context_data(**kwargs)
-        context.update({'pk': self.kwargs['pk']})
-        return context
-
-    def form_invalid(self, form):
-
-        messages.error(self.request, 'Invalid Form', fail_silently=False)
-
-        return self.render_to_response(self.get_context_data(form=form))
-
-    def form_valid(self, form):
-
-        form.save()
-
-        messages.success(self.request, 'Success, Dashboard Theme Deleted!')
-        return self.render_to_response(self.get_context_data(form=form))
-
-    form_class = DashboardThemeForm 
-
-
-class DashboardComponentList(ListView):
-    model = DashboardComponent
-    template_name = 'customdashboard/admin/dashboard_component_list.html'
-
-    def get(self, request, *args, **kwargs):
-        ## retrieve program
-        model = Program
-        ## retrieve the countries the user has data access for
-        countries = getCountry(request.user)
-        dashboard_id = int(self.kwargs['pk'])
-        
-        getDashboardListComponents = DashboardComponent.objects.all().filter(componentset=dashboard_id)
-            
-        return render(request, self.template_name, {'getDashboardListComponents': getDashboardListComponents})
-
-
-class DashboardComponentCreate(CreateView):
-    model = DashboardComponent
-    template_name = 'customdashboard/admin/dashboard_component_form.html'
-
-     # add the request to the kwargs
-    def get_form_kwargs(self):
-        kwargs = super(DashboardComponentCreate, self).get_form_kwargs()
-        kwargs['request'] = self.request
-        id = self.kwargs['id']
-        return kwargs
-
-    @method_decorator(group_excluded('ViewOnly', url='activitydb/permission'))
-    def dispatch(self, request, *args, **kwargs):
-        try:
-            guidance = FormGuidance.objects.get(form="DashboardComponent")
-        except FormGuidance.DoesNotExist:
-            guidance = None
-        return super(DashboardComponentCreate, self).dispatch(request, *args, **kwargs)
-
-    def get_initial(self):
-        initial = {
-            'getCustomDashboard': CustomDashboard.objects.get(id=self.kwargs['id']),
-            'getComponentDataSources': ComponentDataSource.objects.all(),
-            }
-
-    def get_context_data(self, **kwargs):
-        context = super(DashboardComponentCreate, self).get_context_data(**kwargs)
-        try:
-            getCustomDashboard =CustomDashboard.objects.get(id=self.kwargs['id'])
-        except CustomDashboard.DoesNotExist:
-            getCustomDashboard = None
-        context.update({'getCustomDashboard': getCustomDashboard})
-
-        return context 
-
-    def form_invalid(self, form):
-        messages.error(self.request, 'Invalid Form', fail_silently=False)
-        return self.render_to_response(self.get_context_data(form=form))
-
-    def form_valid(self, form):
-        form.save()
-        context = self.get_context_data()
-        messages.success(self.request, 'Success, Component Created!')
-        getCustomDashboard = CustomDashboard.objects.get(id=self.kwargs['id'])
-        latestComponent = DashboardComponent.objects.latest('id')
-        getCustomDashboard.components.add(latestComponent)
-        return self.render_to_response(self.get_context_data(form=form))
-
-    form_class = DashboardComponentCreateForm 
-
-
-class DashboardComponentUpdate(UpdateView):
-    model = DashboardComponent
-    success_url = '/'
-
-    def dispatch(self, request, *args, **kwargs):
-        # try:
-        #     guidance = FormGuidance.objects.get(form="DashboardComponentUpdate")
-        # except FormGuidance.DoesNotExist:
-        #     guidance = None
-        return super(DashboardComponentUpdate, self).dispatch(request, *args, **kwargs)
-    
-
-    def get_context_data(self, **kwargs):
-        context = super(DashboardComponentUpdate, self).get_context_data(**kwargs)
-        pk = self.kwargs['pk']
-        context.update({'pk': pk})
-
-        getComponentDataSources = []
-        getComponentDataSources = ComponentDataSource.objects.all()
-        context.update({'getComponentDataSources': getComponentDataSources})
-
-        getDashboardComponent = DashboardComponent.objects.all().get(id=self.kwargs['pk'])
-        context.update({'getDashboardComponent': getDashboardComponent})
-
-        #for each component define the properties the component needs to have data mapped for by type
-        #ideally this dictionary would be saved externally as a constant
-        getComponentProperties = {
-            'bar_graph':{'labels':'', 'data': '', 'colors':''}, 
-            'doughnut': {'labels':'', 'data': '', 'colors':''}, 
-            'line':{'labels':'', 'data': '', 'colors':''}, 
-            'pie':{'labels':'', 'data': '', 'colors':''}, 
-            'polar':{'labels':'', 'data': '', 'colors':''}, 
-            'radar':{'labels':'', 'data': '', 'colors':''}, 
-            'sidebar_gallery':{'photo_url':'', 'photo_titles':'', 'photo_captions':'', 'photo_dates':''}, 
-            'content_map':{'latitude':'', 'longitude':'', 'location_name':'', 'description': '', 'region_link': '','region_name':''}, 
-            'region_map':{'latitude':'', 'longitude':'', 'site_contact':'', 'location_name':'','description': ''}, 
-            'sidebar_map':{'latitude':'', 'longitude':'', 'site_contact':'', 'location_name':'','description': ''}, 
-            'context_pane':{}, 
-            'sidebar_events':{}, 
-            'sidebar_news':{},
-            'sidebar_objectives':{}
-        }
-        context.update({'getComponentProperties': getComponentProperties})
-        return context
-
-    # add the request to the kwargs
-    def get_form_kwargs(self):
-        kwargs = super(DashboardComponentUpdate, self).get_form_kwargs()
-        kwargs['request'] = self.request
-        return kwargs
-
-    def form_invalid(self, form):
-        messages.error(self.request, 'Invalid Form', fail_silently=False)
-
-        return self.render_to_response(self.get_context_data(form=form))
-
-    def form_valid(self, form):
-        form.save()
-        self.object = form.save()
-
-        messages.success(self.request, 'Success, form updated!')
-
-        return self.render_to_response(self.get_context_data(form=form))
-
-    form_class = DashboardComponentForm
-
-
-class DashboardComponentDelete(AjaxableResponseMixin, DeleteView):
-    model = DashboardComponent
-    template_name = 'customdashboard/admin/dashboard_component_confirm_delete.html'
-    success_url = '/'
-
-    def get_context_data(self, **kwargs):
-        context = super(DashboardComponentDelete, self).get_context_data(**kwargs)
-        context.update({'pk': self.kwargs['pk']})
-        return context
-
-    def form_invalid(self, form):
-        messages.error(self.request, 'Invalid Form', fail_silently=False)
-        return self.render_to_response(self.get_context_data(form=form))
-
-    def form_valid(self, form):
-        form.save()
-        messages.success(self.request, 'Success, Component Deleted!')
-        return self.render_to_response(self.get_context_data(form=form))
-
-    form_class = DashboardComponentForm  
-
-
-class ComponentDataSourceList(ListView):
-    model = ComponentDataSource
-    template_name = 'customdashboard/admin/component_data_source_list.html'
-
-    def get(self, request, *args, **kwargs):
-        getComponentDataSources = ComponentDataSource.objects.all()
-            
-        return render(request, self.template_name, {'getComponentDataSources': getComponentDataSources})
-
-
-class ComponentDataSourceCreate(CreateView):
-    model = ComponentDataSource
-    template_name = 'customdashboard/admin/component_data_source_form.html'
-
-     # add the request to the kwargs
-    def get_form_kwargs(self):
-        kwargs = super(ComponentDataSourceCreate, self).get_form_kwargs()
-        kwargs['request'] = self.request
-        return kwargs
-
-    def dispatch(self, request, *args, **kwargs):
-        return super(ComponentDataSourceCreate, self).dispatch(request, *args, **kwargs)
-
-    def get_context_data(self, **kwargs):
-        context = super(ComponentDataSourceCreate, self).get_context_data(**kwargs)
-        return context
-
-    def form_invalid(self, form):
-        messages.error(self.request, 'Invalid Form', fail_silently=False)
-
-        return self.render_to_response(self.get_context_data(form=form))
-
-    def form_valid(self, form):
-        form.save()
-        context = self.get_context_data()
-        messages.success(self.request, 'Success, Data Source Created!')
-        return self.render_to_response(self.get_context_data(form=form))
-
-    form_class = ComponentDataSourceCreateForm 
-
-
-class ComponentDataSourceDetail(DetailView):
-    model = ComponentDataSource
-    template_name = 'customdashboard/admin/component_data_source_detail.html'
-
-    def get(self, request, *args, **kwargs):
-        getComponentDataSources = ComponentDataSource.objects.all()
-            
-        return render(request, self.template_name, {'getComponentDataSources': getComponentDataSources})
-
-
-class ComponentDataSourceUpdate(UpdateView):
-    model = ComponentDataSource
-    template_name = 'customdashboard/admin/component_data_source_update_form.html'
-
-    def dispatch(self, request, *args, **kwargs):
-        try:
-            guidance = FormGuidance.objects.get(form="ComponentDataSource")
-        except FormGuidance.DoesNotExist:
-            guidance = None
-        return super(ComponentDataSourceUpdate, self).dispatch(request, *args, **kwargs)
-
-    def get_context_data(self, **kwargs):
-        context = super(ComponentDataSourceUpdate, self).get_context_data(**kwargs)
-        getComponentDataSource = ComponentDataSource.objects.all().get(id=self.kwargs['pk'])
-        pk = self.kwargs['pk']
-        context.update({'pk': pk})
-
-        # get stuff
-        return context
-
-    # add the request to the kwargs
-    def get_form_kwargs(self):
-        kwargs = super(ComponentDataSourceUpdate, self).get_form_kwargs()
-        kwargs['request'] = self.request
-        return kwargs
-
-    #get shared data from project agreement and pre-populate form with it
-    def get_initial(self):
-        initial = {}
-        return initial
-
-    def form_invalid(self, form):
-        messages.error(self.request, 'Invalid Form', fail_silently=False)
-        return self.render_to_response(self.get_context_data(form=form))
-
-    def form_valid(self, form):
-        form.save()
-        self.object = form.save()
-
-        messages.success(self.request, 'Success, form updated!')
-
-        return self.render_to_response(self.get_context_data(form=form))
-
-    form_class = ComponentDataSourceForm
-
-
-class ComponentDataSourceDelete(AjaxableResponseMixin, DeleteView):    
-    model = ComponentDataSource
-    template_name = 'customdashboard/admin/component_data_source_confirm_delete.html'
-    success_url = '/'
-
-    def get_context_data(self, **kwargs):
-        context = super(ComponentDataSourceDelete, self).get_context_data(**kwargs)
-        getDataSource = ComponentDataSource.objects.all().get(id=self.kwargs['pk'])
-        pk=self.kwargs['pk']
-        context.update({'pk': self.kwargs['pk']})
-        return context
-
-    def form_invalid(self, form):
-        messages.error(self.request, 'Invalid Form', fail_silently=False)
-        return self.render_to_response(self.get_context_data(form=form))
-
-    def form_valid(self, form):
-        form.save()
-        messages.success(self.request, 'Success, Component Deleted!')
-        return self.render_to_response(self.get_context_data(form=form))
-
-    form_class = ComponentDataSourceForm  
-
-
-=======
->>>>>>> 7cb7e452
 def export_stakeholders_list(request, **kwargs):
 
     program_id = int(kwargs['program_id'])
