--- conflicted
+++ resolved
@@ -230,11 +230,9 @@
         for item in get_globals:
             ChecklistItem.objects.create(checklist=get_checklist,item=item.item)
 
-<<<<<<< HEAD
-        messages.success(self.request, 'Success, Project Initiation Created!')
-=======
+
         messages.success(self.request, 'Success, Initiation Created!')
->>>>>>> 5e95e956
+
         redirect_url = '/activitydb/dashboard/project/' + str(latest.id)
         return HttpResponseRedirect(redirect_url)
 
