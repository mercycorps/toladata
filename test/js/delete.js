var LoginPage = require('./test/pages/login.page.js');
var IndPage = require('./test/pages/indicators.page.js');
var TargetsTab = require('./test/pages/targets.page.js');
var util = require('./test/lib/testutil.js');
const msec = 1000;
const delay = 7*msec;

describe('Deleting a lot of indicators', function() {
  // Disable timeouts
  this.timeout(0);
  browser.windowHandleMaximize();

  it('should delete a PI by clicking its Delete button', function() {
    let parms = util.readConfig();
    LoginPage.open(parms.baseurl);
    LoginPage.setUserName(parms.username);
    LoginPage.setPassword(parms.password);
    LoginPage.clickLoginButton();

    IndPage.clickIndicatorsLink();
    browser.waitForVisible('h2=Program Indicators', delay);
    if (browser.isVisible('div#ajaxloading')) {
      browser.waitForVisible('div#ajaxloading', true, delay);
    }
    IndPage.selectProgram('Tola Rollout');
    let indButtons = TargetsTab.getProgramIndicatorButtons();
    IndPage.clickProgramsDropdown();
    indButtons[0].click();

    let indicatorList, indicator, confirmBtn
    let deleteCnt = 0;
    let indicatorCount = TargetsTab.getProgramIndicatorsTableCount();
<<<<<<< HEAD
    let deletedCount = 0;
=======
    let buttons = new Array();
>>>>>>> c7c7211b
    while (indicatorCount > 8) {
      indicatorList = TargetsTab.getProgramIndicatorsTable();
      indicator = indicatorList.shift();
      indicator.click();
      confirmBtn = $('input[value="Confirm"]');
      confirmBtn.click();
      browser.waitForVisible('h2=Program Indicators', delay);
      buttons = TargetsTab.getProgramIndicatorButtons();
      buttons[0].click();
      indicatorCount = TargetsTab.getProgramIndicatorsTableCount();
<<<<<<< HEAD
      deletedCount++;
      console.log('Indicators deleted: ' + deletedCount);
=======
      console.log('Indicators deleted: ' + deleteCnt++);
>>>>>>> c7c7211b
    }
  });
});
<|MERGE_RESOLUTION|>--- conflicted
+++ resolved
@@ -28,13 +28,8 @@
     indButtons[0].click();
 
     let indicatorList, indicator, confirmBtn
-    let deleteCnt = 0;
     let indicatorCount = TargetsTab.getProgramIndicatorsTableCount();
-<<<<<<< HEAD
     let deletedCount = 0;
-=======
-    let buttons = new Array();
->>>>>>> c7c7211b
     while (indicatorCount > 8) {
       indicatorList = TargetsTab.getProgramIndicatorsTable();
       indicator = indicatorList.shift();
@@ -45,12 +40,8 @@
       buttons = TargetsTab.getProgramIndicatorButtons();
       buttons[0].click();
       indicatorCount = TargetsTab.getProgramIndicatorsTableCount();
-<<<<<<< HEAD
       deletedCount++;
       console.log('Indicators deleted: ' + deletedCount);
-=======
-      console.log('Indicators deleted: ' + deleteCnt++);
->>>>>>> c7c7211b
     }
   });
 });
