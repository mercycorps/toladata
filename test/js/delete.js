--- conflicted
+++ resolved
@@ -8,7 +8,7 @@
 describe('Deleting a lot of indicators', function() {
   // Disable timeouts
   this.timeout(0);
-  browser.windowHandleMaximize();
+  //browser.windowHandleMaximize();
 
   it('should delete a PI by clicking its Delete button', function() {
     let parms = util.readConfig();
@@ -29,11 +29,8 @@
 
     let indicatorList, indicator, confirmBtn
     let indicatorCount = TargetsTab.getProgramIndicatorsTableCount();
-<<<<<<< HEAD
     let buttons = new Array();
-=======
     let deletedCount = 0;
->>>>>>> de241e11
     while (indicatorCount > 8) {
       indicatorList = TargetsTab.getProgramIndicatorsTable();
       indicator = indicatorList.shift();
@@ -42,6 +39,9 @@
       confirmBtn.click();
       browser.waitForVisible('h2=Program Indicators', delay);
       buttons = TargetsTab.getProgramIndicatorButtons();
+      // FIXME: this defaults to deleting from the first program
+      // in the list. It will need work before converting to a
+      // useful method for deleting an indicator
       buttons[0].click();
       indicatorCount = TargetsTab.getProgramIndicatorsTableCount();
       deletedCount++;
