exports.config = {

    //
    // ==================
    // Specify Test Files
    // ==================
    // Define which test specs should run. The pattern is relative to the directory
    // from which `wdio` was called. Notice that, if you are calling `wdio` from an
    // NPM script (see https://docs.npmjs.com/cli/run-script) then the current working
    // directory is where your package.json resides, so `wdio` will be called from there.
    //
    specs: [
        './test/specs/**/*.js'
    ],
    // Patterns to exclude.
    exclude: [
        // 'path/to/excluded/files'
    ],
    //
    // ============
    // Capabilities
    // ============
    // Define your capabilities here. WebdriverIO can run multiple capabilities at the same
    // time. Depending on the number of capabilities, WebdriverIO launches several test
    // sessions. Within your capabilities you can overwrite the spec and exclude options in
    // order to group specific specs to a specific capability.
    //
    // First, you can define how many instances should be started at the same time. Let's
    // say you have 3 different capabilities (Chrome, Firefox, and Safari) and you have
    // set maxInstances to 1; wdio will spawn 3 processes. Therefore, if you have 10 spec
    // files and you set maxInstances to 10, all spec files will get tested at the same time
    // and 30 processes will get spawned. The property handles how many capabilities
    // from the same test should run tests.
    //
<<<<<<< HEAD
    maxInstances: 3,
=======
    maxInstances: 2,
>>>>>>> de241e11
    //
    // If you have trouble getting all important capabilities together, check out the
    // Sauce Labs platform configurator - a great tool to configure your capabilities:
    // https://docs.saucelabs.com/reference/platforms-configurator
    //
    capabilities: [{
    // maxInstances can get overwritten per capability. So if you have an in-house Selenium
    // grid with only 5 chrome instances available you can make sure that not more than
    // 5 instances get started at a time.
        maxInstances: 2,
        browserName: 'chrome'
    },
    {
      maxinstances: 2,
      browserName: 'firefox'
    }],
    //
    // ===================
    // Test Configurations
    // ===================
    // Define all options that are relevant for the WebdriverIO instance here
    //
    // By default WebdriverIO commands are executed in a synchronous way using
    // the wdio-sync package. If you still want to run your tests in an async way
    // e.g. using promises you can set the sync option to false.
    sync: true,
    //
    // Level of logging verbosity: silent | verbose | command | data | result | error
    logLevel: 'silent',
    //
    // Enables colors for log output.
    coloredLogs: true,
    //
    // Warns when a deprecated command is used
    deprecationWarnings: true,
    //
    // If you only want to run your tests until a specific amount of tests have failed use
    // bail (default is 0 - don't bail, run all tests).
    bail: 0,
    //
    // Saves a screenshot to a given path if a command fails.
    screenshotPath: './errorShots/',
    //
    // Set a base URL in order to shorten url command calls. If your `url` parameter starts
    // with `/`, the base url gets prepended, not including the path portion of your baseUrl.
    // If your `url` parameter starts without a scheme or `/` (like `some/path`), the base url
    // gets prepended directly.
    baseUrl: 'http://localhost',
    //
    // Default timeout for all waitFor* commands.
    waitforTimeout: 10000,
    //
    // Default timeout in milliseconds for request
    // if Selenium Grid doesn't send response
    connectionRetryTimeout: 90000,
    //
    // Default request retries count
    connectionRetryCount: 3,
    //
    // Initialize the browser instance with a WebdriverIO plugin. The object should have the
    // plugin name as key and the desired plugin options as properties. Make sure you have
    // the plugin installed before running any tests. The following plugins are currently
    // available:
    // WebdriverCSS: https://github.com/webdriverio/webdrivercss
    // WebdriverRTC: https://github.com/webdriverio/webdriverrtc
    // Browserevent: https://github.com/webdriverio/browserevent
    // plugins: {
    //     webdrivercss: {
    //         screenshotRoot: 'my-shots',
    //         failedComparisonsRoot: 'diffs',
    //         misMatchTolerance: 0.05,
    //         screenWidth: [320,480,640,1024]
    //     },
    //     webdriverrtc: {},
    //     browserevent: {}
    // },
    //
    // Test runner services
    // Services take over a specific job you don't want to take care of. They enhance
    // your test setup with almost no effort. Unlike plugins, they don't add new
    // commands. Instead, they hook themselves up into the test process.
    services: ['selenium-standalone'],
    seleniumLogs: './logs',
    // Framework you want to run your specs with.
    // The following are supported: Mocha, Jasmine, and Cucumber
    // see also: http://webdriver.io/guide/testrunner/frameworks.html
    //
    // Make sure you have the wdio adapter package for the specific framework installed
    // before running any tests.
    framework: 'mocha',
    //
    // Test reporter for stdout.
    // The only one supported by default is 'dot'
    // see also: http://webdriver.io/guide/reporters/dot.html
    reporters: ['dot'],
    //reporterOptions: {
    //},
    //
    // Options to be passed to Mocha.
    // See the full list at http://mochajs.org/
    mochaOpts: {
        ui: 'bdd',
        compilers: ['js:babel-register']
        //require: 'babel-register'
    },
    //
    // =====
    // Hooks
    // =====
    // WebdriverIO provides several hooks you can use to interfere with the test process in order to enhance
    // it and to build services around it. You can either apply a single function or an array of
    // methods to it. If one of them returns with a promise, WebdriverIO will wait until that promise got
    // resolved to continue.
    /**
     * Gets executed once before all workers get launched.
     * @param {Object} config wdio configuration object
     * @param {Array.<Object>} capabilities list of capabilities details
     */
    // onPrepare: function (config, capabilities) {
    // },
    /**
     * Gets executed just before initialising the webdriver session and test framework. It allows you
     * to manipulate configurations depending on the capability or spec.
     * @param {Object} config wdio configuration object
     * @param {Array.<Object>} capabilities list of capabilities details
     * @param {Array.<String>} specs List of spec file paths that are to be run
     */
    // beforeSession: function (config, capabilities, specs) {
    // },
    /**
     * Gets executed before test execution begins. At this point you can access to all global
     * variables like `browser`. It is the perfect place to define custom commands.
     * @param {Array.<Object>} capabilities list of capabilities details
     * @param {Array.<String>} specs List of spec file paths that are to be run
     */
    // before: function (capabilities, specs) {
    // },
    /**
     * Runs before a WebdriverIO command gets executed.
     * @param {String} commandName hook command name
     * @param {Array} args arguments that command would receive
     */
    // beforeCommand: function (commandName, args) {
    // },

    /**
     * Hook that gets executed before the suite starts
     * @param {Object} suite suite details
     */
    // beforeSuite: function (suite) {
    // },
    /**
     * Function to be executed before a test (in Mocha/Jasmine) or a step (in Cucumber) starts.
     * @param {Object} test test details
     */
    // beforeTest: function (test) {
    // },
    /**
     * Hook that gets executed _before_ a hook within the suite starts (e.g. runs before calling
     * beforeEach in Mocha)
     */
    // beforeHook: function () {
    // },
    /**
     * Hook that gets executed _after_ a hook within the suite starts (e.g. runs after calling
     * afterEach in Mocha)
     */
    // afterHook: function () {
    // },
    /**
     * Function to be executed after a test (in Mocha/Jasmine) or a step (in Cucumber) starts.
     * @param {Object} test test details
     */
    // afterTest: function (test) {
    // },
    /**
     * Hook that gets executed after the suite has ended
     * @param {Object} suite suite details
     */
    // afterSuite: function (suite) {
    // },

    /**
     * Runs after a WebdriverIO command gets executed
     * @param {String} commandName hook command name
     * @param {Array} args arguments that command would receive
     * @param {Number} result 0 - command success, 1 - command error
     * @param {Object} error error object if any
     */
    // afterCommand: function (commandName, args, result, error) {
    // },
    /**
     * Gets executed after all tests are done. You still have access to all global variables from
     * the test.
     * @param {Number} result 0 - test pass, 1 - test fail
     * @param {Array.<Object>} capabilities list of capabilities details
     * @param {Array.<String>} specs List of spec file paths that ran
     */
    // after: function (result, capabilities, specs) {
    // },
    /**
     * Gets executed right after terminating the webdriver session.
     * @param {Object} config wdio configuration object
     * @param {Array.<Object>} capabilities list of capabilities details
     * @param {Array.<String>} specs List of spec file paths that ran
     */
    // afterSession: function (config, capabilities, specs) {
    // },
    /**
     * Gets executed after all workers got shut down and the process is about to exit.
     * @param {Object} exitCode 0 - success, 1 - fail
     * @param {Object} config wdio configuration object
     * @param {Array.<Object>} capabilities list of capabilities details
     */
    // onComplete: function(exitCode, config, capabilities) {
    // }
}<|MERGE_RESOLUTION|>--- conflicted
+++ resolved
@@ -32,11 +32,7 @@
     // and 30 processes will get spawned. The property handles how many capabilities
     // from the same test should run tests.
     //
-<<<<<<< HEAD
     maxInstances: 3,
-=======
-    maxInstances: 2,
->>>>>>> de241e11
     //
     // If you have trouble getting all important capabilities together, check out the
     // Sauce Labs platform configurator - a great tool to configure your capabilities:
