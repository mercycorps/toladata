exports.config = {

    //
    // ==================
    // Specify Test Files
    // ==================
    // Define which test specs should run. The pattern is relative to the directory
    // from which `wdio` was called. Notice that, if you are calling `wdio` from an
    // NPM script (see https://docs.npmjs.com/cli/run-script) then the current working
    // directory is where your package.json resides, so `wdio` will be called from there.
    //
    specs: [
        './test/specs/**/*.js'
    ],
    // Patterns to exclude.
    exclude: [
        // 'path/to/excluded/files'
    ],
    //
    // ============
    // Capabilities
    // ============
    // Define your capabilities here. WebdriverIO can run multiple capabilities at the same
    // time. Depending on the number of capabilities, WebdriverIO launches several test
    // sessions. Within your capabilities you can overwrite the spec and exclude options in
    // order to group specific specs to a specific capability.
    //
    // First, you can define how many instances should be started at the same time. Let's
    // say you have 3 different capabilities (Chrome, Firefox, and Safari) and you have
    // set maxInstances to 1; wdio will spawn 3 processes. Therefore, if you have 10 spec
    // files and you set maxInstances to 10, all spec files will get tested at the same time
    // and 30 processes will get spawned. The property handles how many capabilities
    // from the same test should run tests.
    //
    maxInstances: 2,
    //
    // If you have trouble getting all important capabilities together, check out the
    // Sauce Labs platform configurator - a great tool to configure your capabilities:
    // https://docs.saucelabs.com/reference/platforms-configurator
    //
    capabilities: [{
        // maxInstances can get overwritten per capability. So if you have an in-house Selenium
        // grid with only 5 firefox instances available you can make sure that not more than
        // 5 instances get started at a time.
<<<<<<< HEAD
        maxInstances: 2,
        browserName: 'firefox'
=======
        maxInstances: 5,
        browserName: 'chrome'
>>>>>>> c7c7211b
    }],
    //
    // ===================
    // Test Configurations
    // ===================
    // Define all options that are relevant for the WebdriverIO instance here
    //
    // By default WebdriverIO commands are executed in a synchronous way using
    // the wdio-sync package. If you still want to run your tests in an async way
    // e.g. using promises you can set the sync option to false.
    sync: true,
    //
    // Level of logging verbosity: silent | verbose | command | data | result | error
    logLevel: 'silent',
    //
    // Enables colors for log output.
    coloredLogs: true,
    //
    // Warns when a deprecated command is used
    deprecationWarnings: true,
    //
    // If you only want to run your tests until a specific amount of tests have failed use
    // bail (default is 0 - don't bail, run all tests).
    bail: 0,
    //
    // Saves a screenshot to a given path if a command fails.
    screenshotPath: './errorShots/',
    //
    // Set a base URL in order to shorten url command calls. If your `url` parameter starts
    // with `/`, the base url gets prepended, not including the path portion of your baseUrl.
    // If your `url` parameter starts without a scheme or `/` (like `some/path`), the base url
    // gets prepended directly.
    baseUrl: 'http://localhost',
    //
    // Default timeout for all waitFor* commands.
    waitforTimeout: 10000,
    //
    // Default timeout in milliseconds for request
    // if Selenium Grid doesn't send response
    connectionRetryTimeout: 90000,
    //
    // Default request retries count
    connectionRetryCount: 3,
    //
    // Initialize the browser instance with a WebdriverIO plugin. The object should have the
    // plugin name as key and the desired plugin options as properties. Make sure you have
    // the plugin installed before running any tests. The following plugins are currently
    // available:
    // WebdriverCSS: https://github.com/webdriverio/webdrivercss
    // WebdriverRTC: https://github.com/webdriverio/webdriverrtc
    // Browserevent: https://github.com/webdriverio/browserevent
    // plugins: {
    //     webdrivercss: {
    //         screenshotRoot: 'my-shots',
    //         failedComparisonsRoot: 'diffs',
    //         misMatchTolerance: 0.05,
    //         screenWidth: [320,480,640,1024]
    //     },
    //     webdriverrtc: {},
    //     browserevent: {}
    // },
    //
    // Test runner services
    // Services take over a specific job you don't want to take care of. They enhance
    // your test setup with almost no effort. Unlike plugins, they don't add new
    // commands. Instead, they hook themselves up into the test process.
    services: ['selenium-standalone'],
    seleniumLogs: './logs',
    // Framework you want to run your specs with.
    // The following are supported: Mocha, Jasmine, and Cucumber
    // see also: http://webdriver.io/guide/testrunner/frameworks.html
    //
    // Make sure you have the wdio adapter package for the specific framework installed
    // before running any tests.
    framework: 'mocha',
    //
    // Test reporter for stdout.
    // The only one supported by default is 'dot'
    // see also: http://webdriver.io/guide/reporters/dot.html
    reporters: ['dot'],
    //reporterOptions: {
    //},
    //
    // Options to be passed to Mocha.
    // See the full list at http://mochajs.org/
    mochaOpts: {
        ui: 'bdd',
        compilers: ['js:babel-register']
        //require: 'babel-register'
    },
    //
    // =====
    // Hooks
    // =====
    // WebdriverIO provides several hooks you can use to interfere with the test process in order to enhance
    // it and to build services around it. You can either apply a single function or an array of
    // methods to it. If one of them returns with a promise, WebdriverIO will wait until that promise got
    // resolved to continue.
    /**
     * Gets executed once before all workers get launched.
     * @param {Object} config wdio configuration object
     * @param {Array.<Object>} capabilities list of capabilities details
     */
    // onPrepare: function (config, capabilities) {
    // },
    /**
     * Gets executed just before initialising the webdriver session and test framework. It allows you
     * to manipulate configurations depending on the capability or spec.
     * @param {Object} config wdio configuration object
     * @param {Array.<Object>} capabilities list of capabilities details
     * @param {Array.<String>} specs List of spec file paths that are to be run
     */
    // beforeSession: function (config, capabilities, specs) {
    // },
    /**
     * Gets executed before test execution begins. At this point you can access to all global
     * variables like `browser`. It is the perfect place to define custom commands.
     * @param {Array.<Object>} capabilities list of capabilities details
     * @param {Array.<String>} specs List of spec file paths that are to be run
     */
    // before: function (capabilities, specs) {
    // },
    /**
     * Runs before a WebdriverIO command gets executed.
     * @param {String} commandName hook command name
     * @param {Array} args arguments that command would receive
     */
    // beforeCommand: function (commandName, args) {
    // },

    /**
     * Hook that gets executed before the suite starts
     * @param {Object} suite suite details
     */
    // beforeSuite: function (suite) {
    // },
    /**
     * Function to be executed before a test (in Mocha/Jasmine) or a step (in Cucumber) starts.
     * @param {Object} test test details
     */
    // beforeTest: function (test) {
    // },
    /**
     * Hook that gets executed _before_ a hook within the suite starts (e.g. runs before calling
     * beforeEach in Mocha)
     */
    // beforeHook: function () {
    // },
    /**
     * Hook that gets executed _after_ a hook within the suite starts (e.g. runs after calling
     * afterEach in Mocha)
     */
    // afterHook: function () {
    // },
    /**
     * Function to be executed after a test (in Mocha/Jasmine) or a step (in Cucumber) starts.
     * @param {Object} test test details
     */
    // afterTest: function (test) {
    // },
    /**
     * Hook that gets executed after the suite has ended
     * @param {Object} suite suite details
     */
    // afterSuite: function (suite) {
    // },

    /**
     * Runs after a WebdriverIO command gets executed
     * @param {String} commandName hook command name
     * @param {Array} args arguments that command would receive
     * @param {Number} result 0 - command success, 1 - command error
     * @param {Object} error error object if any
     */
    // afterCommand: function (commandName, args, result, error) {
    // },
    /**
     * Gets executed after all tests are done. You still have access to all global variables from
     * the test.
     * @param {Number} result 0 - test pass, 1 - test fail
     * @param {Array.<Object>} capabilities list of capabilities details
     * @param {Array.<String>} specs List of spec file paths that ran
     */
    // after: function (result, capabilities, specs) {
    // },
    /**
     * Gets executed right after terminating the webdriver session.
     * @param {Object} config wdio configuration object
     * @param {Array.<Object>} capabilities list of capabilities details
     * @param {Array.<String>} specs List of spec file paths that ran
     */
    // afterSession: function (config, capabilities, specs) {
    // },
    /**
     * Gets executed after all workers got shut down and the process is about to exit.
     * @param {Object} exitCode 0 - success, 1 - fail
     * @param {Object} config wdio configuration object
     * @param {Array.<Object>} capabilities list of capabilities details
     */
    // onComplete: function(exitCode, config, capabilities) {
    // }
}<|MERGE_RESOLUTION|>--- conflicted
+++ resolved
@@ -42,13 +42,8 @@
         // maxInstances can get overwritten per capability. So if you have an in-house Selenium
         // grid with only 5 firefox instances available you can make sure that not more than
         // 5 instances get started at a time.
-<<<<<<< HEAD
         maxInstances: 2,
         browserName: 'firefox'
-=======
-        maxInstances: 5,
-        browserName: 'chrome'
->>>>>>> c7c7211b
     }],
     //
     // ===================
