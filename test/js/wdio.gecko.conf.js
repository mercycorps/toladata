exports.config = {
    execArgv: ['--inspect'],
    specs: [
        './test/specs/**/*.js'
    ],
    exclude: [
<<<<<<< HEAD
        './test/specs/**/indicators_*.js'
=======
        //'./test/specs/indicators_*.js'
>>>>>>> ded0336e
    ],
    // Capabilities
    maxInstances: 1,
    capabilities: [
    {
        browserName: 'firefox',
        maxInstances: 1,
        args: '[--jsdebugger]',
        'moz:firefoxOptions': {
            //[]
       }
   }
    ],
    sync: true,
    logLevel: 'verbose',
    logOutput: './log',
    coloredLogs: true,
    deprecationWarnings: false,
    bail: 0,
    screenshotPath: './errorShots',
    baseUrl: 'http://localhost',
    waitforTimeout: 10000,
    connectionRetryTimeout: 90000,
    connectionRetryCount: 3,
    services: [],
    seleniumLogs: './log',
    framework: 'mocha',
    reporters: ['spec', 'allure'],
    reporterOptions: {
        allure: {
            outputDir: './allure-results'
        }
    },
    mochaOpts: {
        ui: 'bdd',
        compilers: ['js:babel-register']
        //require: 'babel-register'
    }
}<|MERGE_RESOLUTION|>--- conflicted
+++ resolved
@@ -4,11 +4,7 @@
         './test/specs/**/*.js'
     ],
     exclude: [
-<<<<<<< HEAD
-        './test/specs/**/indicators_*.js'
-=======
         //'./test/specs/indicators_*.js'
->>>>>>> ded0336e
     ],
     // Capabilities
     maxInstances: 1,
