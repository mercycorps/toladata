--- conflicted
+++ resolved
@@ -13,16 +13,7 @@
 	@npm update --dev --save
 
 clean:
-<<<<<<< HEAD
-	@rm -fvr doc errorShots logs node_modules
-=======
 	@rm -fvr doc errorShots node_modules selenium-server.log server.log
-
-server:
-	@java -jar \
-		-Dwebdriver.gecko.driver=./geckodriver \
-		selenium-server-standalone-3.8.1.jar &> server.log &
->>>>>>> c7c7211b
 
 doc:
 	@./node_modules/.bin/jsdoc --verbose \
