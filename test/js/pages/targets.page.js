/**
 * Page model for testing the Program Indicators screen.
 * @module Targets
 */
import Util from '../lib/testutil'
import { browser } from 'webdriverio'
const msec = 1000

let parms = Util.readConfig()
parms.baseurl += '/indicators/home/0/0/0'

/**
 * Add num target periods to the targets list, or
 * 1 target period if num not specified
 * @param {integer} num The number of target periods
 * to add
 * @returns {integer} The total number of target periods
 */
function addTarget (num = 1) {
  let link = browser.$('a#addNewPeriodicTarget')
  let cnt = 0

  while (cnt < num) {
    link.click()
    cnt++
  }
  return cnt
}

/**
 * Click the Direction of change dropdown
 * @returns {Nothing}
 */
function clickDirectionOfChange () {
  browser.$('select#id_direction_of_change').click()
}

/**
 * Click the percent radio button to set an indicator as a percentage indicator
 */
function clickNumberType () {
  let control = browser.$('div#div_id_unit_of_measure_type_0')
  control.click()
}

/**
 * Click the number radio button to set an indicator as a number indicator
 */
function clickPercentType () {
  let control = browser.$('div#div_id_unit_of_measure_type_1')
  control.click()
}

/***
 * Click the Reset button on the current form to clear any changes
 * @returns Nothing
 */
function clickResetButton () {
  browser.$('input[value="Reset"]').click()
}

/**
 * Click the Targets tab of the indicator detail modal or page
 * @returns Nothing
 */
function clickTargetsTab () {
  let targetsTab = browser.$('=Targets')
  targetsTab.click()
}

/**
 * Set the value of the Direction of change dropdown
 */
function setDirectionOfChange (dir = 'none') {
  let val
  if (dir === 'none') { val = 1 }
  if (dir === 'pos') { val = 2 }
  if (dir === 'neg') { val = 3 }
  browser.$('select#id_direction_of_change').selectByValue(val)
}

/**
 * Get the current value of the target baseline from the indicators detail screen
 * @returns {integer} The current value of the Baseline text field
 */
function getBaseline () {
  clickTargetsTab()
  let val = browser.$('input#id_baseline').getValue()
  return val
}

/**
 * Get the contents of the error hint for Baseline value conformance
 * errors
 * @returns {string} The contents of the hint as a string
 */
function getBaselineErrorHint () {
  let errorBox = browser.$('span#validation_id_baseline_na')
  let errorHint = errorBox.getText()
  return errorHint
}

/**
 * Get the direction of change fom the direction of change dropdown
 * @returns String representation of value of the dropdown
 */
function getDirectionOfChange () {
  let dropdown = browser.$('select#id_direction_of_change')
  let changeDir = dropdown.getValue()
  if (changeDir === 1) { return 'none' }
  if (changeDir === 2) { return 'pos' }
  if (changeDir === 3) { return 'neg' }
}

/**
 * Get the target date ranges created for given indicator
 * @returns {Array<string>} an array of hyphen-separated start and end dates
 */
function getTargetDateRanges () {
  browser.pause(msec)
  browser.scroll('h3')
  let placeholder = browser.$('div#id_div_periodic_tables_placeholder')
  let targetsDiv = placeholder.$('div#periodic-targets-tablediv')
  let targetsTable = targetsDiv.$('table#periodic_targets_table')
  let rows = targetsTable.$$('tbody>tr.periodic-target')

  let dateRanges = []
  for (let row of rows) {
    let dateRange = row.$('div').getText()
    dateRanges.push(dateRange.trim())
  }
  return dateRanges
}

/**
 * Get the current indicator name (from the Performance tab)
 * @returns {string} The current value of the indicator name from the Performance
 * tab of the indicator detail screen
 */
function getIndicatorName () {
  clickTargetsTab()
  browser.scroll('input#id_name')
  let val = browser.$('input#id_name').getValue()
  return val
}

/**
 * Get the contents of the error hint for LoP tarbet conformance errors
 * @returns {string} The contents of the hint as a string
 */
function getLoPErrorHint () {
  let errorBox = browser.$('span#validation_id_lop_target')
  let errorHint = errorBox.getText()
  return errorHint
}

/**
 * Get the current LoP target from the the target indicators detail page
 * @returns {integer} The current value of the LoP target field
 */
function getLoPTarget () {
  let val = browser.$('input#id_lop_target').getValue()
  return val
}

function getNumberType () {
  let val = browser.$('div#div_id_unit_of_measure_type_0').getText()
  return val
}

function getPercentType () {
  let val = browser.$('div#div_id_unit_of_measure_type_1').getText()
  return val
}

/**
 * Get the number of events specified for event-based targets
 * @returns {integer} The number of events specified
 */
function getNumTargetEvents () {
  let val = browser.$('input#target_frequency_custom').getValue()
  return val
}

/**
 * Get the text, if any, from the error box beneath the number of
 * events text box
 * @returns {string} The error text as a string
 */
function getNumTargetEventsErrorHint () {
  let errorBox = browser.$('span#validation_id_target_frequency_num_periods')
  let errorHint = errorBox.getText()
  return errorHint
}

/**
 * Get the current value of the "Number of target periods" field on the
 * target indicators detail page
 * @returns {integer} The value of the field, if any
 */
function getNumTargetPeriods () {
  browser.waitForExist('input#id_target_frequency_num_periods')
  let val = browser.$('input#id_target_frequency_num_periods').getValue()
  return val
}

/**
 * Get the text, if any, from the error box beneath the number of
 * events text bo
 * @returns {string} The error text as a string
 */
function getNumTargetPeriodsErrorHint () {
  let errorBox = browser.$('span#validation_target_frequency_num_periods')
  let errorHint = errorBox.getText()
  return errorHint
}

/**
 * Get a list of the program indicator Delete buttons for the program
 * currently displayed in the program indicators table
 * @returns {Array<clickable>} An array of clickable program indicator
 * "Delete" button objects
 */
<<<<<<< HEAD
function getProgramIndicatorDeleteButtons() {
  let link = browser.$('div#div-id-indicator-list').$('div.card-body').$('a');
  let dataTarget = link.getAttribute('data-target');
  Util.waitForAjax();
  let table = $('div'+dataTarget).$('table');
  let rows = table.$$('a[href*=indicator_delete]');
  return rows;
=======
function getProgramIndicatorDeleteButtons () {
  let link = browser.$('div#toplevel_div').$('div.card-body').$('a')
  let dataTarget = link.getAttribute('data-target')
  Util.waitForAjax()
  let table = browser.$('div' + dataTarget).$('table')
  let rows = table.$$('a[href*=indicator_delete]')
  return rows
>>>>>>> a10cef12
}

/**
 * Get a list of the program indicators Edit buttons for the program
 * currently displayed in the program indicators table
 * @returns {Array<clickable>} An array of clickable program indicator
 * "Edit" button objects
 */
<<<<<<< HEAD
function getProgramIndicatorEditButtons() {
  let link = browser.$('div#div-id-indicator-list').$('div.card-body').$('a');
  let dataTarget = link.getAttribute('data-target');
  Util.waitForAjax();
  let table = $('div'+dataTarget).$('table');
  let rows = table.$$('a[href*=indicator_update]');
  return rows;
=======
function getProgramIndicatorEditButtons () {
  let link = browser.$('div#toplevel_div').$('div.card-body').$('a')
  let dataTarget = link.getAttribute('data-target')
  Util.waitForAjax()
  let table = browser.$('div' + dataTarget).$('table')
  let rows = table.$$('a[href*=indicator_update]')
  return rows
>>>>>>> a10cef12
}

/**
 * Get a list of the program indicators for the program currently displayed in
 * the program indicators table
 * @returns {Array<clickable>} An array of clickable program indicators
 * to the on the "Delete" button
 */
// FIXME: should probably returns linkage to all the buttons and links?
<<<<<<< HEAD
function getProgramIndicatorsTable() {
  let link = browser.$('div#div-id-indicator-list').$('div.card-body').$('a');
  let dataTarget = link.getAttribute('data-target');
  Util.waitForAjax();
  let table = $('div'+dataTarget).$('table');
  let rows = table.$$('=Delete');
  return rows;
=======
function getProgramIndicatorsTable () {
  let link = browser.$('div#toplevel_div').$('div.card-body').$('a')
  let dataTarget = link.getAttribute('data-target')
  Util.waitForAjax()
  let table = browser.$('div' + dataTarget).$('table')
  let rows = table.$$('=Delete')
  return rows
>>>>>>> a10cef12
}

/**
 * Get the number of program indicators for the program currently
 * displayed in the progams indicats table
 * @returns {integer} The number of program indicators in the table
 * based on the "Delete" key
 */
// FIXME: should probably returns linkage to all the buttons and links?
<<<<<<< HEAD
function getProgramIndicatorsTableCount() {
  let link = browser.$('div#div-id-indicator-list').$('div.card-body').$('a');
  let dataTarget = link.getAttribute('data-target');
  Util.waitForAjax();
  let table = $('div'+dataTarget).$('table');
  let rows = table.$$('=Delete');
  return rows.length;
=======
function getProgramIndicatorsTableCount () {
  let link = browser.$('div#toplevel_div').$('div.card-body').$('a')
  let dataTarget = link.getAttribute('data-target')
  Util.waitForAjax()
  let table = browser.$('div' + dataTarget).$('table')
  let rows = table.$$('=Delete')
  return rows.length
>>>>>>> a10cef12
}

/**
 * Get a list of the indicator buttons in the main programs table
 * @returns {Array<buttons>} returns an array of clickable "buttons",
 * which are actually anchor (<a />) elements, from the programs table
 */
<<<<<<< HEAD
function getProgramIndicatorButtons() {
  let rows = browser.$('div#div-id-indicator-list').$$('div.card-body');
  let buttons = new Array();
=======
function getProgramIndicatorButtons () {
  let rows = browser.$('div#toplevel_div').$$('div.card-body')
  let buttons = []
>>>>>>> a10cef12
  for (let row of rows) {
    buttons.push(row.$('*=Indicators'))
  }
  return buttons
}

/**
 * Get a list of the program names in the main Program table
 * @returns {Array<string>} An array of the text strings of the
 * program names in the programs table
 */
<<<<<<< HEAD
function getProgramsTable() {
  let rows = browser.$('div#div-id-indicator-list').$$('div.panel-heading');
  let programs = new Array();
  for(let row of rows) {
  programs.push(row.$('h4').getText());
=======
function getProgramsTable () {
  let rows = browser.$('div#toplevel_div').$$('div.panel-heading')
  let programs = []
  for (let row of rows) {
    programs.push(row.$('h4').getText())
>>>>>>> a10cef12
  }
  return programs
}

/**
 * Return the value of the Sum of targets field on the indicator
 * creation detail form
 * @returns {Integer} The value of the sum of targets field
 */
function getSumOfTargets () {
  let sum = browser.$('span#id_span_targets_sum').getText()
  return sum
}

/**
 * Get the current error string, if any, from the error box for
 * the target first event name field on the targets tab of the
 * indictor detail screen
 * @returns {string} The error text present, if any
 */
function getTargetFirstEventErrorHint () {
  let errorBox = browser.$('#validation_id_target_frequency_custom')
  let errorHint = errorBox.getText()
  return errorHint
}

/**
 * Get the current error string, if any, from the error box for
 * the target first period field on the targets tab of the
 * indictor detail screen
 * @returns {string} The error text present, if any
 */
function getTargetFirstPeriodErrorHint () {
  let errorBox = browser.$('#validation_id_target_frequency_start')
  let errorHint = errorBox.getText()
  return errorHint
}

/**
 * Get the currently selected target frequency from the Target Frequency
 * dropdown
 * @returns {string} The currently selected target frequency as a text string
 */
function getTargetFrequency () {
  clickTargetsTab()
  let val = browser.$('select#target_frequency').getValue()
  if (val === 0) {
    return '---------'
  } else {
    let list = browser.$('select#target_frequency').getText()
    let rows = list.split('\n')
    let result = rows[val]
    return result.trim()
  }
}

/**
 * Get a list of the target value input boxes on a target entry form
 * @returns {Array} A list of input target value input boxes on the
 * current target entry form
 */
function getTargetInputBoxes () {
  // Find the input boxes
  let inputBoxes = browser.$$('input#pt-.form-control.input-value')
  return inputBoxes
}

/**
 * Get the current error string, if any, from the target creation
 * screen on the Targets tab
 * @returns {string} The error text present, if any
 */
function getTargetValueErrorHint () {
  let errorBox = browser.$('span.target-value-error')
  let errorHint = errorBox.getText()
  return errorHint
}

/**
 * Get the current value of the Unit of measure text field
 * @returns {integer} The current value as an integer
 */
function getUnitOfMeasure () {
  let val = browser.$('input#id_unit_of_measure').getValue()
  return val
}

function getMeasureIsCumulative () {
  browser.pause(msec)
  browser.scroll('input#submit-id-submit')

  let val = browser.$('input#id_is_cumulative_1').getValue()
  if (val === 3) { return true }
  if (val === 4) { return false }
}

function getMeasureType () {
  let element = browser.$('input[name="unit_of_measure_type"]')
  let val = element.getValue()
  return val
}

/**
 * Open the specified page in the browser
 * @param {string} url The URL to display in the browser defaults
 * to the baseurl value from the config file
 * @returns Nothing
 */
function open (url = parms.baseurl) {
  browser.url(url)
}

// FIXME: This should be a property
/**
 * Return the page title
 * @returns {string} The title of the current page
 */
// function getPageName () {
//   // On this page, the "title" is actually the <h2> caption
//   return browser.$('h2').getText()
// }

/**
 * Click the "Save changes" button on the Indicator edit screen
 * @returns Nothing
 */
function saveIndicatorChanges () {
  if (browser.isVisible('div.alert')) {
    browser.waitForVisible('div.alert', true)
  }
  if (browser.isVisible('div#alerts')) {
    browser.waitForVisible('div#alerts', true)
  }
  if (browser.isVisible('.col-md-6.text-left')) {
    browser.execute('$(".col-md-6.text-left").hide()')
  }
  if (browser.isVisible('.col-md-6.text-right')) {
    browser.execute('$(".col-md-6.text-right").hide()')
  }
  browser.scroll('input#submit-id-submit')
  browser.$('input#submit-id-submit').click()
}

/**
 * Type a baseline value into the baseline text field on the Targets
 * tab unless the "Not applicable" check box has been checked
 * @param {integer|boolean} value The non-negative integer baseline
 * value. If set to false, ignore the baseline requirement and check
 * the "Not applicable" check box
 * @returns Nothing
 */
function setBaseline (value) {
  clickTargetsTab()
  let baseline = browser.$('input#id_baseline')
  baseline.setValue(value)
}

/**
 * Click the "Not applicable" checkbox for baseline targets on the
 * indicator detail form
 * @returns Nothing
 */
function setBaselineNA () {
  clickTargetsTab()
  browser.$('#id_baseline_na').click()
}

/**
 * Set the endline target on the targets detail screen to the
 * specifed value
 * @param {integer} value The value to set
 * @returns Nothing
 */
function setEndlineTarget (value) {
  clickTargetsTab()
  if (!browser.isVisible('input[name="Endline"]')) {
    browser.waitForVisible('input[name="Endline"]')
  }
  let endline = browser.$('input[name="Endline"]')
  endline.setValue(value)
}

/**
 * Set the name of the first event to the specified value when
 * working with event-based periodic targets
 * @param {integer} value The value to set
 * @returns Nothing
 */
function setFirstEventName (value) {
  let textBox = browser.$('input#id_target_frequency_custom')
  if (value === 0) {
    textBox.clear()
  } else {
    textBox.setValue(value)
  }
}

/**
 * Sets the date of the first target period to the 1st day of the
 * current month
 * @returns Nothing
 */
function setFirstTargetPeriod () {
  // Defaults to the current month
  browser.scroll('input#id_target_frequency_start')
  browser.$('input#id_target_frequency_start').click()
  browser.pause(msec)
  browser.$('button=Done').click()
}

/**
 * Type the specified indicator name into the Name field on thei
 * Performance tab of the indicator detail screen
 * @param {string} name The new name for the indicator
 * @returns Nothing
 */
function setIndicatorName (name) {
  if (!browser.isVisible('=Summary')) {
    browser.waitForVisible('=Summary')
  }
  let tab = browser.$('=Summary')
  tab.click()
  browser.scroll('input#id_name')
  let indName = browser.$('input#id_name')
  indName.setValue(name)
}

/**
 * Type LoP target value name into "Life of Program (LoP) target" text
 * field on the Targets tab of the indicator edit screen
 * @param {string} name The new name for the indicator
 * @returns Nothing
 */
function setLoPTarget (value) {
  clickTargetsTab()
  let lopTarget = browser.$('input#id_lop_target')
  lopTarget.setValue(value)
}

/**
 * Set the type of the unit of measure (number or percent)
 * @returns {Nothing}
 */
function setMeasureType (type) {
  clickTargetsTab()
  let element
  browser.pause(msec)
  if (type === 'number') { element = browser.$('input#id_unit_of_measure_type_0') }
  if (type === 'percent') { element = browser.$('input#id_unit_of_measure_type_1') }
  element.click()
}

/**
 * Set the midline target on the targets detail screen to the
 * specifed value
 * @param {integer} value The value to set
 * @returns Nothing
 */
function setMidlineTarget (value) {
  clickTargetsTab()
  if (!browser.isVisible('input[name="Midline"]')) {
    browser.waitForVisible('input[name="Midline"]')
  }
  let midline = browser.$('input[name="Midline"]')
  midline.setValue(value)
}

/**
 * Set the number of events to the specified value when working with
 * event-based periodic targets.
 * @param {integer} value The value to set
 * @returns Nothing
 */
function setNumTargetEvents (value) {
  let textBox = browser.$('input#id_target_frequency_num_periods')
  if (value === 0) {
    textBox.clearElement()
  } else {
    textBox.setValue(value)
  }
}

/**
 * Set the number of periods to the specified value when working with
 * interval-based periodic targets
 * @param {integer} value The value to set
 * @returns Nothing
 */
function setNumTargetPeriods (value) {
  browser.$('input#id_target_frequency_num_periods').setValue(value)
}

/**
 * Select the target frequency from the Target Frequency dropdown on the
 * the Targets tab of the indicator edit screen
 * @param {string} value The target frequency to select from the dropdown
 * @returns Nothing
 */
function setTargetFrequency (freqName) {
  let frequencies = ['', 'Life of Program (LoP) only',
    'Midline and endline', 'Annual', 'Semi-annual',
    'Tri-annual', 'Quarterly', 'Monthly', 'Event']
  let freqValue = frequencies.indexOf(freqName)
  let targetFreq = browser.$('select#id_target_frequency')
  browser.scroll('select#id_target_frequency')
  targetFreq.selectByValue(freqValue)
}

/**
 * Type the unit of measure into the Unit of measure text field on
 * the Targets tab of the indicator edit screen
 * @param {string} unit The new name for the indicator
 * @returns Nothing
 */
function setUnitOfMeasure (unit) {
  clickTargetsTab()
  let bucket = browser.$('input#id_unit_of_measure')
  bucket.setValue(unit)
}

exports.addTarget = addTarget
exports.clickNumberType = clickNumberType
exports.clickPercentType = clickPercentType
exports.clickResetButton = clickResetButton
exports.clickTargetsTab = clickTargetsTab
exports.clickDirectionOfChange = clickDirectionOfChange
exports.getBaseline = getBaseline
exports.getBaselineErrorHint = getBaselineErrorHint
exports.getDirectionOfChange = getDirectionOfChange
exports.getIndicatorName = getIndicatorName
exports.getLoPErrorHint = getLoPErrorHint
exports.getLoPTarget = getLoPTarget
exports.getMeasureIsCumulative = getMeasureIsCumulative
exports.getMeasureType = getMeasureType
exports.getNumTargetEvents = getNumTargetEvents
exports.getNumTargetEventsErrorHint = getNumTargetEventsErrorHint
exports.getNumTargetPeriods = getNumTargetPeriods
exports.getProgramIndicatorsTable = getProgramIndicatorsTable
exports.getProgramIndicatorsTableCount = getProgramIndicatorsTableCount
exports.getProgramIndicatorDeleteButtons = getProgramIndicatorDeleteButtons
exports.getProgramIndicatorEditButtons = getProgramIndicatorEditButtons
exports.getProgramIndicatorButtons = getProgramIndicatorButtons
exports.getProgramsTable = getProgramsTable
exports.getSumOfTargets = getSumOfTargets
exports.getTargetDateRanges = getTargetDateRanges
exports.getTargetFirstEventErrorHint = getTargetFirstEventErrorHint
exports.getTargetFirstPeriodErrorHint = getTargetFirstPeriodErrorHint
exports.getTargetFrequency = getTargetFrequency
exports.getTargetInputBoxes = getTargetInputBoxes
exports.getTargetValueErrorHint = getTargetValueErrorHint
exports.getUnitOfMeasure = getUnitOfMeasure
exports.open = open
exports.saveIndicatorChanges = saveIndicatorChanges
exports.setBaseline = setBaseline
exports.setBaselineNA = setBaselineNA
exports.setDirectionOfChange = setDirectionOfChange
exports.setEndlineTarget = setEndlineTarget
exports.setFirstEventName = setFirstEventName
exports.setFirstTargetPeriod = setFirstTargetPeriod
exports.setIndicatorName = setIndicatorName
exports.setLoPTarget = setLoPTarget
exports.setMeasureType = setMeasureType
exports.setMidlineTarget = setMidlineTarget
exports.setNumTargetEvents = setNumTargetEvents
exports.setNumTargetPeriods = setNumTargetPeriods
exports.setTargetFrequency = setTargetFrequency
exports.setUnitOfMeasure = setUnitOfMeasure<|MERGE_RESOLUTION|>--- conflicted
+++ resolved
@@ -221,23 +221,13 @@
  * @returns {Array<clickable>} An array of clickable program indicator
  * "Delete" button objects
  */
-<<<<<<< HEAD
-function getProgramIndicatorDeleteButtons() {
-  let link = browser.$('div#div-id-indicator-list').$('div.card-body').$('a');
-  let dataTarget = link.getAttribute('data-target');
-  Util.waitForAjax();
-  let table = $('div'+dataTarget).$('table');
-  let rows = table.$$('a[href*=indicator_delete]');
-  return rows;
-=======
 function getProgramIndicatorDeleteButtons () {
-  let link = browser.$('div#toplevel_div').$('div.card-body').$('a')
+  let link = browser.$('div#div-id-indicator-list').$('div.card-body').$('a')
   let dataTarget = link.getAttribute('data-target')
   Util.waitForAjax()
   let table = browser.$('div' + dataTarget).$('table')
   let rows = table.$$('a[href*=indicator_delete]')
   return rows
->>>>>>> a10cef12
 }
 
 /**
@@ -246,23 +236,13 @@
  * @returns {Array<clickable>} An array of clickable program indicator
  * "Edit" button objects
  */
-<<<<<<< HEAD
-function getProgramIndicatorEditButtons() {
-  let link = browser.$('div#div-id-indicator-list').$('div.card-body').$('a');
-  let dataTarget = link.getAttribute('data-target');
-  Util.waitForAjax();
-  let table = $('div'+dataTarget).$('table');
-  let rows = table.$$('a[href*=indicator_update]');
-  return rows;
-=======
 function getProgramIndicatorEditButtons () {
-  let link = browser.$('div#toplevel_div').$('div.card-body').$('a')
+  let link = browser.$('div#div-id-indicator-list').$('div.card-body').$('a')
   let dataTarget = link.getAttribute('data-target')
   Util.waitForAjax()
   let table = browser.$('div' + dataTarget).$('table')
   let rows = table.$$('a[href*=indicator_update]')
   return rows
->>>>>>> a10cef12
 }
 
 /**
@@ -272,23 +252,13 @@
  * to the on the "Delete" button
  */
 // FIXME: should probably returns linkage to all the buttons and links?
-<<<<<<< HEAD
-function getProgramIndicatorsTable() {
-  let link = browser.$('div#div-id-indicator-list').$('div.card-body').$('a');
-  let dataTarget = link.getAttribute('data-target');
-  Util.waitForAjax();
-  let table = $('div'+dataTarget).$('table');
-  let rows = table.$$('=Delete');
-  return rows;
-=======
 function getProgramIndicatorsTable () {
-  let link = browser.$('div#toplevel_div').$('div.card-body').$('a')
+  let link = browser.$('div#div-id-indicator-list').$('div.card-body').$('a')
   let dataTarget = link.getAttribute('data-target')
   Util.waitForAjax()
   let table = browser.$('div' + dataTarget).$('table')
   let rows = table.$$('=Delete')
   return rows
->>>>>>> a10cef12
 }
 
 /**
@@ -298,23 +268,13 @@
  * based on the "Delete" key
  */
 // FIXME: should probably returns linkage to all the buttons and links?
-<<<<<<< HEAD
-function getProgramIndicatorsTableCount() {
-  let link = browser.$('div#div-id-indicator-list').$('div.card-body').$('a');
-  let dataTarget = link.getAttribute('data-target');
-  Util.waitForAjax();
-  let table = $('div'+dataTarget).$('table');
-  let rows = table.$$('=Delete');
-  return rows.length;
-=======
 function getProgramIndicatorsTableCount () {
-  let link = browser.$('div#toplevel_div').$('div.card-body').$('a')
+  let link = browser.$('div#div-id-indicator-list').$('div.card-body').$('a')
   let dataTarget = link.getAttribute('data-target')
   Util.waitForAjax()
   let table = browser.$('div' + dataTarget).$('table')
   let rows = table.$$('=Delete')
   return rows.length
->>>>>>> a10cef12
 }
 
 /**
@@ -322,15 +282,9 @@
  * @returns {Array<buttons>} returns an array of clickable "buttons",
  * which are actually anchor (<a />) elements, from the programs table
  */
-<<<<<<< HEAD
-function getProgramIndicatorButtons() {
-  let rows = browser.$('div#div-id-indicator-list').$$('div.card-body');
-  let buttons = new Array();
-=======
 function getProgramIndicatorButtons () {
-  let rows = browser.$('div#toplevel_div').$$('div.card-body')
+  let rows = browser.$('div#div-id-indicator-list').$$('div.card-body')
   let buttons = []
->>>>>>> a10cef12
   for (let row of rows) {
     buttons.push(row.$('*=Indicators'))
   }
@@ -342,19 +296,11 @@
  * @returns {Array<string>} An array of the text strings of the
  * program names in the programs table
  */
-<<<<<<< HEAD
-function getProgramsTable() {
-  let rows = browser.$('div#div-id-indicator-list').$$('div.panel-heading');
-  let programs = new Array();
-  for(let row of rows) {
-  programs.push(row.$('h4').getText());
-=======
 function getProgramsTable () {
-  let rows = browser.$('div#toplevel_div').$$('div.panel-heading')
+  let rows = browser.$('div#div-id-indicator-list').$$('div.panel-heading')
   let programs = []
   for (let row of rows) {
     programs.push(row.$('h4').getText())
->>>>>>> a10cef12
   }
   return programs
 }
