--- conflicted
+++ resolved
@@ -1,28 +1,4 @@
 {
-<<<<<<< HEAD
-  "scripts": {
-    "test": "mocha --require babel-register --es_staging --harmony"
-  },
-  "devDependencies": {
-    "babel-cli": "^6.26.0",
-    "babel-preset-env": "^1.6.1",
-    "babel-preset-es2015": "^6.24.1",
-    "babel-register": "^6.26.0",
-    "chai": "^4.1.2",
-    "jsdoc": "^3.5.5",
-    "mocha": "^4.1.0",
-    "selenium-webdriver": "^3.6.0",
-    "wdio-mocha-framework": "^0.5.12",
-    "wdio-spec-reporter": "^0.1.3",
-    "webdriverio": "^4.10.2"
-  },
-  "dependencies": {
-    "readable-stream": "^2.3.4",
-    "string_decoder": "^1.0.3"
-  },
-  "repository": "https://github.com/mercycorps/TolaActivity.git",
-  "license": "Apache-2.0"
-=======
 	"scripts": {
 		"test": "mocha --require babel-register --es_staging --harmony"
 	},
@@ -46,5 +22,4 @@
 	},
 	"repository": "https://github.com/mercycorps/TolaActivity.git",
 	"license": "Apache-2.0"
->>>>>>> de241e11
 }