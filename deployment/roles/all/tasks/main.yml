--- conflicted
+++ resolved
@@ -160,12 +160,8 @@
     state: present
 
 - name: Install package.json packages
-<<<<<<< HEAD
-  remote_user: "{{app_user}}"
-=======
   become: yes
   become_user: "{{app_user}}"
->>>>>>> d26081ec
   npm:
     path: "{{app_dir}}"
   tags:
