--- conflicted
+++ resolved
@@ -125,7 +125,34 @@
         "organizations": organizations
     }
 
-<<<<<<< HEAD
+def get_program_page_context(request):
+    countries = {
+        country.id : {
+            'id': country.id,
+            'name': country.country,
+        } for country in Country.objects.all()
+    }
+
+    organizations = {
+        organization.id : {
+            'id': organization.id,
+            'name': organization.name,
+        } for organization in Organization.objects.all()
+    }
+
+    programs = [
+        {
+            'id': program.id,
+            'name': program.name,
+        } for program in Program.objects.all()
+    ]
+
+    return {
+        'countries': countries,
+        'organizations': organizations,
+        'programs': programs,
+    }
+	
 def send_new_user_registration_email(user, request):
     uid = urlsafe_base64_encode(force_bytes(user.pk))
     token = default_token_generator.make_token(user)
@@ -136,35 +163,6 @@
     email_template_name='registration/one_time_login_email.html'
     email = loader.render_to_string(email_template_name, c)
     send_mail(subject, email, settings.DEFAULT_FROM_EMAIL, [user.email], fail_silently=False, html_message=email)
-=======
-def get_program_page_context(request):
-    countries = {
-        country.id : {
-            'id': country.id,
-            'name': country.country,
-        } for country in Country.objects.all()
-    }
-
-    organizations = {
-        organization.id : {
-            'id': organization.id,
-            'name': organization.name,
-        } for organization in Organization.objects.all()
-    }
-
-    programs = [
-        {
-            'id': program.id,
-            'name': program.name,
-        } for program in Program.objects.all()
-    ]
-
-    return {
-        'countries': countries,
-        'organizations': organizations,
-        'programs': programs,
-    }
->>>>>>> 3f332ea3
 
 # Create your views here.
 @login_required(login_url='/accounts/login/')
