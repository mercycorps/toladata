
from collections import OrderedDict
import pytz
from django.db import transaction
from django.db import models
from django.http import HttpResponse, JsonResponse
from django.utils import timezone
from django.utils.translation import ugettext as _
from rest_framework import viewsets, permissions, pagination
from rest_framework.response import Response
from rest_framework import status as httpstatus
from rest_framework.decorators import action
from rest_framework.serializers import (
    ModelSerializer,
    Serializer,
    CharField,
    IntegerField,
    ValidationError,
    BooleanField,
    DateField,
    DateTimeField,
    SerializerMethodField,
    JSONField
)

from openpyxl import Workbook, utils
from openpyxl.cell import Cell
from openpyxl.styles import Alignment, Font, PatternFill

from dateutil.relativedelta import relativedelta
from datetime import date

from workflow.models import (
    Program,
    TolaUser,
    Organization,
    Country,
    Sector,
    ProgramAccess,
    CountryAccess,
    GaitID,
    FundCode,
    IDAASector
)

from indicators.models import (
    Indicator,
    Level,
    IDAAOutcomeTheme
)

from tola_management.models import (
    ProgramAdminAuditLog,
    ProgramAuditLog
)

from tola_management.permissions import HasProgramAdminAccess

from tola.util import append_GAIT_dates




def get_audit_log_workbook(ws, program):

    def _indicator_number(indicator):
        if indicator.results_aware_number:
            return f"{_('Indicator')} {indicator.results_aware_number}"
        else:
            return _('Indicator')

    # helper for result level column and result level diff row text
    def _result_level(row):
        if row.indicator:
            if row.indicator.leveltier_name and row.indicator.level_display_ontology:
                return u'{} {}'.format(
                    str(row.indicator.leveltier_name),
                    str(row.indicator.level_display_ontology),
                )
            elif row.indicator.leveltier_name:
                return str(row.indicator.leveltier_name)
        if row.level:
            return f"{row.level.leveltier} {row.level.display_ontology}"
        else:
            return None


    # helper for result level column
    def _result_disaggregation_serializer(raw_disaggs):
        disaggs = {}
        for item in raw_disaggs.values():
            # default value of "unknown" for data stored before we were also logging 'type'
            disaggregation_type = item.get('type', 'unknown')
            try:
                disaggs[disaggregation_type].append(item)
            except KeyError:
                disaggs[disaggregation_type] = [item]

        output_string = ""
        for disagg_type in sorted(list(disaggs.keys())):
            if disagg_type and disagg_type != 'unknown':  # don't include "unknown" placeholder in output
                output_string += f"\r\n{disagg_type}\r\n"
            else:
                output_string += "\r\n"
            disaggs[disagg_type].sort(key=lambda item: item.get('customsort', ''))

            for item in disaggs[disagg_type]:
                output_string += f"{item['name']}: {item['value']}\r\n"

        return output_string


    header = [
        # Translators: The date and time of the change made to a piece of data
        Cell(ws, value=_("Date and time")),
        # Translators: Number of the indicator being shown
        Cell(ws, value=_('Result level')),
        Cell(ws, value=_('Indicator')),
        # Translators: The name of the user who carried out an action
        Cell(ws, value=_('User')),
        Cell(ws, value=_('Organization')),
        # Translators: Part of change log, indicates the type of change being made to a particular piece of data
        Cell(ws, value=_('Change type')),
        # Translators: Part of change log, shows what the data looked like before the changes
        Cell(ws, value=_('Previous entry')),
        # Translators: Part of change log, shows what the data looks like after the changes
        Cell(ws, value=_('New entry')),
        # Translators: Part of change log, reason for the change as entered by the user
        Cell(ws, value=_('Rationale'))
    ]

    # Translators: Page title for a log of all changes to indicators over a program's history
    title = Cell(ws, value=_("Program change log"))
    title.font = Font(size=18)
    ws.append([title,])
    ws.merge_cells(start_row=1, end_row=1, start_column=1, end_column=len(header))
    subtitle = Cell(ws, value=program.name)
    subtitle.font = Font(size=18)
    ws.append([subtitle,])
    ws.merge_cells(start_row=2, end_row=2, start_column=1, end_column=len(header))

    header_font = Font(bold=True)
    header_fill = PatternFill('solid', 'EEEEEE')

    for h in header:
        h.font = header_font
        h.fill = header_fill

    ws.append(header)

    alignment = Alignment(
        horizontal='general',
        vertical='top',
        text_rotation=0,
        wrap_text=True,
        shrink_to_fit=False,
        indent=0
    )

    for row in program.audit_logs.all().order_by('-date'):
        indicator_name = f'{_indicator_number(row.indicator)}: {row.indicator.name}' if row.indicator else "N/A"
        prev_string = ''
        new_string = ''
        for entry in row.diff_list:
            if entry['name'] == "id":
                continue
            elif entry['name'] == 'targets':
                for target in entry['prev'].values():
                    prev_string += str(target['name']) + ": " + str(target['value']) + "\r\n"
                for target in entry['new'].values():
                    new_string += str(target['name']) + ": " + str(target['value']) + "\r\n"
            elif entry['name'] == 'disaggregation_values':
                prev_string += _result_disaggregation_serializer(entry['prev']) + "\r\n"
                new_string += _result_disaggregation_serializer(entry['new']) + "\r\n"
            elif row.change_type == "indicator_changed" and entry["name"] == "name":
                prev_string += f"{_indicator_number(row.indicator)}: {entry['prev']} \r\n"
                new_string += f"{_indicator_number(row.indicator)}: {entry['new']} \r\n"
            elif row.change_type == "level_changed" and entry["name"] == "name":
                prev_string += f"{_result_level(row)}: {entry['prev']} \r\n"
                new_string += f"{_result_level(row)}: {entry['new']} \r\n"
            else:
                prev_string += str(entry['pretty_name']) + ": "
                prev_string += str(entry['prev'] if entry['prev'] else "") + "\r\n"
                new_string += str(entry['pretty_name']) + ": "
                new_string += str(entry['new'] if entry['new'] else "") + "\r\n"

        xl_row = [
            Cell(ws, value=row.date.strftime("%Y-%m-%d %H:%M:%S (UTC)")),
            Cell(ws, value=_result_level(row) or _('N/A')),
            Cell(ws, value=indicator_name),
            Cell(ws, value=str(row.user.name)),
            Cell(ws, value=str(row.organization.name)),
            Cell(ws, value=str(row.pretty_change_type)),
            Cell(ws, value=str(prev_string)),
            Cell(ws, value=str(new_string)),
            Cell(ws, value=str(row.rationale))
        ]
        for cell in xl_row:
            cell.alignment = alignment
        ws.append(xl_row)

    for rd in ws.row_dimensions:
        rd.auto_size = True

    for cd in ws.column_dimensions:
        cd.auto_size = True
    widths = [23, 12, 50, 20, 15, 20, 40, 40, 40]
    for col_no, width in enumerate(widths):
        ws.column_dimensions[utils.get_column_letter(col_no + 1)].width = width
    return ws


class Paginator(pagination.PageNumberPagination):
    page_size = 20
    page_size_query_param = 'page_size'
    max_page_size = 50

    def get_paginated_response(self, data):
        response = Response(OrderedDict([
            ('count', self.page.paginator.count),
            ('page_count', self.page.paginator.num_pages),
            ('next', self.get_next_link()),
            ('previous', self.get_previous_link()),
            ('results', data),
        ]))
        return response


class NestedIDAASectorSerializer(Serializer):
    def to_representation(self, sector):
        return sector.id

    def to_internal_value(self, data):
        sector = IDAASector.objects.get(pk=data)
        return sector


class NestedCountrySerializer(Serializer):

    def to_representation(self, country):
        return country.id

    def to_internal_value(self, data):
        country = Country.objects.get(pk=data)
        return country


class NestedFundCodeSerializer(ModelSerializer):
    fund_code = IntegerField(max_value=99999)

    class Meta:
        model = FundCode
        fields = ('fund_code',)

    def to_representation(self, instance):
        return instance.fund_code

    def to_internal_value(self, data):
        return data


class NestedGaitIDSerializer(ModelSerializer):
    gaitid = IntegerField(max_value=99999)
    donor = CharField(max_length=255)
    donor_dept = CharField()
    fund_code = NestedFundCodeSerializer(many=True)

    class Meta:
        model = GaitID
        fields = ('gaitid', 'donor', 'donor_dept', 'fund_code')

    def to_representation(self, instance):
        return {
            'gaitid': instance.gaitid,
            'donor': instance.donor,
            'donor_dept': instance.donor_dept,
            'fund_code': [fc.fund_code for fc in instance.fundcode_set.all()]
        }


class NestedIDAAOutcomeThemeSerializer(Serializer):

    def to_representation(self, outcome_theme):
        return [outcome_theme.id, outcome_theme.name]

    def to_internal_value(self, data):
        if type(data) is list:
            pk = data[0]
        else:
            pk = data
        idaa_outcome_theme = IDAAOutcomeTheme.objects.get(pk=pk)
        return idaa_outcome_theme


class ProgramAdminSerializer(ModelSerializer):
    id = IntegerField(read_only=True)
    external_program_id = IntegerField(required=True, max_value=9999)
    name = CharField(required=True, max_length=255)
    funding_status = CharField(required=True)
    gaitid = NestedGaitIDSerializer(required=True, many=True)
    fundCode = CharField(required=False, allow_blank=True, allow_null=True, source='cost_center')
    idaa_sector = NestedIDAASectorSerializer(required=True, many=True)
    country = NestedCountrySerializer(required=True, many=True)
    auto_number_indicators = BooleanField(required=False)
    #organizations = IntegerField(source='organization_count', read_only=True)
    #program_users = IntegerField(source='program_users_count', read_only=True)
    #onlyOrganizationId = IntegerField(source='only_organization_id', read_only=True)
    organizations = SerializerMethodField()
    program_users = SerializerMethodField()
    onlyOrganizationId = SerializerMethodField()
    _using_results_framework = IntegerField(required=False, allow_null=True)
    start_date = DateField(required=True)
    end_date = DateField(required=True)
    idaa_outcome_theme = NestedIDAAOutcomeThemeSerializer(required=True, many=True)

    def validate_country(self, values):
        if not values:
            raise ValidationError("This field may not be blank.")
        return values

    def validate_dates(self, start_date, end_date):
        if start_date and end_date:
            if start_date > end_date:
                raise ValidationError(_("The program start date may not be after the program end date."))
            if end_date < start_date:
                raise ValidationError(_("The program end date may not be before the program start date."))

    def validate(self, data):
        self.validate_dates(data['start_date'], data['end_date'])
        return super().validate(data)

    def validate_start_date(self, value):
        past_limit = date.today() - relativedelta(years=10)
        if value < past_limit:
            raise ValidationError(_("The program start date may not be more than 10 years in the past."))
        return value

    def validate_end_date(self, value):
        future_limit = date.today() + relativedelta(years=10)
        if value > future_limit:
            raise ValidationError(_("The program end date may not be more than 10 years in the future."))

    def validate_gaitid(self, values):
        checked_gaitids = []
        for gid in values:
            if gid['gaitid'] in checked_gaitids:
                # error
                raise ValidationError(_("Duplicate GAIT ID numbers are not allowed."))
            else:
                checked_gaitids.append(gid['gaitid'])

        return values

    class Meta:
        model = Program
        fields = (
            'id',
            'external_program_id',
            'name',
            'funding_status',
            'gaitid',
            'fundCode',
            'idaa_sector',
            'country',
            'organizations',
            'program_users',
            'onlyOrganizationId',
            'auto_number_indicators',
            '_using_results_framework',
            'start_date',
            'end_date',
            'idaa_outcome_theme'
        )

    @staticmethod
    def get_program_users(program):
        tolauser_ids = set(
            [ca.tolauser_id for country in getattr(program, 'country_with_users', [])
             for ca in getattr(country, 'country_users', [])] +
            [pa.tolauser_id for pa in getattr(program, 'program_users', [])]
        )
        return len(tolauser_ids) + getattr(program, 'su_count', 0)

    @staticmethod
    def _get_org_ids(program):
        org_ids = set(
            [ca.tolauser.organization_id for country in getattr(program, 'country_with_users', [])
             for ca in getattr(country, 'country_users', [])] +
            [pa.tolauser.organization_id for pa in getattr(program, 'program_users', [])] +
            ([Organization.MERCY_CORPS_ID] if getattr(program, 'su_count', 0) else [])
        )
        return org_ids

    def get_organizations(self, program):
        org_ids = self._get_org_ids(program)
        return len(org_ids)

    def get_onlyOrganizationId(self, program):
        org_ids = self._get_org_ids(program)
        if len(org_ids) == 1:
            return list(org_ids)[0]
        return None

    def to_representation(self, program, with_aggregates=True):
        ret = super(ProgramAdminSerializer, self).to_representation(program)
        if not with_aggregates:
            return ret
        if ret['_using_results_framework'] == Program.RF_ALWAYS:
            ret.pop('_using_results_framework')
        return ret

    @transaction.atomic
    def create(self, validated_data):
        if '_using_results_framework' in validated_data and \
                validated_data['_using_results_framework'] is None:
            validated_data.pop('_using_results_framework')
        country = validated_data.pop('country')
        sector = validated_data.pop('idaa_sector')
        gaitid_data = validated_data.pop('gaitid')
        idaa_outcome_theme = validated_data.pop('idaa_outcome_theme')
        program = super(ProgramAdminSerializer, self).create(validated_data)
        program.country.add(*country)
        program.idaa_sector.add(*sector)
        program.idaa_outcome_theme.add(*idaa_outcome_theme)
        program.save()

        for gid in gaitid_data:
            gaitid = GaitID(gaitid=gid['gaitid'], donor=gid['donor'], program=program)
            gaitid.save()

            for fund_code in gid['fund_code']:
                if fund_code:
                    new_fund_code = FundCode(fund_code=fund_code, gaitid=gaitid)
                    new_fund_code.save()

        ProgramAdminAuditLog.created(
            program=program,
            created_by=self.context.get('request').user.tola_user,
            entry=program.admin_logged_fields,
        )

        return program

    @transaction.atomic
    def update(self, instance, validated_data):
        previous_state = instance.admin_logged_fields

        if '_using_results_framework' in validated_data and validated_data['_using_results_framework'] is None:
            validated_data['_using_results_framework'] = instance._using_results_framework

        # default for any unmigrated program is "auto" - so if someone sets their program to "not grouping" - reset it
        # to default ("auto")
        if ('_using_results_framework' in validated_data
                and validated_data['_using_results_framework'] == instance.NOT_MIGRATED):
            validated_data['auto_number_indicators'] = True

        original_countries = instance.country.all()
        incoming_countries = validated_data.pop('country')
        added_countries = [x for x in incoming_countries if x not in original_countries]
        removed_countries = [x for x in original_countries if x not in incoming_countries]

<<<<<<< HEAD
        original_sectors = instance.sector.all()
=======
        original_sectors = instance.idaa_sector.all()
>>>>>>> c013b2a0
        incoming_sectors = validated_data.pop('idaa_sector')
        added_sectors = [x for x in incoming_sectors if x not in original_sectors]
        removed_sectors = [x for x in original_sectors if x not in incoming_sectors]

        original_outcome_theme = instance.idaa_outcome_theme.all()
        incoming_outcome_theme = validated_data.pop('idaa_outcome_theme')
        added_outcome_theme = [x for x in incoming_outcome_theme if x not in original_outcome_theme]
        removed_outcome_theme = [x for x in original_outcome_theme if x not in incoming_outcome_theme]

        gaitid_data = validated_data.pop('gaitid')
        for gid in gaitid_data:
            gaitid_obj, created = GaitID.objects.get_or_create(gaitid=gid['gaitid'], program_id=instance.id)
            gaitid_obj.donor = gid['donor']
            gaitid_obj.save()

            for fund_code in gid['fund_code']:
                _ = FundCode.objects.get_or_create(fund_code=fund_code, gaitid=gaitid_obj)

            if not created:
                for previous_fund_code in gaitid_obj.fundcode_set.all():
                    if previous_fund_code.fund_code not in gid['fund_code']:
                        previous_fund_code.delete()

        for previous_gaitid in instance.gaitid.all():
            if previous_gaitid.gaitid not in [gid['gaitid'] for gid in gaitid_data]:
                previous_gaitid.delete()


        instance.country.remove(*removed_countries)
        instance.country.add(*added_countries)
        instance.idaa_sector.remove(*removed_sectors)
        instance.idaa_sector.add(*added_sectors)
        instance.idaa_outcome_theme.remove(*removed_outcome_theme)
        instance.idaa_outcome_theme.add(*added_outcome_theme)

        ProgramAccess.objects.filter(program=instance, country__in=removed_countries).delete()

        updated_instance = super(ProgramAdminSerializer, self).update(instance, validated_data)
        ProgramAdminAuditLog.updated(
            program=instance,
            changed_by=self.context.get('request').user.tola_user,
            old=previous_state,
            new=instance.admin_logged_fields,
        )
        return updated_instance


class ProgramAuditLogIndicatorSerializer(ModelSerializer):
    class Meta:
        model = Indicator
        fields = (
            'name',
            'leveltier_name',
            'level_display_ontology',
            'results_aware_number',
        )


class ProgramAuditLogLevelSerializer(ModelSerializer):
    tier = SerializerMethodField()

    class Meta:
        model = Level
        fields = (
            'name',
            'display_ontology',
            'tier'
        )

    @staticmethod
    def get_tier(obj):
        return obj.leveltier.name

class ProgramAuditLogSerializer(ModelSerializer):
    id = IntegerField(allow_null=True, required=False)
    indicator = ProgramAuditLogIndicatorSerializer()
    level = ProgramAuditLogLevelSerializer()
    user = CharField(source='user.name', default='', read_only=True)
    organization = CharField(source='organization.name', default='', read_only=True)
    date = DateTimeField(format="%Y-%m-%d %H:%M:%S", default_timezone=pytz.timezone("UTC"))

    class Meta:
        model = ProgramAuditLog
        fields = (
            'id',
            'date',
            'user',
            'organization',
            'indicator',
            'result_info',
            'change_type',
            'rationale',
            'rationale_selected_options',
            'diff_list',
            'pretty_change_type',
            'level',
        )


class ProgramAdminAuditLogSerializer(ModelSerializer):
    id = IntegerField(allow_null=True, required=False)
    admin_user = SerializerMethodField()
    date = DateTimeField(format="%Y-%m-%d %H:%M:%S")

    class Meta:
        model = ProgramAdminAuditLog
        fields = (
            'id',
            'date',
            'admin_user',
            'change_type',
            'diff_list',
            'pretty_change_type',
        )

    def get_admin_user(self, obj):
        try:
            return obj.admin_user.name
        except AttributeError:
            return ''


class ProgramAdminViewSet(viewsets.ModelViewSet):
    serializer_class = ProgramAdminSerializer
    pagination_class = Paginator
    permission_classes = [permissions.IsAuthenticated, HasProgramAdminAccess]

    @classmethod
    def base_queryset(cls):
        """this adds annotations for the "users" and "organizations" links using annotations

            For performance reasons, looking up every user with permission to see the program individually for
            all 20+ in a paginated set was costly.  This annotates the information in one (admittedly spendy) query
            Note: prefetches here are to allow the serializer to rapidly loop through related objects without
            returning to the db.  Sector and country prefetches are for nested serializers, and program_users
            and country_with_users.country_users are for user and organization counts
        """
        superusers_count = TolaUser.objects.filter(user__is_superuser=True).count()
        queryset = Program.rf_aware_all_objects.all()
        queryset = queryset.annotate(
            su_count=models.Value(superusers_count, output_field=models.IntegerField())
        ).prefetch_related(
            models.Prefetch(
                'sector',
                queryset=Sector.objects.select_related(None).order_by().only('id')
            ),
            models.Prefetch(
                'idaa_outcome_theme',
                queryset=IDAAOutcomeTheme.objects.select_related(None).order_by().only('id', 'name')
            ),
            models.Prefetch(
                'idaa_sector',
                queryset=IDAASector.objects.select_related(None).order_by().only('id')
            ),
            models.Prefetch(
                'country',
                queryset=Country.objects.select_related(None).order_by().only('id')
            ),
            models.Prefetch(
                'programaccess_set',
                queryset=ProgramAccess.objects.filter(
                    tolauser__user__is_superuser=False
                ).select_related('tolauser'),
                to_attr='program_users'
            ),
            models.Prefetch(
                'country',
                queryset=Country.objects.select_related(None).order_by().prefetch_related(
                    models.Prefetch(
                        'countryaccess_set',
                        queryset=CountryAccess.objects.filter(
                            tolauser__user__is_superuser=False
                        ).select_related('tolauser'),
                        to_attr='country_users'
                    ),
                ),
                to_attr='country_with_users'
            ),
            models.Prefetch(
                'gaitid',
                queryset=GaitID.objects.select_related(None).order_by().prefetch_related(
                    models.Prefetch(
                        'fundcode_set',
                        queryset=FundCode.objects.order_by().only('fund_code')
                    )
                )
            )
        )
        return queryset

    def get_queryset(self):
        """Get programs user has access to, annotate for counts, and filter based on provided params from request"""
        auth_user = self.request.user
        params = self.request.query_params

        queryset = self.base_queryset()
        if not auth_user.is_superuser:
            queryset = queryset.filter(country__in=auth_user.tola_user.managed_countries)

        programStatus = params.get('programStatus')
        if programStatus == 'Active':
            queryset = queryset.filter(funding_status='Funded')
        elif programStatus == 'Inactive':
            queryset = queryset.exclude(funding_status='Funded')

        programParam = params.getlist('programs[]')
        if programParam:
            queryset = queryset.filter(pk__in=programParam)

        countryFilter = params.getlist('countries[]')
        if countryFilter:
            queryset = queryset.filter(country__in=countryFilter)

        sectorFilter = params.getlist('idaa_sectors[]')
        if sectorFilter:
            queryset = queryset.filter(idaa_sector__in=sectorFilter)

        usersFilter = params.getlist('users[]')
        if usersFilter:
            # some partner users have a base country assigned, so we need just MC users to filter on country:
            mc_users = list(TolaUser.objects.filter(
                organization_id=Organization.MERCY_CORPS_ID,
                pk__in=usersFilter
            ).values_list('pk', flat=True))
            queryset = queryset.filter(
                models.Q(user_access__id__in=usersFilter) |
                models.Q(country__in=Country.objects.filter(
                    models.Q(users__id__in=mc_users) |
                    models.Q(tolauser__in=mc_users)
                ))
            )
        organizationFilter = params.getlist('organizations[]')
        if organizationFilter:
            queryset = queryset.filter(
                models.Q(user_access__organization__in=organizationFilter) |
                models.Q(country__users__organization__in=organizationFilter)
            )
        return queryset.distinct()

    @action(detail=False, methods=["get"])
    def program_filter_options(self, request):
        """Provides a non paginated list of countries for the frontend filter"""
        auth_user = self.request.user
        params = self.request.query_params
        queryset = Program.rf_aware_all_objects

        if not auth_user.is_superuser:
            tola_user = auth_user.tola_user
            queryset = queryset.filter(
                models.Q(user_access=tola_user) | models.Q(country__users=tola_user)
            )

        countryFilter = params.getlist('countries[]')
        if countryFilter:
            queryset = queryset.filter(country__in=countryFilter)
        programs = [{
            'id': program.id,
            'name': program.name,
        } for program in queryset.distinct().all()]
        return Response(programs)


    @action(detail=True, methods=['get'])
    def history(self, request, pk=None):
        program = Program.objects.get(pk=pk)
        history = (ProgramAdminAuditLog
            .objects
            .filter(program=program)
            .select_related('admin_user')
            .order_by('-date'))
        serializer = ProgramAdminAuditLogSerializer(history, many=True)
        return Response(serializer.data)

    @action(detail=False, methods=["post"])
    def bulk_update_status(self, request):
        ids = request.data.get("ids")
        new_funding_status = request.data.get("funding_status")
        new_funding_status = new_funding_status if new_funding_status in ["Completed", "Funded"] else None
        if new_funding_status:
            to_update = Program.objects.filter(pk__in=ids)
            to_update.update(funding_status=new_funding_status)
            updated = [{
                'id': p.pk,
                'funding_status': p.funding_status,
            } for p in to_update]
            return Response(updated)
        return Response({}, status=httpstatus.HTTP_400_BAD_REQUEST)

    @action(detail=True, methods=["get"])
    def audit_log(self, request, pk=None):
        program = Program.objects.get(pk=pk)

        queryset = program.audit_logs.all().order_by('-date')
        page = self.paginate_queryset(list(queryset))
        if page is not None:
            serializer = ProgramAuditLogSerializer(page, many=True)
            return self.get_paginated_response(serializer.data)
        serializer = self.get_serializer(queryset, many=True)
        return Response(serializer.data)

    @action(detail=True, methods=["get"])
    def export_audit_log(self, request, pk=None):
        program = Program.objects.get(pk=pk)
        workbook = Workbook()
        workbook.remove(workbook.active)
        # Translators: Sheet title for a log of all changes to indicators over a program's history
        ws = workbook.create_sheet(_('Program change log'))
        get_audit_log_workbook(ws, program)
        response = HttpResponse(content_type='application/ms-excel')
        filename = '{} Program Change Log {}.xlsx'.format(program.name, timezone.now().strftime('%b %d, %Y'))
        response['Content-Disposition'] = 'attachment; filename="{}"'.format(filename)
        workbook.save(response)
        return response

    @action(detail=True, methods=['get'], url_path='gait/(?P<gaitid>[^/.]+)')
    def gait(self, request, pk=None, gaitid=None):
        response = {}
        if gaitid is None:
            response['unique'] = True
        else:
            programs = Program.objects.filter(gaitid=gaitid)
            if pk is not None:
                programs = programs.exclude(pk=pk)
            if programs.count() == 0:
                response['unique'] = True
            else:
                response['unique'] = False
                response['gait_link'] = ('https://gait.mercycorps.org/search.vm?Mode=edit&sort_by=g.GrantTitle'
                                         '&q=&kw=&GrantNumber=&CostCenter=&GrantID={0}&GrantMin=&SSD=&USD=&'
                                         'SED=&UED=&Emergency=').format(gaitid)
        return JsonResponse(response)<|MERGE_RESOLUTION|>--- conflicted
+++ resolved
@@ -459,11 +459,7 @@
         added_countries = [x for x in incoming_countries if x not in original_countries]
         removed_countries = [x for x in original_countries if x not in incoming_countries]
 
-<<<<<<< HEAD
-        original_sectors = instance.sector.all()
-=======
         original_sectors = instance.idaa_sector.all()
->>>>>>> c013b2a0
         incoming_sectors = validated_data.pop('idaa_sector')
         added_sectors = [x for x in incoming_sectors if x not in original_sectors]
         removed_sectors = [x for x in original_sectors if x not in incoming_sectors]
