--- conflicted
+++ resolved
@@ -1,10 +1,6 @@
 from .serializers import *
 
-<<<<<<< HEAD
-from activitydb.models import Program, Sector, ProjectType, Office, SiteProfile, Country, ProjectComplete, \
-=======
 from workflow.models import Program, Sector, ProjectType, Office, SiteProfile, Country, ProjectComplete, \
->>>>>>> 638d8d26
     ProjectAgreement, Stakeholder, Capacity, Evaluate, ProfileType, \
     Province, District, AdminLevelThree, Village, StakeholderType, Contact, Documentation
 from indicators.models import Indicator, Objective, ReportingFrequency, TolaUser, IndicatorType, DisaggregationType, \
