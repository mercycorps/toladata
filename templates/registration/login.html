{% extends "base.html" %}
{% load i18n %}

{% block title %}Login{% endblock %}

{% block content %}

<div class="login">

    <header class="page-title">
        {% blocktrans %}
        <h1><small>Welcome to</small> TolaActivity</h1>
        {% endblocktrans %}
    </header>

    <a href="{{okta_url}}" class="login__option btn btn-lg btn-block btn-info">
        {# Translators: a button directing Mercy Corps users to log in #}
        {% blocktrans %}
        <i class="fas fa-sign-in-alt"></i><small>Log in with a <strong>mercycorps.org</strong> email address</small>
        {% endblocktrans %}
    </a>

<<<<<<< HEAD
    <a href="{% url "social:begin" "google-oauth2" %}" class="login__option btn btn-lg btn-block btn-medium">
=======
    <a href="{% url "social:begin" "google-oauth2" %}" class="login__option btn btn-lg btn-block btn-primary-light">
>>>>>>> f1f03707
        {# Translators: a button directing users to log in with Gmail #}
        {% blocktrans %}
        <i class="fa fa-sign-in-alt"></i><small>Log in with <strong>Gmail</strong></small>
        {% endblocktrans %}
    </a>

    <a href="#username-form" role="button" data-toggle="collapse" aria-expanded="false" aria-controls="username-form" class="login__option btn btn-lg btn-block btn-medium">
        <i class="fa fa-sign-in-alt"></i><small>{% trans "Log in with a username and password" %}</small>
    </a>

    <div class=" collapse" id="username-form">
        <section class="login__option login__option--email card card-body">

            <h3><small></small></h3>

            <form action="{% url "login" %}" method="post">

<<<<<<< HEAD
        <h3><small>{% trans "Log in with a username and password" %}</small></h3>
=======
                {% csrf_token %}
>>>>>>> f1f03707

                <div class="form-group">
                    <label for="{{ form.username.id_for_label }}">{{ form.username.label }}</label>
                    <input class="form-control" id="{{ form.username.id_for_label }}" name="{{ form.username.html_name }}" value="" type="text">
                </div>

                <div class="form-group">
                    <label for="{{ form.password.id_for_label }}">{{ form.password.label }}</label>
                    <input class="form-control" id="{{ form.password.id_for_label }}" name="{{ form.password.html_name }}" value="" type="password">
                </div>

                <input type="submit" class="btn btn-medium" value="{% trans "Log in" %}">

            </form>
        </section>
    </div>

    <section class="login__help">

        <h4>{% trans "Need help logging in?" %}</h4>

        <p class="text-muted text-small">
            {% blocktrans %}
            Contact your TolaData administrator or <a href="mailto:tola@mercycorps.org">email the TolaData team.</a>
            {% endblocktrans %}
        </p>

    </section>

<<<<<<< HEAD
    <section class="login__help">

        <h4>{% trans "Need help logging in?" %}</h4>

        <p class="text-muted text-small">
            {% blocktrans %}
            Contact your TolaData administrator or <a href="mailto:tola@mercycorps.org">email the TolaData team.</a>
            {% endblocktrans %}
        </p>

    </section>

=======
>>>>>>> f1f03707
</div>
{% endblock %}<|MERGE_RESOLUTION|>--- conflicted
+++ resolved
@@ -20,11 +20,7 @@
         {% endblocktrans %}
     </a>
 
-<<<<<<< HEAD
-    <a href="{% url "social:begin" "google-oauth2" %}" class="login__option btn btn-lg btn-block btn-medium">
-=======
     <a href="{% url "social:begin" "google-oauth2" %}" class="login__option btn btn-lg btn-block btn-primary-light">
->>>>>>> f1f03707
         {# Translators: a button directing users to log in with Gmail #}
         {% blocktrans %}
         <i class="fa fa-sign-in-alt"></i><small>Log in with <strong>Gmail</strong></small>
@@ -42,11 +38,7 @@
 
             <form action="{% url "login" %}" method="post">
 
-<<<<<<< HEAD
-        <h3><small>{% trans "Log in with a username and password" %}</small></h3>
-=======
                 {% csrf_token %}
->>>>>>> f1f03707
 
                 <div class="form-group">
                     <label for="{{ form.username.id_for_label }}">{{ form.username.label }}</label>
@@ -76,20 +68,5 @@
 
     </section>
 
-<<<<<<< HEAD
-    <section class="login__help">
-
-        <h4>{% trans "Need help logging in?" %}</h4>
-
-        <p class="text-muted text-small">
-            {% blocktrans %}
-            Contact your TolaData administrator or <a href="mailto:tola@mercycorps.org">email the TolaData team.</a>
-            {% endblocktrans %}
-        </p>
-
-    </section>
-
-=======
->>>>>>> f1f03707
 </div>
 {% endblock %}