--- conflicted
+++ resolved
@@ -190,15 +190,7 @@
 		         </li>
 					
 		      </ul>
-<<<<<<< HEAD
-<<<<<<< HEAD
 		      <div class='col-lg-6 col-md-6 col-sm-6 red-solid' style='border-radius:0.313em; text-align: left; margin: 0.5em 2em 0em .5em; box-shadow: 0.156em 0.156em 0.156em black;padding: 0em 1.5em .5em 1.5em; float: right'> <h2>RRIMA Refugee & Migration News</h2></div>
-=======
-		      <div class='col-lg-6 col-md-6 col-sm-6 red-solid' style='border-radius:0.313em; text-align: left; margin: .5em 0em 0em .5em; box-shadow: 0.156em 0.156em 0.156em black;padding: 0em 1.5em .5em 1.5em; float: right'> <h2>RRIMA Refugee & Migration News</h2></div>
->>>>>>> 77be584bbb86100817a878bb50a5d89baf03cd20
-=======
-		      <div class='col-lg-6 col-md-6 col-sm-6 red-solid' style='border-radius:0.313em; text-align: left; margin: .5em 0em 0em .5em; box-shadow: 0.156em 0.156em 0.156em black;padding: 0em 1.5em .5em 1.5em; float: right'> <h2>RRIMA Refugee & Migration News</h2></div>
->>>>>>> 638d8d26
 		   </div>
 		   
 		   
@@ -214,78 +206,25 @@
 							<div class='col-lg-9 col-md-12 col-sm-12' style='height: 100; overflow-y: scroll; color: #4d525a; padding-left: 3em; padding-bottom: 2em; padding-right: 4em; text-align: left;' >
 								<h3 id="rrimaHome">{{pageText.projectSummary.title}}</h3>
 								<p>With <a href="http://ec.europa.eu/echo/" style="color: #0065a2;"><u>ECHO</u></a> funding, <strong>Mercy Corps’ Refugee Response Information Management and Analysis (RRIMA)</strong> team aims to:</p>
-<<<<<<< HEAD
-<<<<<<< HEAD
 								<div class='row' style='margin-left: 2em; margin-right: 4em; padding: 1em 2em 1em 2em; '>
 									<!-- <div class='row' style="width:75%;"> -->
 										<div style='text-align: center;'><span class='highlight-title'><strong>Centralize </strong></span><span style='color: black;'>existing data sources, </span><span class='highlight-title'><strong>identify </strong></span><span style='color: black;'>trends within a given context, <span class='highlight-title'><strong>analyze </strong></span><span style='color: black;'>real-time data assets, </span><span class='highlight-title'><strong>inform </strong></span><span style='color: black;'>adaptive program delivery, and </span><span class='highlight-title'><strong>promote </strong></span><span style='color:black;'>data sharing and learning.</span></div>
 									<!-- </div>						 -->
-=======
-=======
->>>>>>> 638d8d26
-								<div class='row' style='margin-left: 2em;'>
-									<div class='col-lg-2 col-md-3 col-sm-4 col-xs-6'>
-										<div class='highlight-title' style='width: 100%;'><strong><u>Centralize</u></strong></div>
-										<div class='highlight-panel' style='width: 100%;'>Existing data sources</div>
-									</div>
-									<div class='col-lg-2 col-md-3 col-sm-4 col-xs-6'>
-										<div class='highlight-title' style='width: 100%;'><strong><u>Identify</u></strong></div>
-										<div class='highlight-panel' style='width: 100%;'>Trends within a given context</div>
-									</div>
-									<div class='col-lg-2 col-md-3 col-sm-4 col-xs-6'>
-										<div class='highlight-title' style='width: 100%;'><strong><u>Analyze</u></strong></div>
-										<div class='highlight-panel' style='width: 100%;'>Real-time datasets</div>
-									</div>
-									<div class='col-lg-2 col-md-3 col-sm-4 col-xs-6'>
-										<div class='highlight-title' style='width: 100%;'><strong><u>Inform</u></strong></div>
-										<div class='highlight-panel' style='width: 100%;'>Adaptive program delivery</div>
-									</div>
-									<div class='col-lg-2 col-md-3 col-sm-4 col-xs-6'>
-										<div class='highlight-title' style='width: 100%;'><strong><u>Promote</u></strong></div>
-										<div class='highlight-panel' style='width: 100%;'>Data sharing and learning</div>
-									</div>						
-<<<<<<< HEAD
->>>>>>> 77be584bbb86100817a878bb50a5d89baf03cd20
-=======
->>>>>>> 638d8d26
 								</div>
 							</div>
 							<div class='col-lg-3 col-md-4 col-sm-6 col-xs-6' style='background-color: white; padding: 0em 2em 0em 2em; margin-top: 2em; float:left'>
 								<div class="panel-body">
-<<<<<<< HEAD
-<<<<<<< HEAD
 									<img src="{{STATIC_URL}}/img/EU_Logo1.png" style='background-color: white; height: 7.813em; padding: .5em 0 .5em .5em; float: right; border: none;'>
-=======
-									<img src="{{STATIC_URL}}/img/EU_Logo.png" style='background-color: white; height: 7.813em; padding: .5em 0 .5em .5em; float: right; border: none;'>
->>>>>>> 77be584bbb86100817a878bb50a5d89baf03cd20
-=======
-									<img src="{{STATIC_URL}}/img/EU_Logo.png" style='background-color: white; height: 7.813em; padding: .5em 0 .5em .5em; float: right; border: none;'>
->>>>>>> 638d8d26
 									<img src="{{STATIC_URL}}/img/MC_Logo.png" style='background-color: white; height: 7.813em; padding: .5em; float: right; border: none;'>
 								
 								</div>
 							</div>
 						</div>
 					</div>
-
-<<<<<<< HEAD
-<<<<<<< HEAD
 					<div class='container-fluid col-lg-12 col-md-12 col-sm-12 dark-white-gradient' style='padding: 0em 4em 4em 4em;'>
 						<div class='row' >
 							<!-- <div class='col-lg-1'></div> -->
 							<div class='col-lg-12' style="height: 150; padding-bottom: 2em;">
-=======
-					<div class='container-fluid col-lg-12 col-md-12 col-sm-12 dark-white-gradient' style='padding: 2.5em 4em 4em 4em;'>
-						<div class='row' >
-							<!-- <div class='col-lg-1'></div> -->
-							<div class='col-lg-11' style="height: 150; padding-bottom: 2em;">
->>>>>>> 77be584bbb86100817a878bb50a5d89baf03cd20
-=======
-					<div class='container-fluid col-lg-12 col-md-12 col-sm-12 dark-white-gradient' style='padding: 2.5em 4em 4em 4em;'>
-						<div class='row' >
-							<!-- <div class='col-lg-1'></div> -->
-							<div class='col-lg-11' style="height: 150; padding-bottom: 2em;">
->>>>>>> 638d8d26
 								<h3 id="programhub" style='text-align: right;'>PROGRAM HUBS </h3>
 								<div style='padding-bottom: 2em;'><h4><strong>The path of a refugee…</strong></h4>
 								<p>According to <a href="http://data.unhcr.org/mediterranean/regional.php/"><u>UNHCR</u></a>, more than 1 million migrants and refugees crossed into Europe in 2015 - the vast majority of which traveled along the Aegean Route from countries such as Syria, Afghanistan, and Iraq through Turkey, Greece and the Balkans. <strong>Mercy Corps is strategically positioned</strong> with teams in active areas along the Aegean Migration Route.</p> </div>
@@ -295,120 +234,56 @@
 							</div>
 						</div>
 					</div>
-<<<<<<< HEAD
-<<<<<<< HEAD
+
 					<div class='container-fluid col-lg-12 col-md-12 col-sm-12 dark-white-gradient' style='padding: 0em 4em 0em 4em;'>
-=======
-					<div class='container-fluid col-lg-12 col-md-12 col-sm-12 dark-white-gradient' style='padding: 1em 4em 1em 4em;'>
->>>>>>> 77be584bbb86100817a878bb50a5d89baf03cd20
-=======
-					<div class='container-fluid col-lg-12 col-md-12 col-sm-12 dark-white-gradient' style='padding: 1em 4em 1em 4em;'>
->>>>>>> 638d8d26
 						<div class='row'>
 							<div class='col-lg-10 col-md-12 col-sm-12' style='border-radius: 0.313em; float: left; width:100%; overflow-y: scroll; box-shadow: 0.063em 0.063em 0.063em 0.063em #8b8b8b inset;'>
 								<h3 id="timeline">TIMELINE </h3>
 								<div style='padding-bottom: 1.5em;'>2016 has been marked by a series of key events affecting migrant and refugee decisions about if, how, where and when they will attempt the journey to Europe…</div>
-<<<<<<< HEAD
-<<<<<<< HEAD
 								<iframe src='https://cdn.knightlab.com/libs/timeline3/latest/embed/index.html?source=1lTZN_JUG7clZ8a4FKpGL0dbcFaK-KY_4BvjlWpOlD6c&font=Default&lang=en&initial_zoom=1&height=450' width='1000' height='450' frameborder='0' style="padding-left: 9em;"></iframe>
-=======
-								<iframe src='https://cdn.knightlab.com/libs/timeline3/latest/embed/index.html?source=1lTZN_JUG7clZ8a4FKpGL0dbcFaK-KY_4BvjlWpOlD6c&font=Default&lang=en&initial_zoom=1&height=450' width='1000' height='450' frameborder='0'></iframe>
->>>>>>> 77be584bbb86100817a878bb50a5d89baf03cd20
-=======
-								<iframe src='https://cdn.knightlab.com/libs/timeline3/latest/embed/index.html?source=1lTZN_JUG7clZ8a4FKpGL0dbcFaK-KY_4BvjlWpOlD6c&font=Default&lang=en&initial_zoom=1&height=450' width='1000' height='450' frameborder='0'></iframe>
->>>>>>> 638d8d26
 							</div>
 							<div class='col-lg-1'></div>
 						</div>
 					</div>
 					<div class='container-fluid col-lg-12 col-md-12 col-sm-12 dark-white-gradient' style='padding: 0 4em 0 4em;'>
 						<div class='row'>
-<<<<<<< HEAD
-<<<<<<< HEAD
 							<div class='col-lg-9 col-md-12 col-sm-12' style='padding: 0em 2em 4em 0em;'>
 								<h3 id="report1">WHO IS MOVING THROUGH THE AEGEAN?</h3>
 								<p>Over 4 million Syrian refugees. 2.6 million displaced Iraqis. Conflict is tearing countries apart. People are moving at a greater rate than ever before. <i>Who are the primary populations moving? </i>The simple answer is: everyone. Routes are now flooded by families fleeing homes and countries that are no longer safe or habitable.</p><p>Where are people coming from? Who is staying in Turkey versus moving on to Greece and the Balkans? RRIMA Report 1 focuses on <i><strong>who</strong></i> Mercy Corps is serving along the Aegean Migration Route.</p>
 <!-- 								<div style='padding: 1em 0 1em 0;'>
 									<ul target=“_blank” rel="noopener noreferrer" style='list-style: none;'><strong>A Deeper Look...</strong>
 										<li style="pointer-events: initial;"><a href='http://www.independent.co.uk/news/world/refugee-crisis-where-are-all-these-people-coming-from-and-why-10490425.html/'><u>Refugee crisis: Where are all these people coming from and why?</u></a></li> 
-=======
-=======
->>>>>>> 638d8d26
-							<div class='col-lg-9 col-md-12 col-sm-12' style='padding: 0em 2em 0em 0em;'>
-							<h3 id="report1">WHERE ARE PEOPLE COMING FROM?</h3>
-							<p>Over 4 million Syrian refugees. 2.6 million displaced Iraqis. Conflict is tearing countries apart. People are moving at a greater rate than ever before. <i>Who are the primary populations moving? </i>The simple answer is: everyone. Routes are now flooded by families fleeing homes and countries that are no longer safe or habitable.</p><p>Where are people coming from? Who is staying in Turkey versus moving on to Greece and the Balkans? RRIMA Report 1 focuses on <i><strong>who</strong></i> Mercy Corps is serving along the Aegean Migration Route.</p>
-								<div style='padding: .5em 0 .5em 0;'>
-									<ul style="list-style: none;"><strong>A Deeper Look...</strong>
-										<li><a href="http://www.independent.co.uk/news/world/refugee-crisis-where-are-all-these-people-coming-from-and-why-10490425.html"><u>Refugee crisis: Where are all these people coming from and why?</u></a></li> 
-<<<<<<< HEAD
->>>>>>> 77be584bbb86100817a878bb50a5d89baf03cd20
-=======
->>>>>>> 638d8d26
+
 									</ul>
-								</div>
-							</div>
-<<<<<<< HEAD
-<<<<<<< HEAD
+								</div> -->
+							</div>
 							<div class='col-lg-3 col-md-3  col-sm-6 col-xs-12' style='padding: 0em 0em 0em 0em;'>
 								<div class='panel red-gradient button-selector' style='margin-top: 3em; padding: .5em .5em 2em .5em;'>
 									<div class='panel-body' style='padding-top: 0em;'>
 									<a href="../notebook/1" style='color: white;'><!-- <a src="/customdashboard/notebook/1" data-toggle="modal" href="#reportModal" style='color: white; text-align: left; width: 100%;'> -->
 										RRIMA Report Vol. 1</a>
-=======
-							<div class='col-lg-3 col-md-3  col-sm-6 col-xs-1' style='padding: 0em 0em 0em 0em;'>
-								<div class='panel red-gradient button-selector' style='margin-top: 3em; padding: .5em .5em 2em .5em;'>
-									<div class='panel-body' style='padding-top: 0em;'><a src="/customdashboard/notebook/1" data-toggle="modal" href="#reportModal" style='color: white; text-align: left; width: 100%;'>RRIMA Report Vol. 1</a>
->>>>>>> 77be584bbb86100817a878bb50a5d89baf03cd20
-=======
-							<div class='col-lg-3 col-md-3  col-sm-6 col-xs-1' style='padding: 0em 0em 0em 0em;'>
-								<div class='panel red-gradient button-selector' style='margin-top: 3em; padding: .5em .5em 2em .5em;'>
-									<div class='panel-body' style='padding-top: 0em;'><a src="/customdashboard/notebook/1" data-toggle="modal" href="#reportModal" style='color: white; text-align: left; width: 100%;'>RRIMA Report Vol. 1</a>
->>>>>>> 638d8d26
 									</div>
 								</div>
 							</div>
 						</div>
 						<div class='row'>
-<<<<<<< HEAD
-<<<<<<< HEAD
 							<div class='col-lg-9 col-md-12 col-sm-12' style='padding: 0em 2em 4em 0;'>
-=======
-							<div class='col-lg-9 col-md-12 col-sm-12' style='padding: 0em 2em 0em 0;'>
->>>>>>> 77be584bbb86100817a878bb50a5d89baf03cd20
-=======
-							<div class='col-lg-9 col-md-12 col-sm-12' style='padding: 0em 2em 0em 0;'>
->>>>>>> 638d8d26
 							<h3 id="report2">WHAT CHALLENGES ARE THEY FACING?</h3>
 							<p>Refugees, asylum seekers and migrant populations each have their own story for why and how they left their country of origin. But all are arriving in a foreign country with limited resources and knowledge of the language, government policies and services available to them. </p>
 							<p>Turkey is host to at least 2.75 million Syrian refugees (among others). What are the primary needs and concerns for these populations? What issues are they running into? RRIMA Report 2 focuses on needs and challenges for refugee populations in Izmir, Turkey. </p>
 							</div>
 							<div class='col-lg-3 col-md-3 col-sm-6 col-xs-12' style='padding: 0em 0 0em 0;'>
 								<div class='panel red-gradient button-selector' style='height: 40px; margin-top: 3em; padding: .5em .5em 2em .5em; border-radius:0.313em box-shadow: 0.156em 0.156em 0.156em black; color: white'>
-<<<<<<< HEAD
-<<<<<<< HEAD
 									<div class='panel-body' style='padding-top: 0em;'>
 									<a href="../notebook/2" style='color: white;'><!-- <a src="/customdashboard/notebook/2" data-toggle="modal" href="#reportModal" style='color: white; text-align: left; width: 100%;'> -->
 									RRIMA Report Vol. 2</a>
-=======
-									<div class='panel-body' style='padding-top: 0em;'><a src="/customdashboard/notebook/2" data-toggle="modal" href="#reportModal" style='color: white; text-align: left; width: 100%;'>RRIMA Report Vol. 2</a>
->>>>>>> 77be584bbb86100817a878bb50a5d89baf03cd20
-=======
-									<div class='panel-body' style='padding-top: 0em;'><a src="/customdashboard/notebook/2" data-toggle="modal" href="#reportModal" style='color: white; text-align: left; width: 100%;'>RRIMA Report Vol. 2</a>
->>>>>>> 638d8d26
 									</div>
 								</div>
 							</div>
 						</div>
 						<div class='row'>
-<<<<<<< HEAD
-<<<<<<< HEAD
 							<div class='col-lg-9 col-md-12 col-sm-12' style='padding: 0em 4em 0em 0;'>
-=======
-							<div class='col-lg-9 col-md-12 col-sm-12' style='padding: 0em 2em 0em 0;'>
->>>>>>> 77be584bbb86100817a878bb50a5d89baf03cd20
-=======
-							<div class='col-lg-9 col-md-12 col-sm-12' style='padding: 0em 2em 0em 0;'>
->>>>>>> 638d8d26
+
 							<h3 id="report3">WHERE IS EVERYONE GOING?</h3>
 							<p>Y2016 has been a tumultuous year for migration patterns across the Mediterranean and European routes.This massive movement of people has placed a strain on existing resources and support services that has never been experienced before. </p><p>Which countries have received the most arrivals, and how has that changed over time? How do challenges and needs for refugees change along the route? RRIMA Report 3 looks at a timeline of events since January 2016, mapping out movements and highlighting moments of note this year. </p>
 								<div style='padding: 1em 0 1em 0;'>
@@ -419,17 +294,9 @@
 							</div>
 							<div class='col-lg-3 col-md-3 col-sm-6 col-xs-12' style='padding: 0em 0 0em 0;'>
 								<div class='panel red-gradient button-selector' style='height: 40px; margin-top: 3em; padding: .5em .5em 2em .5em;border-radius:0.313em box-shadow: 0.156em 0.156em 0.156em black; color: white'>
-<<<<<<< HEAD
-<<<<<<< HEAD
 									<div class='panel-body ' style='padding-top: 0em;'>
 									<!-- <a src="/customdashboard/notebook/3" data-toggle="modal" href="#reportModal" style='color: white; text-align: left; width: 100%;'> -->
 									<a href="../notebook/3" style='color: white;'>RRIMA Report Vol. 3</a></div>
-=======
-									<div class='panel-body ' style='padding-top: 0em;'><a src="/customdashboard/notebook/3" data-toggle="modal" href="#reportModal" style='color: white; text-align: left; width: 100%;'>RRIMA Report Vol. 3</a></div>
->>>>>>> 77be584bbb86100817a878bb50a5d89baf03cd20
-=======
-									<div class='panel-body ' style='padding-top: 0em;'><a src="/customdashboard/notebook/3" data-toggle="modal" href="#reportModal" style='color: white; text-align: left; width: 100%;'>RRIMA Report Vol. 3</a></div>
->>>>>>> 638d8d26
 								</div>
 							</div>
 
@@ -437,15 +304,7 @@
 					</div>		
 
 					<div class='container-fluid col-lg-12 col-md-12 col-sm-12 dark-white-gradient' style='padding: 0 4em 4em 4em;'>
-<<<<<<< HEAD
-<<<<<<< HEAD
 						<div style='width: 100%; padding: 0em 2em 0em 0;'>
-=======
-						<div>
->>>>>>> 77be584bbb86100817a878bb50a5d89baf03cd20
-=======
-						<div>
->>>>>>> 638d8d26
 							<h3 id="newsresources" style='padding: 1em 0 1em 0;'>NEWS FEEDS</h3>
 							<ul style='width: 100%;'>
 			<!-- 				TODO: Activate this link once iMAP integration is possible 	
@@ -454,53 +313,21 @@
 									</div>
 									</div>
 								</li> -->
-<<<<<<< HEAD
-<<<<<<< HEAD
 							    <li class='col-lg-3 col-md-4 col-sm-6 col-xs-12' style='list-style: none;'>
 							    	<div class='panel red-gradient button-selector'><div class='panel-body' style='padding-top: 0em;'><a href='https://newsthatmoves.org/en/' style='color: white; text-align: left; width: 100%;'>NEWS THAT MOVES</a><br></div>
 							    	</div>
 							    </li>
 							    <li class='col-lg-3 col-md-4 col-sm-6 col-xs-12' style='list-style: none;'>
-=======
-							    <li class='col-lg-4 col-md-4 col-sm-6 col-xs-12' style='list-style: none;'>
-							    	<div class='panel red-gradient button-selector'><div class='panel-body' style='padding-top: 0em;'><a href='https://newsthatmoves.org/en/' style='color: white; text-align: left; width: 100%;'>NEWS THAT MOVES</a><br></div>
-							    	</div>
-							    </li>
-							    <li class='col-lg-4 col-md-4 col-sm-6 col-xs-12' style='list-style: none;'>
->>>>>>> 77be584bbb86100817a878bb50a5d89baf03cd20
-=======
-							    <li class='col-lg-4 col-md-4 col-sm-6 col-xs-12' style='list-style: none;'>
-							    	<div class='panel red-gradient button-selector'><div class='panel-body' style='padding-top: 0em;'><a href='https://newsthatmoves.org/en/' style='color: white; text-align: left; width: 100%;'>NEWS THAT MOVES</a><br></div>
-							    	</div>
-							    </li>
-							    <li class='col-lg-4 col-md-4 col-sm-6 col-xs-12' style='list-style: none;'>
->>>>>>> 638d8d26
 							    	<div class='panel red-gradient button-selector'><div class='panel-body' style='padding-top: 0em;'><a href='http://www.unhcr.org/news.html' style='color: white; text-align: left; width: 100%;'>UNHCR</a>
 							    	<br></div>
 							    	</div>
 							    </li>
-<<<<<<< HEAD
-<<<<<<< HEAD
 							    <li class='col-lg-3 col-md-4 col-sm-6 col-xs-12' style='list-style: none;'>
-=======
-							    <li class='col-lg-4 col-md-4 col-sm-6 col-xs-12' style='list-style: none;'>
->>>>>>> 77be584bbb86100817a878bb50a5d89baf03cd20
-=======
-							    <li class='col-lg-4 col-md-4 col-sm-6 col-xs-12' style='list-style: none;'>
->>>>>>> 638d8d26
 							    	<div class='panel red-gradient button-selector'><div class='panel-body' style='padding-top: 0em;'><a href='https://www.newsdeeply.com/refugees' style='color: white; text-align: left; width: 100%;'>News Deeply - Refugees </a>
 							    	<br></div>
 							    	</div>
 							    </li>
-<<<<<<< HEAD
-<<<<<<< HEAD
 							    <li class='col-lg-3 col-md-4 col-sm-6 col-xs-12' style='list-style: none;'>
-=======
-							    <li class='col-lg-4 col-md-4 col-sm-6 col-xs-12' style='list-style: none;'>
->>>>>>> 77be584bbb86100817a878bb50a5d89baf03cd20
-=======
-							    <li class='col-lg-4 col-md-4 col-sm-6 col-xs-12' style='list-style: none;'>
->>>>>>> 638d8d26
 							    	<div class='panel red-gradient button-selector'><div class='panel-body' style='padding-top: 0em;'><a href='http://www.ecre.org/news/news/' style='color: white; text-align: left; width: 100%;'>ECRE News</a>
 							    	</div></br></div>
 							    </li>
