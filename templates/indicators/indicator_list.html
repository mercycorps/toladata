{% extends "base.html" %}
{% block page_title %}Program Indicators{% endblock %}

{% block content %}
<script>
/*
*  Load the collected data for an indicator on the results page
*/
function loadCollected(indicator,program){
    var url = '/indicators/collected_data_table/' + indicator + '/' + program + '/';
    var div_name = '#hidden-' + indicator;
    $(div_name).empty();
    $.get(url, function(data){
        $(div_name).html(data);
    });
};

/*
*  Load the collected data for an indicator on the results page
*/
function loadIndicators(program,indicator,type){
    var program;
    $.get('/indicators/program_indicators/' + program + '/' + indicator + '/' + type + '/', function(data){
        $('#hidden-' + program).html(data);
      });
    $('#hidden-' + program).on('shown', function () {
       $(".icon-chevron-down").removeClass("icon-chevron-down").addClass("icon-chevron-up");
    });

    $('#hidden-' + program).on('hidden', function () {
       $(".icon-chevron-up").removeClass("icon-chevron-up").addClass("icon-chevron-down");
    });
};
</script>

{% include "indicators/filter.html"%}

<div id="toplevel_div">
<!-- Default panel contents -->
{% if getProgramsIndicator %}
    {% for program in getProgramsIndicator %}
        <div class='panel panel-default'>
            <div class='panel-heading'><h4>{{ program.name|truncatechars:85 }}<span style="float: right;" class="btn-group" role="group"><a href="/indicators/indicator_create/{{ program.id }}/" class="btn btn-xs btn-success">New Indicator</a><a href="/indicators/program_report/{{ program.id }}/" class="btn btn-xs btn-info">Grid/Print Report</a></span></h4></div>
            {% if not program.indicator_set.all %}
                <div class='panel-body'>
                    <h4>No Indicators have been entered for this program</h4>
                    <p>Add a new indicator via the "<a href="/indicators/indicator_create/{{ program.id }}/">New Indicator</a>" button above.</p>
                </div>
            {% else %}
                <div class='panel-body'>
                    <a onclick="loadIndicators({{ program.id }},{{indicator}},{{type}})" class="btn btn-sm btn-success" data-toggle="collapse" data-target="#hidden-{{ program.id }}">{{ program.indicator_count }} Indicators </a>
                </div>
                <div id="hidden-{{ program.id }}" class="accordian-body collapse">
                    {% include "indicators/program_indicators_table.html" %}
                </div>
            {% endif %}
        </div>

    {% endfor %}
{% else %}
    <p>No Programs</p>
{% endif %}
</div>

<!--
<button type="button" class="btn btn-primary" data-toggle="modal" data-target="#indicator_modal_div">Large modal</button>
-->

<div class="modal fade" role="dialog" id="conform_modal_div" aria-labelledby="mySmallModalLabel">
    <div class="modal-dialog modal-sm">
        <div class="modal-content">
            <div class="modal-header">
                <button type="button" class="close" data-dismiss="modal" aria-label="Close"><span aria-hidden="true">&times;</span></button>
                <h4 class="modal-title" id="myModalLabel">Warning</h4>
            </div>
            <div class="modal-body" id="confirm_modal_body">
                Are you sure?
            </div>
            <div class="modal-footer">
                <button type="button" class="btn btn-default" id="modal-btn-yes">Yes</button>
                <button type="button" class="btn btn-primary" id="modal-btn-no">No</button>
            </div>
        </div>
    </div>
</div>


<div id="indicator_modal_div" class="modal fade" role="dialog" aria-labelledby="myLargeModalLabel">
    <div class="modal-dialog modal-lg" role="document">
        <div class="modal-content" id="indicator_modal_content">

        </div> <!-- modal content -->
    </div>
</div>


<div id="indicator_collecteddata_div" class="modal fade" role="dialog" aria-labelledby="myLargeModalLabel">
    <div class="modal-dialog modal-lg" role="document">
        <div class="modal-content">
            <div class="modal-body" id="indicator_modal_body" style="padding-top:10px">
                <button type="button" class="close" data-dismiss="modal" aria-label="Close"><span aria-hidden="true">&times;</span></button>
                <span id = "modalmessages"></span>
                <div id="indicator_collected_data_modal_content"></div>
            </div>
        </div>
    </div>
</div>


<!-- Modal -->
<div class="modal fade" id="tolatablemodal" role="dialog" aria-labelledby="myModalLabel" aria-hidden="true">
    <div class="modal-dialog">
        <div class="modal-content">
        </div> <!-- /.modal-content -->
    </div> <!-- /.modal-dialog -->
</div> <!-- /.modal -->

<script type="text/javascript">
    /*
    var program_id = document.URL.split('/')[5];
    var indicator_id = document.URL.split('/')[6];
    var type_id = document.URL.split('/')[7];
    $(document).ready(function() {
        if (typeof program_id !== 'undefined' && program_id > 0) {
            var a = $('#hidden-' + program_id).collapse('hide');
            loadIndicators(program_id, 0, 0);
            a.collapse('show');
        }
    });
    */

    $("#indicator_collecteddata_div").on("click", "#targetsTabLink", function(e){
        e.preventDefault();
        $("#indicator_modal_content").empty();
        $("#modalmessages").empty();
        var url = $(e.target).parent().attr('href');
        $("#indicator_collecteddata_div").modal('hide');
        $("#indicator_modal_content").load(url+"?modal=1&targetsonly=true");
        $("#indicator_modal_div").modal('show');
    });

    $("#indicator_modal_div").on("click", "#backToCollectedDataLink", function(e){
        e.preventDefault();
        $("#indicator_modal_div").modal('hide');
        $("#indicator_modal_content").empty();
        $("#modalmessages").empty();
        $("#indicator_collecteddata_div").modal('show');
        // var url = '/indicators/periodic_target_generate/2470/?existingTargetsOnly=true';
        var url = $(e.target).attr('href') + '?existingTargetsOnly=true';
        $.getJSON(url, function( data ) {
            $("#id_periodic_target").children('option:not(:first)').remove();
            $.each(data, function(index, pt) {
                $("#id_periodic_target")
                    .append($("<option></option>")
                    .attr("value", pt.id)
                    .text(pt.period + " (" + formatDate(pt.start_date) + " - " +  formatDate(pt.end_date) + ")"));
            });
            $("#id_periodic_target").trigger('change');
        });
    });


    $('#indicator_modal_div').on('hide.bs.modal', function (e) {
        try {
            var form = $(this).find('form');
            var program_id = parseInt($(this).find('form #id_program').val()[0]);
            var form_action = form.attr('action').split('/');
            var indicator_id = parseInt(form_action[form_action.length -2]);
            var targetsactive = $(this).find("#indicator_modal_body").data("targetsactive");
            var indicatorchanged = form.data('indicatorchanged');
            if (targetsactive == 'true' || indicatorchanged == true) {
                loadCollected(indicator_id, program_id);
                // for some reason scrolling gets disabled sometimes, perhaps a bug in bootstrap
                $("body").css({"overflow":"visible"});
            }
        } catch (err){
            console.log(err);
        }

    })

    $('#indicator_collecteddata_div').on('hide.bs.modal', function (e) {
        var recordchanged = $(this).find('form').data('recordchanged');
        if (recordchanged == true) {
            var program_id = $(this).find('form #id_program').val();
            var indicator_id = $(this).find('form #id_indicator').val();
            loadCollected(indicator_id, program_id);
            // for some reason scrolling gets disabled sometimes, perhaps a bug in bootstrap
            $("body").css({"overflow":"visible"});
        }
    })

    // Open the CollectDataUpdate form in a modal
    $("#toplevel_div").on("click", ".collecteddata-link", function(e) {
        e.preventDefault();
        var url = $(this).attr("href");
        url += "?modal=1";
        $("#indicator_modal_content").empty();
        $("#modalmessages").empty();

<<<<<<< HEAD
        $("#indicator_collected_data_modal_content").load(url+"/?modal=1");
        $("#indicator_collecteddata_div").modal('show');

    });

    // Intercept CollectedDataUpdate form submission and then use ajax to submit it.
    $("#indicator_modal_body").on("submit", "#collecteddata_update_form", function(e){
        e.preventDefault();
        var form_url = $(this).attr('action');
        var form_data = $(this).serialize();
        submitForm(form_url, form_data);
        $('#indicator_collecteddata_div').animate({ scrollTop: 0 }, 'slow');
=======
        $("#indicator_collected_data_modal_content").load(url);
        $("#indicator_collecteddata_div").modal('show');
>>>>>>> e2dcfb0e
    });


    // Open the IndicatorUpdate Form in a modal
    $("#toplevel_div").on("click", ".indicator-link", function(e) {
        e.preventDefault();
        var url = $(this).attr("href");
        url += "?modal=1";
        var tab = $(this).data("tab");
        if (tab && tab != '' && tab != undefined && tab != 'undefined') {
            url += "&targetsactive=true";
        }
        $("#indicator_modal_content").empty();
        $("#modalmessages").empty();

        $("#indicator_modal_content").load(url);
        $("#indicator_modal_div").modal('show');

    });



    function program_filter(program_id) {
        window.location.href = '/indicators/home/'+program_id+'/0/0/';
    }

    function indicator_filter(indicator) {
        window.location.href = '/indicators/home/'+program_id+'/'+indicator+'/0';
    }

    function indicator_type_filter(type) {
        window.location.href = '/indicators/home/'+program_id+'/'+indicator_id+'/'+type;
    }

 </script>
{% include 'indicators/indicator_form_common_js.html' %}
{% include 'indicators/collecteddata_form_common_js.html' %}
{% endblock content %}<|MERGE_RESOLUTION|>--- conflicted
+++ resolved
@@ -198,23 +198,8 @@
         $("#indicator_modal_content").empty();
         $("#modalmessages").empty();
 
-<<<<<<< HEAD
-        $("#indicator_collected_data_modal_content").load(url+"/?modal=1");
-        $("#indicator_collecteddata_div").modal('show');
-
-    });
-
-    // Intercept CollectedDataUpdate form submission and then use ajax to submit it.
-    $("#indicator_modal_body").on("submit", "#collecteddata_update_form", function(e){
-        e.preventDefault();
-        var form_url = $(this).attr('action');
-        var form_data = $(this).serialize();
-        submitForm(form_url, form_data);
-        $('#indicator_collecteddata_div').animate({ scrollTop: 0 }, 'slow');
-=======
         $("#indicator_collected_data_modal_content").load(url);
         $("#indicator_collecteddata_div").modal('show');
->>>>>>> e2dcfb0e
     });
 
 
