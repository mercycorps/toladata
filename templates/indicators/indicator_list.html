{% extends "base.html" %}
{% load i18n %}
{% block page_title %}{% trans "Program Indicators" %}{% endblock %}

{% block content %}

{% include "indicators/filter.html" %}
<br>
<div id="div-id-indicator-list">
    {% for program in programs %}
        <div class='card'>
            <div class='card-header d-flex justify-content-between align-items-center'>
                <span class="program-name fontsize-130">{{ program.name|truncatechars:140 }}</span>
                <span>
                    <a href="{% url 'indicator_create' program.id %}" roll="button" class="fontsize-130 btn btn-link btn-white"><i class="fas fa-plus-circle"></i> {% trans "Add indicator" %}</a>
                </span>
            </div>
            <div class='card-body d-flex justify-content-between align-items-center'>
                {% if not program.indicator_set.all %}
                    <div class="card-title paddingleft-125 m-0 fontsize-130">{% trans "No Indicators have been entered for this program" %}</div>
                {% else %}
                    <a
                        id="id_btnOpenindicatorsForProgramId_{{ program.id }}"
                        href="#"
                        onclick="loadIndicators({{ program.id }}, {{ indicator_id }}, {{ type_id }})"
                        class="fontsize-130 btn btn-link"
                        data-toggle="collapse"
                        data-target="#hidden-{{ program.id }}">
                            <!-- Need the div to make ensure rotating symbol doesn't push text to the right -->
                            <div class="div-expand-symbol"><i class="fas fa-caret-right"></i></div>
                            {{ program.indicator_count }}
                            {% if program.indicator_count == 1 %}
                                {% trans "program indicator" %}
                            {% else %}
                                {% trans "program indicators" %}
                            {% endif %}
                    </a>
<<<<<<< HEAD
                {% endif %}
                <span class="d-flex align-items-center">
                    <strong>
                        <a class="pr-1" href="{% url 'programIndicatorReport' program.id %}">{% trans 'Indicator plan' %}</a>
                    </strong>
                    |
                    <strong>
                        <a
                            class="pl-1"
                            href="#"
                            data-toggle="modal"
                            data-program="{{ program.id }}"
                            data-progstart="{{ program.start_date }}"
                            data-progend="{{ program.end_date }}"
                            data-rptstart="{{ program.reporting_period_start }}"
                            data-rptend="{{ program.reporting_period_end }}"
                            data-target="#id_reporting_period_modal">
                                {% trans 'Reporting period' %}
                        </a>
                    </strong>
                </span>
            </div>
            {% if program.indicator_set.all %}
=======
                    <span class="d-flex align-items-center">
                        <strong>
                            <a class="pr-1" href="/indicators/program_report/{{ program.id }}/">{% trans 'Indicator plan' %}</a>
                        </strong>
                        |
                        <strong>
                            <a
                                class="pl-1"
                                href="#"
                                data-toggle="modal"
                                data-recordcount="{{ program.collected_record_count }}"
                                data-program="{{ program.id }}"
                                data-progstart="{{ program.start_date }}"
                                data-progend="{{ program.end_date }}"
                                data-rptstart="{{ program.reporting_period_start }}"
                                data-rptend="{{ program.reporting_period_end }}"
                                data-target="#id_reporting_period_modal">
                                    {% trans 'Reporting period' %}
                            </a>
                        </strong>
                    </span>
                </div>
>>>>>>> ba99835b
                <div id="hidden-{{ program.id }}" class="collapse">
                    {% include "indicators/program_indicators_table.html" %}
                </div>
            {% endif %}

        </div>
        <br>
    {% empty %}
        <p>{% trans "No Programs" %}</p>
    {% endfor %}
</div>

<div class="modal fade" role="dialog" id="conform_modal_div" aria-labelledby="mySmallModalLabel">
    <div class="modal-dialog modal-sm">
        <div class="modal-content">
            <div class="modal-header">
                <button type="button" class="close" data-dismiss="modal" aria-label="Close"><span aria-hidden="true">&times;</span></button>
                <h4 class="modal-title" id="myModalLabel">{% trans "Warning" %}</h4>
            </div>
            <div class="modal-body" id="confirm_modal_body">
                {% trans "Are you sure?" %}
            </div>
            <div class="modal-footer">
                <button type="button" class="btn btn-default" id="modal-btn-yes">{% trans "Yes" %}</button>
                <button type="button" class="btn btn-primary" id="modal-btn-no">{% trans "No" %}</button>
            </div>
        </div>
    </div>
</div>


<div id="indicator_modal_div" class="modal fade" role="dialog" aria-labelledby="myLargeModalLabel">
    <div class="modal-dialog modal-lg" role="document">
        <div class="modal-content" id="indicator_modal_content">

        </div> <!-- modal content -->
    </div>
</div>


<div id="indicator_collecteddata_div" class="modal fade" role="dialog" aria-labelledby="myLargeModalLabel">
    <div class="modal-dialog modal-lg" role="document">
        <div class="modal-content" id="indicator_collecteddata_content">
            <div class="modal-body" id="indicator_modal_body" style="padding-top:10px">
                <button type="button" class="close" data-dismiss="modal" aria-label="Close"><span aria-hidden="true">&times;</span></button>
                <span id = "modalmessages"></span>
                <div id="indicator_collected_data_modal_content"></div>
            </div>
        </div>
    </div>
</div>


<!-- Modal -->
<div class="modal fade" id="tolatablemodal" role="dialog" aria-labelledby="myModalLabel" aria-hidden="true">
    <div class="modal-dialog">
        <div class="modal-content">
        </div> <!-- /.modal-content -->
    </div> <!-- /.modal-dialog -->
</div> <!-- /.modal -->

{% include 'indicators/indicator_reportingperiod_modal.html'%}

<script type="text/javascript">
    /*
    *  Load the collected data for an indicator on the results page
    */
    function loadCollected(indicator,program){
        var url = '/indicators/collected_data_table/' + indicator + '/' + program + '/';
        var div_name = '#hidden-indicator-' + indicator;
        $(div_name).empty();
        $.get(url, function(data){
            $(div_name).html(data);
            $("body").removeClass("modal-open");
        });
        $("#id_indicator_data_count_btn_"+indicator).blur();
    };

    /*
    *  Load the collected data for an indicator on the results page
    */
    function loadIndicators(program, indicator, type){
        $.get('/indicators/program_indicators/' + program + '/' + indicator + '/' + type + '/', function(data){
            $('#hidden-' + program).html(data);
            $("body").removeClass("modal-open");
          });

        let icon = $(`#id_btnOpenindicatorsForProgramId_${program}`).find("svg");
        if (icon.hasClass('fa-caret-right')) {
          icon.attr('class', 'fa-caret-down');
        } else {
          icon.attr('class', 'fa-caret-right');
        }
    };

    $("#indicator_collecteddata_div").on("click", "#targetsTabLink", function(e){
        e.preventDefault();
        $("#indicator_modal_content").empty();
        $("#modalmessages").empty();
        var url = $(e.target).parent().attr('href');
        $("#indicator_collecteddata_div").modal('hide');
        $("#indicator_modal_content").load(url+"?modal=1&targetsonly=true");
        $("#indicator_modal_div").modal('show');
    });

    $("#indicator_modal_div").on("click", "#backToCollectedDataLink", function(e){
        e.preventDefault();
        $("#indicator_modal_div").modal('hide');
        $("#indicator_modal_content").empty();
        $("#modalmessages").empty();
        $("#indicator_collecteddata_div").modal('show');

        var url = $(e.target).attr('href') + '?existingTargetsOnly=true';
        $.getJSON(url, function( data ) {
            $("#id_periodic_target").children('option:not(:first)').remove();
            $.each(data, function(index, pt) {
                $("#id_periodic_target")
                    .append($("<option></option>")
                    .attr("value", pt.id)
                    .text(pt.period + " (" + formatDate(pt.start_date) + " - " +  formatDate(pt.end_date) + ")"));
            });
            $("#id_periodic_target").trigger('change');
        });
    });


    $('#indicator_modal_div').on('hide.bs.modal', function (e) {
        try {
            var form = $(this).find('form');
            var program_id = parseInt($(this).find('form #id_program').val()[0]);
            var form_action = form.attr('action').split('/');
            var indicator_id = parseInt(form_action[form_action.length -2]);

            var targetsactive = $(this).find("#indicator_modal_body").data("targetsactive");
            var indicatorchanged = form.data('indicatorchanged');

            if (form.data('update_indicator_row') == 1) {
                var indicator_type = form.find("#id_indicator_type option:selected").text();
                var indicator_level = '';
                form.find("#id_level option:selected").each(function() {
                    indicator_level += $(this).text() + ', ';
                });
                var indicator_name = form.find("#id_name").val();
                var indicator_number = form.find("#id_number").val();
                var indicator_sector = form.find("#id_sector option:selected").text();
                $("#id_indicator_type_" + indicator_id).text(indicator_type);
                $("#id_indicator_level_" + indicator_id).text(indicator_level.trim().slice(0, -1));
                $("#id_indicator_name_" + indicator_id + " a").text(indicator_name);
                $("#id_indicator_number_" + indicator_id).text(indicator_number);
                $("#id_indicator_sector_" + indicator_id).text(indicator_sector);
            }

            if (targetsactive == 'true' || indicatorchanged == true) {
                loadCollected(indicator_id, program_id);
                // $("#hidden-indicator-"+indicator_id).collapse('show');
            }
        } catch (err){
            console.log(err);
        }
    });


    $('#indicator_collecteddata_div').on('hide.bs.modal', function (e) {
        var recordchanged = $(this).find('form').data('recordchanged');
        if (recordchanged == true) {
            var program_id = $(this).find('form #id_program').val();
            var indicator_id = $(this).find('form #id_indicator').val();
            loadCollected(indicator_id, program_id);
        }
    })

    // Open the CollectDataUpdate form in a modal
    $("#div-id-indicator-list").on("click", ".collecteddata-link", function(e) {
        e.preventDefault();
        var url = $(this).attr("href");
        url += "?modal=1";
        $("#indicator_modal_content").empty();
        $("#modalmessages").empty();

        $("#indicator_collected_data_modal_content").load(url);
        $("#indicator_collecteddata_div").modal('show');
    });


    // Open the IndicatorUpdate Form in a modal
    $("#div-id-indicator-list").on("click", ".indicator-link", function(e) {
        e.preventDefault();
        var url = $(this).attr("href");
        url += "?modal=1";
        var tab = $(this).data("tab");
        if (tab && tab != '' && tab != undefined && tab != 'undefined') {
            url += "&targetsactive=true";
        }
        $("#indicator_modal_content").empty();
        $("#modalmessages").empty();

        $("#indicator_modal_content").load(url);
        $("#indicator_modal_div").modal('show');

    });


    function getUrl() {
        var programId = $("#program_filter_value").data('programid');
        var indicatorId = $("#indicator_filter_value").data('indicatorid');
        var typeId = $("#type_filter_value").data('typeid');
        var url = '/indicators/home/';

        url += (parseInt(programId) >= 0 ? programId : 0) + '/';
        url += (parseInt(indicatorId) >= 0 ? indicatorId : 0) + '/';
        url += (parseInt(typeId) >= 0 ? typeId : 0 ) + '/';
        return url;
    }
    $("#id_filtersDropdown").on("programFilterUpdated", "#id_programs_filter_dropdown", function(e){
        var url = getUrl();
        window.location.href = url;
    });

    $("#id_filtersDropdown").on("indicatorFilterUpdated", "#id_indicators_filter_dropdown", function(e){
        var url = getUrl();
        sessionStorage.setItem("openProgram", "true");
        window.location.href = url;
    });


    $("#id_filtersDropdown").on("indicatorTypeFilterUpdated", "#id_indicatortypes_filter_dropdown", function(e){
        var url = getUrl();
        window.location.href = url;
    });

    window.onload = function() {
        var programId = `{{ programs.0.id }}`;

        if (sessionStorage.getItem('openProgram')) {
            sessionStorage.removeItem("openProgram");
            loadIndicators(programId, indicatorId, 0);
            $("#hidden-"+programId).collapse('show');
        }
    }
 </script>
{% include 'indicators/indicator_form_common_js.html' %}
{% include 'indicators/collecteddata_form_common_js.html' %}
{% endblock content %}<|MERGE_RESOLUTION|>--- conflicted
+++ resolved
@@ -35,34 +35,9 @@
                                 {% trans "program indicators" %}
                             {% endif %}
                     </a>
-<<<<<<< HEAD
-                {% endif %}
-                <span class="d-flex align-items-center">
-                    <strong>
-                        <a class="pr-1" href="{% url 'programIndicatorReport' program.id %}">{% trans 'Indicator plan' %}</a>
-                    </strong>
-                    |
-                    <strong>
-                        <a
-                            class="pl-1"
-                            href="#"
-                            data-toggle="modal"
-                            data-program="{{ program.id }}"
-                            data-progstart="{{ program.start_date }}"
-                            data-progend="{{ program.end_date }}"
-                            data-rptstart="{{ program.reporting_period_start }}"
-                            data-rptend="{{ program.reporting_period_end }}"
-                            data-target="#id_reporting_period_modal">
-                                {% trans 'Reporting period' %}
-                        </a>
-                    </strong>
-                </span>
-            </div>
-            {% if program.indicator_set.all %}
-=======
                     <span class="d-flex align-items-center">
                         <strong>
-                            <a class="pr-1" href="/indicators/program_report/{{ program.id }}/">{% trans 'Indicator plan' %}</a>
+                            <a class="pr-1" href="{% url 'programIndicatorReport' program.id %}">{% trans 'Indicator plan' %}</a>
                         </strong>
                         |
                         <strong>
@@ -82,7 +57,6 @@
                         </strong>
                     </span>
                 </div>
->>>>>>> ba99835b
                 <div id="hidden-{{ program.id }}" class="collapse">
                     {% include "indicators/program_indicators_table.html" %}
                 </div>
