--- conflicted
+++ resolved
@@ -2,13 +2,9 @@
 {% load i18n %}
 {# disaggregation fields in result_form_modal.html #}
 {# TODO: update design, test functionality #}
-<<<<<<< HEAD
-{% if standard_disaggregation_labels and not getDisaggregationValueStandard %}
-<fieldset class="">
-=======
 {# values supercede labels, so show labels if not values #}
 {% if standard_disaggregation_labels and not standard_disaggregation_values %}
->>>>>>> 2975229d
+<fieldset class="">
     <div
         id="disagg_toggle"
         class="accordion-toggle btn btn-toggle btn-link"
@@ -39,17 +35,45 @@
             {% endfor %}
         </table>
     </div>
-<<<<<<< HEAD
+{% elif not standard_disaggregation_labels and not standard_disaggregation_values %}
+    {# if no standard labels or values exist inform user of setup error #}
+    <h4>{% trans "Standard disaggregation levels not entered" %}</h4>
+    <p>{% trans "Standard disaggregations are entered by the administrator for the entire organizations.  If you are not seeing any here, please contact your system administrator." %}</p>
+{% endif %}
+{# values supercede labels so check for values first: #}
+{% if custom_disaggregation_values %}
+<fieldset class="">
+    <div
+        class="accordion-toggle btn btn-toggle btn-link"
+        data-toggle="collapse"
+        data-target="#existingDisagg"
+        aria-expanded="false"
+        aria-controls="existingDisagg">
+        <div class="div-expand-symbol"><i class="fas fa-caret-right"></i></div>
+        {% trans "Existing disaggregations" %}
+    </div>
+    <div class="collapse" id="existingDisagg">
+        <table class="table table-sm table-hover table-striped">
+            <tr>
+                <th>{% trans "Disaggregation level" %}</th>
+                <th>{% trans "Actuals" %}</th>
+            </tr>
+            {% for item in custom_disaggregation_values %}
+            <tr>
+                <td>{{ item.disaggregation_label.label }}</td>
+                <td>
+                    <input type="number" min="0"
+                                         class="form-control form-controm-sm"
+                                         name="{{ item.disaggregation_label.id }}"
+                                         value="{{ item.value }}">
+                </td>
+            </tr>
+            {% endfor %}
+        </table>
+    </div>
 </fieldset>
-{% else %}
-<div class="">
-    {% if not standard_disaggregation_labels %}
-        <h4>{% trans "Standard disaggregation levels not entered" %}</h4>
-        <p>{% trans "Standard disaggregations are entered by the administrator for the entire organizations.  If you are not seeing any here, please contact your system administrator." %}</p>
-    {% endif %}
-</div>
-{% endif %}
-{% if disaggregation_labels and not disaggregation_values %}
+{% elif custom_disaggregation_labels %}
+{# no custom values check for custom labels #}
 <fieldset class="">
     <div
         class="accordion-toggle btn btn-toggle btn-link"
@@ -66,116 +90,19 @@
                 <th>{% trans "Disaggregation level" %}</th>
                 <th>{% trans "Actuals" %}</th>
             </tr>
-        {% for item in disaggregation_labels %}
+            {% for item in custom_disaggregation_labels %}
             <tr>
                 <td>{{ item.label }}</td>
                 <td>
                     <input type="number" min="0"
-                        class="form-control form-control-sm"
-                        name="{{ item.id }}"
-                        value="">
+                                         class="form-control form-control-sm"
+                                         name="{{ item.id }}"
+                                         value="">
                 </td>
             </tr>
-        {% endfor %}
+            {% endfor %}
         </table>
     </div>
-</fieldset>
-{% endif %}
-{% if disaggregation_values %}
-<fieldset class="">
-    <div
-        class="accordion-toggle btn btn-toggle btn-link"
-        data-toggle="collapse"
-        data-target="#existingDisagg"
-        aria-expanded="false"
-        aria-controls="existingDisagg">
-        <div class="div-expand-symbol"><i class="fas fa-caret-right"></i></div>
-        {% trans "Existing disaggregations" %}
-    </div>
-    <div class="collapse" id="existingDisagg">
-        <table class="table table-sm table-hover table-striped">
-            <tr>
-                <th>{% trans "Disaggregation level" %}</th>
-                <th>{% trans "Actuals" %}</th>
-            </tr>
-            {% for item in disaggregation_values %}
-            <tr>
-                <td>{{ item.disaggregation_label.label }}</td>
-                <td>
-                    <input type="number" min="0"
-                        class="form-control form-controm-sm"
-                        name="{{ item.disaggregation_label.id }}"
-                        value="{{ item.value }}">
-                </td>
-            </tr>
-        {% endfor %}
-      </table>
-=======
-{% elif not standard_disaggregation_labels and not standard_disaggregation_values %}
-    {# if no standard labels or values exist inform user of setup error #}
-    <h4>{% trans "Standard disaggregation levels not entered" %}</h4>
-    <p>{% trans "Standard disaggregations are entered by the administrator for the entire organizations.  If you are not seeing any here, please contact your system administrator." %}</p>
-{% endif %}
-{# values supercede labels so check for values first: #}
-{% if custom_disaggregation_values %}
-    <div class="card mt-1">
-        <div class="card-header"
-                data-toggle="collapse"
-                data-target="#existingDisagg"
-                aria-expanded="false"
-                aria-controls="existingDisagg">
-            {% trans "Existing disaggregations" %}
-        </div>
-        <div class="card-body collapse" id="existingDisagg">
-            <table class="table table-sm table-hover table-striped">
-                <tr>
-                    <th>{% trans "Disaggregation level" %}</th>
-                    <th>{% trans "Actuals" %}</th>
-                </tr>
-                {% for item in custom_disaggregation_values %}
-                <tr>
-                    <td>{{ item.disaggregation_label.label }}</td>
-                    <td>
-                        <input type="number" min="0"
-                            class="form-control form-controm-sm"
-                            name="{{ item.disaggregation_label.id }}"
-                            value="{{ item.value }}">
-                    </td>
-                </tr>
-            {% endfor %}
-          </table>
-        </div>
-    </div>
-{% elif custom_disaggregation_labels %}
-{# no custom values check for custom labels #}
-    <div class="card mt-1">
-        <div class="card-header"
-                data-toggle="collapse"
-                data-target="#newDisagg"
-                aria-expanded="false"
-                aria-controls="newDisagg">
-            {% trans "New disaggregations" %}
-        </div>
-        <div class="card-body collapse" id="newDisagg">
-            <table class="table table-sm table-hover table-striped">
-                <tr>
-                    <th>{% trans "Disaggregation level" %}</th>
-                    <th>{% trans "Actuals" %}</th>
-                </tr>
-            {% for item in custom_disaggregation_labels %}
-                <tr>
-                    <td>{{ item.label }}</td>
-                    <td>
-                        <input type="number" min="0"
-                            class="form-control form-control-sm"
-                            name="{{ item.id }}"
-                            value="">
-                    </td>
-                </tr>
-            {% endfor %}
-            </table>
-        </div>
->>>>>>> 2975229d
     </div>
 </fieldset>
 {% endif %}
