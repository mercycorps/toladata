--- conflicted
+++ resolved
@@ -16,13 +16,8 @@
             </span>
             <h3>
                 <span class="color-red">
-<<<<<<< HEAD
                     {% trans 'To see program results, please update your periodic targets to match your reporting start and end dates:' %}
                     {% with start=program.reporting_period_start end=program.reporting_period_end %}
-=======
-                    {% blocktrans with program_id=program.id startdate=program.reporting_period_start enddate=program.reporting_period_end start=program.reporting_period_start|date:"MEDIUM_DATE_FORMAT" end=program.reporting_period_end|date:"MEDIUM_DATE_FORMAT" %}
-                        To see program results, please update your periodic targets to match your reporting start and end dates:
->>>>>>> 53f3fe6c
                         <a href="#"
                             data-toggle="modal"
                             data-program="{{ program.id }}"
