{% load i18n %}
{# to enable list filtering, the page calling this templatetag should load static/js/program_page_filters.js #}
<div class="gauge">
    <h6 class="gauge__title">{% trans "Indicators on track" %}</h6>
    <div class="gauge__overview">
        <div class="gauge__graphic gauge__graphic--performance-band">
            <div class="graphic__tick-marks">
                {% for i in ticks %}
                <div class="graphic__tick"></div>
                {% endfor %}
            </div>
            <div class="graphic__performance-band--above-target"
                 style="flex-basis: {{ scope_percents.high }}%"></div>
            <div class="graphic__performance-band--on-target"
                 style="flex-basis: {{ scope_percents.on_scope }}%"></div>
            <div class="graphic__performance-band--below-target"
                 style="flex-basis: {{ scope_percents.low }}%"></div>
        </div>
        <div class="gauge__labels">
            <div class="gauge__label">
<<<<<<< HEAD
                {% comment %}Translators: shows how many indicators have indicators with no targets reporting data. Example: 31% unavailable{% endcomment %}
                {% if has_filters %}<a href="#" class="text-muted">{% endif %}{% blocktrans with scope_percents.nonreporting as unavailable %}{{ unavailable }}% unavailable{% endblocktrans %}{% if has_filters %}</a>{% endif %}
                <!-- TOOLTIP -->
            </div>
            <div class="gauge__label">
                {% comment %}Translators: shows how many indicators are a certain percentage above target. Example: 31% are >15% above target{% endcomment %}
                {% if has_filters %}<a href="#" class="gauge__value--above">{% endif %}{% blocktrans with scope_percents.high as high %}<strong>{{ high }}%</strong> are &gt;{{ margin }}% above target{% endblocktrans %}{% if has_filters %}</a>{% endif %}
            </div>
            <div class="gauge__label">
                {% comment %}Translators: shows how many indicators are within a set range of target. Example: 31% are on track{% endcomment %}
                {% if has_filters %}<a href="#" class="gauge__value">{% endif %}{% blocktrans with scope_percents.on_scope as on_scope %}<strong>{{ on_scope }}%</strong> are on track{% endblocktrans %}{% if has_filters %}</a>{% endif %}
            </div>
            <div class="gauge__label">
                {% comment %}Translators: shows how many indicators are a certain percentage below target. Example: 31% are >15% below target{% endcomment %}
                {% if has_filters %}<a href="#" class="gauge__value--below">{% endif %}{% blocktrans with scope_percents.low as low %}<strong>{{ low }}%</strong> are &gt;{{ margin }}% below target{% endblocktrans %}{% if has_filters %}</a>{% endif %}
=======

                <a href="#" class="text-muted" data-over-under-filter="None"
                   data-list-title="{{ scope_counts.nonreporting }} {% trans 'indicators are non-reporting' %}">
                    {% comment %}Translators: shows how many indicators have indicators with non-reporting targets. Example: 31% are non-reporting{% endcomment %}
                    {% blocktrans with scope_percents.nonreporting as nonreporting %}{{ nonreporting }}% are non-reporting{% endblocktrans %}
                </a>
                <!-- TOOLTIP -->
            </div>
            <div class="gauge__label">
                <a href="#" class="gauge__value--above" data-over-under-filter="1"
                   data-list-title="{{ scope_counts.high }} {% trans 'indicators are >15% above target' %}">
                    {% comment %}Translators: shows how many indicators are a certain percentage above target. Example: 31% are >15% above target{% endcomment %}
                    {% blocktrans with scope_percents.high as high %}<strong>{{ high }}%</strong> are &gt;{{ margin }}% above target{% endblocktrans %}
                </a>
            </div>
            <div class="gauge__label">
                <a href="#" class="gauge__value" data-over-under-filter="0"
                   data-list-title="{{ scope_counts.on_scope }} {% trans 'indicators are on track' %}">
                    {% comment %}Translators: shows how many indicators are within a set range of target. Example: 31% are on track{% endcomment %}
                    {% blocktrans with scope_percents.on_scope as on_scope %}<strong>{{ on_scope }}%</strong> are on track{% endblocktrans %}
                </a>
            </div>
            <div class="gauge__label">
                <a href="#" class="gauge__value--below" data-over-under-filter="-1"
                   data-list-title="{{ scope_counts.low }} {% trans 'indicators are >15% below target' %}">
                    {% comment %}Translators: shows how many indicators are a certain percentage below target. Example: 31% are >15% below target{% endcomment %}
                    {% blocktrans with scope_percents.low as low %}<strong>{{ low }}%</strong> are &gt;{{ margin }}% below target{% endblocktrans %}
                </a>
>>>>>>> 04b4672b
            </div>
        </div>
    </div>
</div>
<|MERGE_RESOLUTION|>--- conflicted
+++ resolved
@@ -18,7 +18,6 @@
         </div>
         <div class="gauge__labels">
             <div class="gauge__label">
-<<<<<<< HEAD
                 {% comment %}Translators: shows how many indicators have indicators with no targets reporting data. Example: 31% unavailable{% endcomment %}
                 {% if has_filters %}<a href="#" class="text-muted">{% endif %}{% blocktrans with scope_percents.nonreporting as unavailable %}{{ unavailable }}% unavailable{% endblocktrans %}{% if has_filters %}</a>{% endif %}
                 <!-- TOOLTIP -->
@@ -34,36 +33,6 @@
             <div class="gauge__label">
                 {% comment %}Translators: shows how many indicators are a certain percentage below target. Example: 31% are >15% below target{% endcomment %}
                 {% if has_filters %}<a href="#" class="gauge__value--below">{% endif %}{% blocktrans with scope_percents.low as low %}<strong>{{ low }}%</strong> are &gt;{{ margin }}% below target{% endblocktrans %}{% if has_filters %}</a>{% endif %}
-=======
-
-                <a href="#" class="text-muted" data-over-under-filter="None"
-                   data-list-title="{{ scope_counts.nonreporting }} {% trans 'indicators are non-reporting' %}">
-                    {% comment %}Translators: shows how many indicators have indicators with non-reporting targets. Example: 31% are non-reporting{% endcomment %}
-                    {% blocktrans with scope_percents.nonreporting as nonreporting %}{{ nonreporting }}% are non-reporting{% endblocktrans %}
-                </a>
-                <!-- TOOLTIP -->
-            </div>
-            <div class="gauge__label">
-                <a href="#" class="gauge__value--above" data-over-under-filter="1"
-                   data-list-title="{{ scope_counts.high }} {% trans 'indicators are >15% above target' %}">
-                    {% comment %}Translators: shows how many indicators are a certain percentage above target. Example: 31% are >15% above target{% endcomment %}
-                    {% blocktrans with scope_percents.high as high %}<strong>{{ high }}%</strong> are &gt;{{ margin }}% above target{% endblocktrans %}
-                </a>
-            </div>
-            <div class="gauge__label">
-                <a href="#" class="gauge__value" data-over-under-filter="0"
-                   data-list-title="{{ scope_counts.on_scope }} {% trans 'indicators are on track' %}">
-                    {% comment %}Translators: shows how many indicators are within a set range of target. Example: 31% are on track{% endcomment %}
-                    {% blocktrans with scope_percents.on_scope as on_scope %}<strong>{{ on_scope }}%</strong> are on track{% endblocktrans %}
-                </a>
-            </div>
-            <div class="gauge__label">
-                <a href="#" class="gauge__value--below" data-over-under-filter="-1"
-                   data-list-title="{{ scope_counts.low }} {% trans 'indicators are >15% below target' %}">
-                    {% comment %}Translators: shows how many indicators are a certain percentage below target. Example: 31% are >15% below target{% endcomment %}
-                    {% blocktrans with scope_percents.low as low %}<strong>{{ low }}%</strong> are &gt;{{ margin }}% below target{% endblocktrans %}
-                </a>
->>>>>>> 04b4672b
             </div>
         </div>
     </div>
