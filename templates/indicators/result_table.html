--- conflicted
+++ resolved
@@ -17,11 +17,7 @@
         </button>
     </h3>
     {% if indicator.cached_data_count > 0 or indicator.target_frequency %}
-<<<<<<< HEAD
     <table class="table collected-data-table {% if indicator.last_ended_periodic_target %}collected-data-table--has-subtotal{% endif %}">
-=======
-    <table class="table results-table">
->>>>>>> 5c70d908
         <thead>
             <tr class="table-header">
                 <th class="">{% trans "Target period" %}</th>
@@ -33,7 +29,6 @@
             </tr>
         </thead>
         {% for pt in periodictargets %}
-<<<<<<< HEAD
             {% if pt == indicator.current_periodic_target and indicator.last_ended_periodic_target %}
             <tr class="collected-data__row--subtotal">
                 {# show the summary row for previous periods BEFORE the current period #}
@@ -154,91 +149,6 @@
                     </tr>
                     {% endif %}
                 {% endfor %}{# for cdata in pt.result_set #}
-=======
-        <tr class="results__row--main">
-            {% ifchanged pt %}
-            <td {% if pt.results_count %} rowspan="{{ pt.results_count }}" {% endif %} class="">
-                {# note ".period" is deprecated, and .period_name should be used instead #}
-                <div><strong class="text-uppercase">{{ pt.period_name }}</strong></div>
-                <div class="text-nowrap">
-                    <small>
-                        {{ pt.start_date|date:"MEDIUM_DATE_FORMAT"|default_if_none:"" }}
-                        {% if pt.start_date %} - {% endif %}
-                        {{ pt.end_date|date:"MEDIUM_DATE_FORMAT"|default_if_none:"" }}
-                    </small>
-                </div>
-            </td>
-            <td {% if pt.results_count %} rowspan="{{ pt.results_count }}" {% endif %} class="text-right">
-                {% if pt.target is not None %}
-                    {% with target=pt.target|floatformat:"-2" %}
-                        {{ target|trailingzero }}{% if indicator.unit_of_measure_type == 2 %}%{% endif %}
-                    {% endwith %}
-                {% else %}—{% endif %}
-            </td>
-            <td {% if pt.results_count %} rowspan="{{ pt.results_count }}" {% endif %} class="text-right">
-                {% if pt.actual is not None %}
-                    {% with actual=pt.actual|floatformat:"-2" %}
-                        {{ actual|trailingzero }}{% if indicator.unit_of_measure_type == 2 %}%{% endif %}
-                    {% endwith %}
-                {% else %}—{% endif %}
-            </td>
-            <td {% if pt.results_count %} rowspan="{{ pt.results_count }}" {% endif %} class="text-right td--pad">
-                {% target_percent_met pt.percent_met pt.is_complete %}
-            </td>
-            {% endifchanged %}
-
-            {% for cdata in pt.result_set.all %}
-                {% if not forloop.first %}<tr class="results__row--supplemental">{% endif %}
-                    <td class="results__result--date {% if cdata.periodic_target == None %}bg-danger-lighter{% endif %}">
-                        {% if is_editable is False %}
-                            {{ cdata.date_collected|date:"MEDIUM_DATE_FORMAT"|default_if_none:"" }}
-                        {% else %}
-                        <a href="{% url 'result_update' cdata.id %}"
-                           class="results__link"
-                           id="collected-{{cdata.id}}">
-                            {{ cdata.date_collected|date:"MEDIUM_DATE_FORMAT"|default_if_none:"" }}
-                        </a>
-                        {% endif %}
-                    <td class="results__result--value {% if cdata.periodic_target == None %}bg-danger-lighter{% endif %}">
-                        {% with achieved=cdata.achieved|floatformat:"-2" %}
-                            {{ achieved|trailingzero }}{% if indicator.unit_of_measure_type == 2 %}%{% endif %}
-                        {% endwith %}
-                    </td>
-                    <td class="td--stretch results__result--url">
-{#                        {% if cdata.evidence %}#}
-{#                            {% if cdata.evidence.url %}<a href="{{cdata.evidence.url}}" target="_blank">{% endif %}#}
-{#                            {{ cdata.evidence|default_if_none:"" }}#}
-{#                            {% if cdata.evidence.url %}</a>{% endif %}#}
-{#                        {% endif %}#}
-                        {% if cdata.evidence_url %}
-                            <a href="{{cdata.evidence_url}}" target="_blank">
-                            {{ cdata.evidence_name|default:cdata.evidence_url }}
-                            </a>
-                        {% endif %}
-                        {% if cdata.complete %}
-                            <a href="{% url 'projectcomplete_update' cdata.complete.id %}"
-                               target="_blank"
-                               class="btn-link"><i class="fas fa-clipboard"></i> {% trans "View project" %}</a>
-                        {% elif cdata.agreement %}
-                            <a href="{% url 'projectagreement_update' cdata.agreement.id %}"
-                               target="_blank"
-                               class="btn-link"><i class="fas fa-clipboard"></i> {% trans "View project" %}</a>
-                        {% endif %}
-                        {% if cdata.tola_table %}
-                            cdata.tola_table
-                            <a href="{{ cdata.tola_table.detail_url }}" target="_blank">{{ cdata.tola_table }}</a>
-                        {% endif %}
-                    </td>
-                    {% empty %}
-                    <td class="results__result--nodata" colspan="2">
-                        {% trans "No results reported" %}
-                    </td>
-                    <td></td>
-                    {% if pt.result_set.count > 1 %}
-                </tr>
-                {% endif %}
-            {% endfor %}{# for cdata in pt.result_set #}
->>>>>>> 5c70d908
 
             </tr>
         {% endfor %}{# for pt in periodictargets #}
