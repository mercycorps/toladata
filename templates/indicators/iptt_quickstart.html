{% extends "base.html" %}
{% load widget_tweaks %}
{% load i18n %}
{% block page_title %}{% trans "Indicator Performance Tracking Table" %}{% endblock %}
{% block title %}{% trans "Indicator Performance Tracking Table" %}{% endblock %}

{% block content %}
    <div id="id_div_top_quickstart_iptt" >
        <div class="row">
            <div class="col-sm-6">
                <div class="card">
                    <div class="card-body">
<<<<<<< HEAD
                        <h5 class="card-title">{% trans "Program indicator overview" %}</h5>
                        <p class="card-subtitle text-muted mb-2">{% trans "View progress toward Life of Program targets for all of a program's indicators." %}</p>
=======
                        <h5 class="card-title">Program indicator overview</h5>
                        <p class="card-subtitle text-muted mb-2">
                            View progress toward Life of Program targets for all of a program’s indicators.
                        </p>
>>>>>>> 2c8bc568
                        <form
                            action="{% url 'iptt_quickstart' %}"
                            id="id_form_program_indicator_overview"
                            method="post"
                            novalidate>
                            {% csrf_token %}
                            {% for hidden_field in form.hidden_fields %}
                                {{ hidden_field }}
                            {% endfor %}
                            <div class="form-group" id="divid_timeperiods_program">
                                <label for="id_program" class="col-form-label">
                                    {{ form.program.label }}
                                </label>
                                {% render_field form.program class+="form-control" %}
                            </div>

                            <div class="form-group" id="div_id_timeperiods">
                                <label for="id_timeperiods" class="col-form-label">
                                    {{ form.timeperiods.label }}
                                </label>
                                {% render_field form.timeperiods class+="form-control" %}
                            </div>

                            <div class="form-group d-flex">
                                {% for item in form.timeframe %}
                                    {% with id=form.timeframe.auto_id %}
                                        <div class="form-check form-check-inline pt-1"
                                             id="div_{{ id }}_{{ forloop.counter0 }}">
                                            <span class="form-check-input ">
                                                {{ item.tag }}
                                            </span>
                                            <label class="form-check-label"
                                                   for="{{ item.id_for_label }}">
                                               {{ item.choice_label }}
                                           </label>
                                        </div>
                                    {% endwith %}
                                {% endfor %}
                                <div id="id_div_timeperiods_numrecentperiods">
                                    {% render_field form.numrecentperiods class+="form-control" %}
                                    <div id="id_validation_numrecent_timeperiods" class="has-error"></div>
                                </div>
                            </div>
                            <div class="d-flex justify-content-center mb-1">
                                <button
                                    type="submit"
                                    id="id_submit_timeperiods_button"
                                    class="btn btn-info"
                                    style="width:100%;">View Report</button>
                            </div>
                        </form>
                    </div>
                </div>
            </div>
            <div class="col-sm-6">
                <div class="card">
                    <div class="card-body">
                        <h5 class="card-title">Program target overview</h5>
<<<<<<< HEAD
                        <p class="card-subtitle text-muted mb-2">{% trans "View progress toward a program's periodic targets in addition to Life of Program targets." %}</p>
=======
                        <p class="card-subtitle text-muted mb-2">
                            View progress toward a program’s periodic targets in addition to Life of Program targets.
                        </p>
>>>>>>> 2c8bc568
                        <form
                            action="{% url 'iptt_quickstart' %}"
                            id="id_form_program_target_overview"
                            method="post"
                            novalidate>
                            {% csrf_token %}
                            {% for hidden_field in form2.hidden_fields %}
                                {{ hidden_field }}
                            {% endfor %}

                            <div class="form-group" id="div_id_targets_program">
                                <label for="{{ form2.program.id_for_label }}" class="col-form-label">
                                    {{ form2.program.label }}
                                </label>
                                {% render_field form2.program class+="form-control" %}
                            </div>

                            <div class="form-group" id="div_id_targetperiodss">
                                <label for="{{ form2.targetperiods.id_for_label }}" class="col-form-label">
                                    {{ form2.targetperiods.label }}
                                </label>
                                {% render_field form2.targetperiods class+="form-control" %}
                            </div>

                            <div class="form-group d-flex">
                                {% for item in form2.timeframe %}
                                    {% with id=form2.timeframe.auto_id %}
                                        <div class="form-check form-check-inline pt-1"
                                             id="div_{{ id }}_{{ forloop.counter0 }}">
                                            <span class="form-check-input ">
                                                {{ item.tag }}
                                            </span>
                                            <label class="form-check-label"
                                                   for="{{ item.id_for_label }}">
                                               {{ item.choice_label }}
                                           </label>
                                        </div>
                                    {% endwith %}
                                {% endfor %}
                                <div id="id_div_target_numrecentperiods">
                                    {% render_field form2.numrecentperiods class+="form-control" %}
                                    <div id="id_validation_numrecent_targets" class="has-error"></div>
                                </div>
                            </div>
                            <div class="d-flex justify-content-center mb-1">
                                <button
                                    type="submit"
                                    id="id_submit_targetperiods_button"
                                    class="btn btn-info"
                                    style="width:100%;">View Report</button>
                            </div>
                        </form>
                    </div>
                </div>
            </div>
        </div>
    </div>

    <script type="text/javascript">
        $(document).ready(function() {
            const submitBtnTimeperiods = $("#id_submit_timeperiods_button");
            const programTimeperiods = $("#id_timeperiods-program");
            const timeperiods = $("#id_timeperiods-timeperiods");
            const mostRecentTimeperiods = $("#id_timeperiods-timeframe_1");
            const numRecentPeriods = $("#id_timeperiods-numrecentperiods");

            function setNumRecentNumberField(is_disabled){
                if (is_disabled == true) {
                    numRecentPeriods.val(undefined);
                }
                numRecentPeriods.attr("disabled", is_disabled);
            }

            // when first loaded disable the dependent controls on the form
            submitBtnTimeperiods.attr("disabled", true);
            mostRecentTimeperiods.attr("disabled", true);
            setNumRecentNumberField(true);

            // every time a select input changes, lock / unlock fields
            $("#id_form_program_indicator_overview").on("change", "select", function(e) {
                if (programTimeperiods.val() > 0 && timeperiods.val() > 0) {
                    submitBtnTimeperiods.attr("disabled", false);
                    mostRecentTimeperiods.attr("disabled", false);
                } else {
                    submitBtnTimeperiods.attr("disabled", true);
                    mostRecentTimeperiods.attr("disabled", true);
                    setNumRecentNumberField(true);
                }
            });

            // everytime the radio buttons value changes, lock or unlock
            $("#id_form_program_indicator_overview").on("change", "input[type=radio][name='timeperiods-timeframe']", function(e) {
                if ($(e.target).val() == 2 ) {
                    numRecentPeriods.attr("disabled", false);
                } else {
                    numRecentPeriods.val(undefined);
                    numRecentPeriods.attr("disabled", true);
                }
            });

            //// ........................................................
            const submitBtnTargets = $("#id_submit_targetperiods_button");
            const programTargets = $("#id_targetperiods-program");
            const targetperiods = $("#id_targetperiods-targetperiods");
            const mostRecentTargets = $("#id_targetperiods-timeframe_1");
            const numRecentPeriodsTargets = $("#id_targetperiods-numrecentperiods");

            function setNumRecentPeriodsTargets(isDisabled){
                if (isDisabled == true) {
                    numRecentPeriodsTargets.val(undefined);
                }
                numRecentPeriodsTargets.attr("disabled", isDisabled);
            }

            // when first loaded disable the dependent controls on the form
            submitBtnTargets.attr("disabled", true);
            mostRecentTargets.attr("disabled", true);
            setNumRecentPeriodsTargets(true);

            // every time a select input changes, lock / unlock fields
            $("#id_form_program_target_overview").on("change", "select", function(e) {
                if (programTargets.val() > 0 && targetperiods.val() > 0) {
                    submitBtnTargets.attr("disabled", false);
                    mostRecentTargets.attr("disabled", false);
                } else {
                    submitBtnTargets.attr("disabled", true);
                    mostRecentTargets.attr("disabled", true);
                    setNumRecentPeriodsTargets(true);
                }
            });

            // everytime the radio buttons value changes, lock or unlock
            $("#id_form_program_target_overview").on("change", "input[type=radio][name='targetperiods-timeframe']", function(e) {
                if ($(e.target).val() == 2 ) {
                    numRecentPeriodsTargets.attr("disabled", false);
                } else {
                    numRecentPeriodsTargets.val(undefined);
                    numRecentPeriodsTargets.attr("disabled", true);
                }
            });


            $("#id_div_top_quickstart_iptt").on("submit", "#id_form_program_indicator_overview, #id_form_program_target_overview", function(e){
                if (this.id == 'id_form_program_target_overview') {
                    if (numRecentPeriodsTargets.attr('disabled') == null && !numRecentPeriodsTargets.val()){
                        e.preventDefault();
                        $("#id_validation_numrecent_targets").text("Please complete this field.");
                        return;
                    }
                } else {
                    if (numRecentPeriods.attr('disabled') == null && !numRecentPeriods.val()){
                        e.preventDefault();
                        $("#id_validation_numrecent_timeperiods").text("Please complete this field.");
                        return;
                    }
                }
            });
        });
    </script>
{% endblock content %}<|MERGE_RESOLUTION|>--- conflicted
+++ resolved
@@ -10,15 +10,8 @@
             <div class="col-sm-6">
                 <div class="card">
                     <div class="card-body">
-<<<<<<< HEAD
                         <h5 class="card-title">{% trans "Program indicator overview" %}</h5>
                         <p class="card-subtitle text-muted mb-2">{% trans "View progress toward Life of Program targets for all of a program's indicators." %}</p>
-=======
-                        <h5 class="card-title">Program indicator overview</h5>
-                        <p class="card-subtitle text-muted mb-2">
-                            View progress toward Life of Program targets for all of a program’s indicators.
-                        </p>
->>>>>>> 2c8bc568
                         <form
                             action="{% url 'iptt_quickstart' %}"
                             id="id_form_program_indicator_overview"
@@ -77,13 +70,7 @@
                 <div class="card">
                     <div class="card-body">
                         <h5 class="card-title">Program target overview</h5>
-<<<<<<< HEAD
                         <p class="card-subtitle text-muted mb-2">{% trans "View progress toward a program's periodic targets in addition to Life of Program targets." %}</p>
-=======
-                        <p class="card-subtitle text-muted mb-2">
-                            View progress toward a program’s periodic targets in addition to Life of Program targets.
-                        </p>
->>>>>>> 2c8bc568
                         <form
                             action="{% url 'iptt_quickstart' %}"
                             id="id_form_program_target_overview"
