--- conflicted
+++ resolved
@@ -865,15 +865,9 @@
         }
 
         if (baseline.val() === '') {
-<<<<<<< HEAD
-            errMsg = "{% trans 'Please complete this field. Your baseline can be zero.'|escapejs %}";
-        } else if (baseline.numericVal() === null) {
-            errMsg = "{% trans 'Please complete this field. Your baseline can be zero.'|escapejs %}";
-=======
             errMsg = "{% trans 'Please enter a number greater than or equal to zero.'|escapejs %}";
         } else if (baseline.numericVal() === null) {
             errMsg = "{% trans 'Please enter a number greater than or equal to zero.'|escapejs %}";
->>>>>>> 6f5388c8
         }
         if (errMsg){
             baseline.addClass('is-invalid');
@@ -898,11 +892,7 @@
 
         let errMsg = undefined;
         if (lop.numericVal() === null) {
-<<<<<<< HEAD
-            errMsg = "{% trans 'Please enter a number larger than zero.'|escapejs %}";
-=======
             errMsg = "{% trans 'Please enter a number greater than zero.'|escapejs %}";
->>>>>>> 6f5388c8
         }
 
         if (errMsg) {
