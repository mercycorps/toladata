{% load i18n %}

<script>
    /*
     * Global state for indicator form
     *
     * These values are single instance and not re-created on each
     * form load. As such, they need to be reset when the form is reset
     *
     */

    let validation_msgs = {};
    let initialTrackedFieldsFormState;
    let allowModalToClose = false;  // Can the create modal be closed without prompting the user?

    const DELETE_ALL_TARGETS_MESSAGE = "{% trans 'Any results assigned to these targets will need to be reassigned. For future reference, please provide a reason for deleting these targets.' %}"
    const DELETE_INDICATOR_MESSAGE = "{% trans 'All details about this indicator and results recorded to the indicator will be permanently removed. For future reference, please provide a reason for deleting this indicator.' %}"
    const MODIFY_TARGETS_MESSAGE = "{% trans 'Modifying target values will affect program metrics for this indicator. For future reference, please provide a reason for modifying target values.' %}"
    const DESTRUCTIVE_PREAMBLE = "{% trans 'This action cannot be undone.' %}"
    const DELETE_INDICATOR_PREAMBLE = "{% trans 'All details about this indicator will be permanently removed.' %}"
    const DELETE_INDICATOR_NO_RATIONALE = "{% trans 'Are you sure you want to delete this indicator?' %}"
    const DELETE_TARGETS_NO_RATIONALE = "{% trans 'Are you sure you want to remove all targets?' %}"
    const DELETE_TARGET_NO_RATIONALE = "{% trans 'Are you sure you want to remove this target?' %}"
    const DELETE_TARGET_MESSAGE = "{% trans 'For future reference, please provide a reason for deleting this target.' %}"

    const CLOSE_BEFORE_SAVING_WARNING_PREAMBLE = "{% trans 'This indicator is missing required details and cannot be saved.' %}";
    const CLOSE_BEFORE_SAVING_WARNING_MESSAGE = "{% trans 'Are you sure you want to continue?' %}";

    // Indicator fields tracked in the admin changelog, which require prompting for a rationale if modified
    let TRACKED_FIELDS = new Set([
        'name',
        'unit_of_measure',
        'unit_of_measure_type',
        'is_cumulative',
        'lop_target',
        'direction_of_change',
        'baseline',
        'baseline_na',
        'periodic_targets',
        'target_frequency',
    ]);

    function showSuccessNotifiction(message) {
        PNotify.success({
            title: "{% trans 'Success' %}",
            text: message,
            type: 'success',
            width: '350px',
            minHeight: '150px',
            stack: {
                'dir1': 'right',
                'dir2': 'up',
                'firstpos1': 0,
                'firstpos2': 0
            },
            modules: {
                Buttons: {
                    closer: true,
                    closerHover: false,
                    sticker: false
                }
            }
        });
    }

    // Open the modal with a create form (as opposed to an update form)
<<<<<<< HEAD
    // form isn't loaded yet, so programId must come from somewhere else
    function openCreateIndicatorFormModal(programId) {
=======
    // form isn't laoded yet, so programId must come from somewhere else
    function openCreateIndicatorFormModal({programId, levelId = null}) {
>>>>>>> eb03e2d4
        let url = `/indicators/indicator_create/${programId}/`;
        // in cases (such as rf builder) where the levelID is prepopulated, add as get parameter to request:
        if (levelId !== null) {
            url += `?levelId=${levelId}`;
        }

        $("#indicator_modal_content").empty();
        $("#modalmessages").empty();

        $("#indicator_modal_content").load(url);
        $("#indicator_modal_div").modal('show');
    }

    // Close the modal window
    function closeIndicatorFormModal() {
        $('#indicator_modal_div').modal('hide');
    }

    // reload the create form (modal remains open)
    function reloadCreateIndicatorForm() {
        let url = `/indicators/indicator_create/${programId()}/`;

        //$("#indicator_modal_content").empty();
        $("#modalmessages").empty();

        $("#indicator_modal_content").load(url);
    }


    $("#indicator_modal_div").on('shown.bs.modal', function() {

    });


    $("#indicator_modal_div").on('hide.bs.modal', function(e) {

        // Prompt user if closing a create form without saving
        if (isCreateForm() && ! allowModalToClose) {
            // prevent the modal from actually closing
            e.preventDefault();

            // prompt the user if they actually want to close
            window.create_no_rationale_changeset_notice({
                preamble: CLOSE_BEFORE_SAVING_WARNING_PREAMBLE,
                message_text: CLOSE_BEFORE_SAVING_WARNING_MESSAGE,
                context: document.getElementById('indicator_update_form'),
                on_submit: () => {
                    allowModalToClose = true;
                    closeIndicatorFormModal();
                }
            });

            scrollToIndicatorFormBottom();
        }

    });

    $("#indicator_modal_div").on('created.tola.indicator.save', function() {
        // remember such that the user can close the modal without a prompt
        allowModalToClose = true;

        // TODO: interpolate message to match ticket #1279 correctly
        showSuccessNotifiction('Indicator was saved');
    });


    // auto scroll either a modal or the whole page to the top
    function scrollToTop() {
        $("#indicator_modal_div").animate({ scrollTop: 0 }, 'slow');
    }

    function scrollToIndicatorFormBottom() {
        // Handle either full page form or modal
        let $el = $('#indicator_modal_div').length ? $('#indicator_modal_div') : $('html');
        scrollToBottom($el);
    }

    /*
     * Data accessors about an instance of the form/indicator
     */

    function indicatorHasResults() {
        return parseInt($('#numDataPoints').text()) > 0;
    }

    function indicatorId() {
        return $('#indicatorId').text() ? parseInt($('#indicatorId').text()) : undefined;
    }

    function programId() {
        return $('#programId').text() ? parseInt($('#programId').text()) : undefined;
    }

    function initialLopTarget() {
        return $('#initialLopTarget').text() ? parseFloat($('#initialLopTarget').text()) : undefined;
    }

    function saveEventParams() {
        return {
            programId: programId(),
            indicatorId: indicatorId()
        };
    }

    // differentiate between create and update form
    function isCreateForm() {
        return !indicatorId();
    }

    // delete indicator helper
    function confirmAndRedirect(delete_indicator) {
        if(! indicatorHasResults()) {
            create_no_rationale_changeset_notice({
                preamble: [DESTRUCTIVE_PREAMBLE, DELETE_INDICATOR_PREAMBLE].join(' '),
                message_text: DELETE_INDICATOR_NO_RATIONALE,
                context: document.getElementById('indicator_update_form'),
                on_submit: delete_indicator
            });
        } else {
            create_destructive_changeset_notice({
                message_text: DELETE_INDICATOR_MESSAGE,
                context: document.getElementById('indicator_update_form'),
                on_submit: delete_indicator,
                showCloser: true
            });
        }
        scrollToIndicatorFormBottom();
    }

    // delete indicator on click
    $('#indicator_modal_content').on("click", "#id_delete_indicator_btn", function(e) {
        e.preventDefault();
        var url = $(this).attr('href');
        var delete_indicator = (rationale) => {
            $.post(url, {rationale: rationale})
             .done(function(data, textStatus, jqXHR){
                 if (data.status == "success") {
                    showSuccessNotifiction(data.msg);

                    $('#indicator_modal_div').trigger('deleted.tola.indicator.save', saveEventParams());

                    closeIndicatorFormModal();
                 } else {
                     createAlert("danger", data.msg, true, "#modalmessages");
                     $('#indicator_modal_div').animate({ scrollTop: 0 }, 'slow');
                 }
             });
        };
        confirmAndRedirect(delete_indicator);
    });


    // on delete event target
    $('#indicator_modal_content').on('click', '.event-target-delete-button', function(e) {
        e.preventDefault();
        const updateIfLastEvent = () => {
            if ($('.periodic-target').length === 0) {
                clearPeriodicTargetsForm();
            }
        };
        let url = $(this).attr('href');
        let row = $(e.currentTarget).closest('tr');
        let numResultsLinkedToEventTarget = parseInt(row.data('collected-count'));

        // if no other periodic target values have changed, update the snapshot to reflect new server state
        // there's a missed edge case here if the PT being deleted also had a value change, but meh
        const updateSnapshot = ! hasTargetsChanged();

         /* If target is new, delete means just remove row,
         * If target is saved, delete means call to delete
         */
        const delete_callback = url === '#' ?
            (url, row) => () => {
                row.remove();
                updateIfLastEvent();
                updateLopTargetDisplay();
            } :
            (url, row) => (rationale) => {
                $.post(url, {rationale: rationale})
                    .done((data) => {
                        if (data.status === "success") {
                            $('#indicator_modal_div').trigger('updated.tola.indicator.save', saveEventParams());
                            row.remove();
                            if (updateSnapshot) {
                                updatePTsAndLopTargetOnSnapshot();
                            }
                            updateIfLastEvent();
                            updateLopTargetDisplay();
                        }
                    });
            };
        let hasResults = indicatorHasResults();
        /* If target has results, message refers to number of results,
         * Otherwise, if indicator has results and target is not brand new, record rationale
         * otherwise merely confirm:
         */
        const preamble = numResultsLinkedToEventTarget == 0 ? DESTRUCTIVE_PREAMBLE :
            window.target_with_results_text(numResultsLinkedToEventTarget);
        const message_text = (url == '#' || !hasResults) ?
                DELETE_TARGET_NO_RATIONALE :
                DELETE_TARGET_MESSAGE;
        /* If the indicator has any results linked to it, we prompt for a rationale,
         * otherwise we do not.
         */
        const changeset_notice_function = (url === '#' || !hasResults) ?
                window.create_no_rationale_changeset_notice :
                window.create_destructive_changeset_notice;
        changeset_notice_function({
            preamble: preamble,
            message_text: message_text,
            context: document.getElementById('indicator_update_form'),
            on_submit: (rationale = null) => {
                delete_callback(url, row)(rationale);
            }
        });
        scrollToIndicatorFormBottom();
    });


    // delete periodic_target (delete ALL targets)
    $("#indicator_modal_content").on("click", "#id_delete_targets_btn", function(e) {
        e.preventDefault();

        const actionCb = isCreateForm() ? clearPeriodicTargetsForm :
            (rationale) => {
                $.post('/indicators/periodic_target_deleteall/' + indicatorId() + '/',
                       {rationale},
                       clearPeriodicTargetsForm).done(
                            (data) => {
                            if (data.status === "success") {
                                $('#indicator_modal_div').trigger('updated.tola.indicator.save', saveEventParams());
                            }
                        });
            };


        if(indicatorHasResults()) {
            window.create_destructive_changeset_notice({
                message_text: DELETE_ALL_TARGETS_MESSAGE,
                context: document.getElementById('indicator_update_form'),
                on_submit: actionCb
            });
            scrollToIndicatorFormBottom();
        } else {
            window.create_no_rationale_changeset_notice({
                preamble: DESTRUCTIVE_PREAMBLE,
                message_text: DELETE_TARGETS_NO_RATIONALE,
                context: document.getElementById('indicator_update_form'),
                on_submit: actionCb
            });
        }
        scrollToIndicatorFormBottom();

        updateLopTargetDisplay();
    });


    // Button click handler for UPDATE form
    $("#indicator_modal_content").on("click", "#id_update_indicator_btn", function(e){
        if (validateForm() === false) {
            showValidations("#modalmessages");
            return;
        }

        if(indicatorHasResults() && hasTrackedFieldsChanged()) {
            if(hasTargetsChanged()) {
                window.create_destructive_changeset_notice({
                    message_text: MODIFY_TARGETS_MESSAGE,
                    no_preamble: true,
                    context: document.getElementById('indicator_update_form'),
                    on_submit: (rationale) => {
                        submitFormUpdate(rationale);
                    }
                });
            } else {
                window.create_nondestructive_changeset_notice({
                    context: document.getElementById('indicator_update_form'),
                    on_submit: (rationale) => {
                        submitFormUpdate(rationale);
                    }
                });
            }
            scrollToIndicatorFormBottom();
        } else {
            submitFormUpdate('');
        }
    });

    // Button click handler for CREATE form (save and close)
    $("#indicator_modal_content").on("click", "#id_save_and_close_indicator_btn", function(e){
        if (validateForm() === false) {
            showValidations("#modalmessages");
            return;
        }

        submitFormCreate().done(() => {
            closeIndicatorFormModal();
        });
    });

    // Button click handler for CREATE form (save and add another)
    $("#indicator_modal_content").on("click", "#id_save_and_add_another_indicator_btn", function(e){
        if (validateForm() === false) {
            showValidations("#modalmessages");
            return;
        }

        submitFormCreate().done(() => {
            reloadCreateIndicatorForm();
        });
    });

    // Cancel button
    $("#indicator_modal_content").on("click", "#id_cancel_btn", closeIndicatorFormModal);


    // Disable default handling of ENTER key
    /*
    $("#indicator_modal_content").on("keyup keypress", "#indicator_update_form", function(e){
        var keyCode = e.keyCode || e.which;
        if (keyCode === 13 ){
            e.preventDefault();
            return false;
        }
    });
    */

    // Insert periodic target form template into indicator form DOM
    function insertPeriodicTargetForm(content) {
        $("#id_div_periodic_tables_placeholder").html(content);

        disable_target_frequency_field(true);

        if ($("#id_unit_of_measure_type_1").is(":checked")) {
            show_hide_cummulative_inputs('percent')
        }
        else {
            show_hide_cummulative_inputs('number')
        }

        updateLopTargetDisplay();
    }

    // remove the periodic targets from from form UI and reset target frequency
    function clearPeriodicTargetsForm() {
        $("#id_div_periodic_tables_placeholder").empty();
        enable_target_frequecy_field();
    }

    // Ask server for periodic targets form template, to insert into the indicator form
    function getPeriodicTargetsForm() {
        let formObj = getIndicatorFormAsObject();

        $.ajax({
            method: 'POST',
            url: "/indicators/periodic_targets_form/" + programId() + "/",
            data: formObj,
        }).done(function (data, textStatus, jqXHR) {
            insertPeriodicTargetForm(data['content']);

        });
    }

    // When adding an event, a row may need to be dynamically inserted
    function createPeriodicTargetRow() {
        return `
                <tr class="periodic-target" data-collected-count="0" data-ptid="0">
                    <td class="text-left d-flex align-items-center td--stretch">
                        <a href="#" class="deletebtn btn btn-sm event-target-delete-button">
                            <i class="fas fa-times text-danger"></i>
                        </a>
                        <input type="text" placeholder="{% trans 'Enter event name' %}" class="form-control input-text">
                                <span style="margin:0px;" class="help-block"> </span>
                    </td>

                    <td class="text-right">
                        <span class=${ $("#id_unit_of_measure_type_1").is(":checked")?"input-symbol-percent":""}>
                            <input
                                type="number"
                                id="pt-0"
                                data-periodictarget="pt"
                                placeholder="{% trans 'Enter target' %}"
                                class="form-control input-value">
                        </span>
                        <span id="hint_id_pt_0" style="margin:0px;" class="help-block"> </span>
                    </td>
                </tr>
            `;
    }

    // add new event periodic target markup to PT form
    $("#indicator_modal_content").on("click", "#addNewPeriodicTarget", function(e) {
        e.preventDefault();

        let markup = createPeriodicTargetRow();
        $("#periodic_targets_table tbody tr:nth-last-child(1)").before(markup);
    });

    // submits form - returns a jQuery deferred obj to attached callbacks onto
    // only has code shared by both CREATE and UPDATE
    function submitForm(rationale = '') {
        // clear any success/failure messages
        let alertElement = "#modalmessages";
        $(alertElement).html('');

        let $form = $('#indicator_update_form');
        let form_url = $form.attr('action');

        let formArr = $form.serializeArray();
        let periodic_targets_to_submit = JSON.stringify(getFormPeriodicTargets());

        formArr.push({"name": "periodic_targets", "value": periodic_targets_to_submit});

        if (formArr.find(e => e.name === 'is_cumulative') === undefined) {
            formArr.push({name: 'is_cumulative', value: 3});
        }

        // user entered rationale for change
        formArr.push({name: 'rationale', value: rationale});

        // If LoP target not explicit, submit computed value
        if (formArr.find(e => e.name === 'lop_target') === undefined) {
            formArr.push({name: 'lop_target', value: computeLopTarget()});
        }

        return $.ajax({
            method: 'POST',
            url: form_url,
            data: formArr,
        }).done(function(data, textStatus, jqXHR) {
            insertPeriodicTargetForm(data["content"]);
        });
    }

    // Submit the CREATE form
    function submitFormCreate() {
        return submitForm().done((data) => {
            $('#indicator_modal_div').trigger('created.tola.indicator.save', {
                programId: programId(),
                indicatorId: data.id
            });
        });
    }

    // Submit the UPDATE form
    function submitFormUpdate(rationale = '') {
        return submitForm(rationale).done((data) => {
            $('#indicator_modal_div').trigger('updated.tola.indicator.save', saveEventParams());

            // Show success message on form
            let alertElement = "#modalmessages";
            $(alertElement).html('');
            createAlert("success", "{% trans 'Success, form data saved.'|escapejs %}", true, alertElement);
            scrollToTop();

            // this is our new base state
            recordTrackedFieldsSnapshot();
        });
    }


    function enable_target_frequecy_field() {
        $("#id_target_frequency").val('');
        $("#id_target_frequency option:not(:selected)").attr("disabled", false);
        $("#id_target_frequency").attr("readonly", false);
    }


    function disable_target_frequency_field(lock = false) {
        // set the text for the 'create new target' button.
        if (lock || $('#id_target_frequency').attr('readonly')) {
            $("#id_target_frequency option:not(:selected)").attr("disabled", true);
            $("#id_target_frequency").attr("readonly", true);
        }
    }

    $("#indicator_modal_content").on("change", "#id_target_frequency", function (e) {
        // if not default value of no-select
        if ($("#id_target_frequency option:selected").text().indexOf("---") < 0) {
            $("#id_target_frequency").removeClass('is-invalid');
            $("#validation_id_target_frequency").text(" ");
            $("#div_id_target_frequency").removeClass('marginbottom-225');
            $("#div_id_target_frequency").addClass('mb-3');

            getPeriodicTargetsForm();
        } else {
            $("#div_id_target_frequency").addClass('marginbottom-225');
            $("#div_id_target_frequency").removeClass('mb-3');
        }
        disable_target_frequency_field();
    });


    /*
     * Copied from indicator form template
     */



    /*
    Adds/removes the percent symbol in several places
    */
    function togglePercentSymbol(unit_of_measure_type) {
        if (unit_of_measure_type == 2) {
            // toggle % sign on sum values
            $(".periodic-targets__sum__value").addClass('input-symbol-percent')

            // toggle % sign on LoP target input
            $("#span_id_lop_target").addClass('input-symbol-percent')

            // toggle % sign on baseline input
            $("#span_id_baseline").addClass('input-symbol-percent')

            // toggle % sign to target inputs
            $("#periodic_targets_table input[data-periodictarget]").each(function (index, element) {
                $(element).parent().addClass('input-symbol-percent');
            });
        } else {
            // toggle % sign on sum values
            $(".periodic-targets__sum__value").removeClass('input-symbol-percent')

            // toggle % sign on LoP target input
            $("#span_id_lop_target").removeClass('input-symbol-percent')

            // toggle % sign on baseline input
            $("#span_id_baseline").removeClass('input-symbol-percent')

            // toggle % sign to target inputs
            $("#periodic_targets_table input[data-periodictarget]").each(function (index, element) {
                $(element).parent().removeClass('input-symbol-percent');
            });
        }


    }

    /*
    toggles the label text of the is_cumulative radio inputs depending on
    whether the unit_of_measure_type of the indicator.
    params:
        - unit_of_measure_type: it can have two possible values
            1 = Number (#)
            2 = Percentage (%)

    This function also uses is_cumulative, which has one of these values:
        - 1 = None
        - 2 = Cumulative
        - 3 = Non-cumulative
    */
    function toggleCummulativeOptions(unit_of_measure_type) {
        // the top option is always the default option
        if (unit_of_measure_type == 2) {
            show_hide_cummulative_inputs('percent')
            $("#id_is_cumulative_1").prop("checked", false);
            // Although it's not displayed, when the measurement type is cumulative, the input should be set to true
            // so the is_cumulative input can be submitted with the correct value
            $("#id_is_cumulative_2").prop("checked", true);
        } else {
            show_hide_cummulative_inputs('number')
            $("#id_is_cumulative_1").prop("checked", true);
            $("#id_is_cumulative_2").prop("checked", false);
        }
    }

    function show_hide_cummulative_inputs(type) {
        //d-flex overrides display settings, so we need to apply and unapply depending on visibility
        if (type == 'number') {
            $("#id_span_is_cumulative_header").text("{% trans 'Options for number (#) indicators'|escapejs %}");
            $("#id_div_is_cumulative_section1").show();
            $("#id_div_is_cumulative_section2").show();
            $("#id_div_is_cumulative_section3").hide();
        } else {
            {# Translators: This is the title of some informational text describing what it means when an indicator is being measured as a percentage e.g. % of population with access to water  #}
            $("#id_span_is_cumulative_header").text("{% trans 'Percentage (%) indicators'|escapejs %}");
            $("#id_div_is_cumulative_section3").show();
            $("#id_div_is_cumulative_section1").hide();
            $("#id_div_is_cumulative_section2").hide();
            $("#id_is_cumulative_2").prop("checked", true);
        }
    }

    // returns true if "is cumulative" radio button is selected on the form
    // as a reminder, this is a null boolean field where
    // 1 - null
    // 2 - cumulative
    // 3 - non-cumulative
    function getIsCumulative() {
        return $("input[name='is_cumulative']:checked").val() === "2";
    }
    
    function cleanFloat(value) {
        if (isNaN(parseFloat(value))) {
            return value;
        }
        value = parseFloat(value).toFixed(2);
        if (value.slice(-2) === "00") {
            return value.slice(0, -3);
        }
        else if (value.slice(-1) === "0") {
            return value.slice(0, -1);
        }
        return value;
    }

    /*
    Calculates the sum and count of all targets
    */
    function computeLopTarget() {
        let values = [];

        $("#periodic_targets_table input[data-periodictarget]").each(function () {
            let targetValue = parseFloat($(this).val());
            values.push(targetValue);
        });

        let validValues = values.filter(n => !isNaN(n));

        if (validValues.length === 0) {
            return null;
        }

        let sum = validValues.reduce((total, n) => total + n)

        // the last value is the target when cumulative
        let value = getIsCumulative() ? validValues[validValues.length - 1] : sum;
        return cleanFloat(value);
    }

    /*
    Update the LoP total row to display total based off of Periodic Targets
    */
    function updateLopTargetDisplay() {
        let targetsSum = computeLopTarget();
        $("#id_span_loptarget").text(targetsSum);
    }

    /*
    Listen for change event of the UNIT_OF_MEASURE_TYPE radio buttons and
    toggle Percent sign and cumulative options accordingly.
    #id_fieldgroup_unit_of_measure
    */
    $("#indicator_modal_content").on("change", ":input[name='unit_of_measure_type']", function (e) {
        var unit_of_measure_type = parseInt(e.target.value);
        togglePercentSymbol(unit_of_measure_type);
        toggleCummulativeOptions(unit_of_measure_type);
        updateLopTargetDisplay();
    });


    /*
    Listen for value changes in periodic targets and recalculate the targets
    sum or targets average
    #periodic-targets-tablediv
    */
    $("#indicator_modal_content").on("blur", "#periodic_targets_table input[data-periodictarget]", function (e) {
        validatePeriodicTargets();
        updateLopTargetDisplay();
    });


    /*
    Listen for change event of the IS_CUMULATIVE radio buttons and toggle the
    targets_sum row accordingly.
    #id_div_is_cumulative
    */
    $("#indicator_modal_content").on("change", ":input[type='radio'][name='is_cumulative']", function (e) {
        updateLopTargetDisplay(e.target.value);
    });


    /*
     * Form validation
     */


    function reset_baseline_errors(){
        $("#id_baseline").removeClass('is-invalid');
        $("#id_baseline_na").removeClass('is-invalid');
        $("#validation_id_baseline").html("");
    }

    function validate_baseline() {
        const baseline = $("#id_baseline");
        const baseline_na = $("#id_baseline_na");
        let errMsg = undefined;

        if (baseline_na.is(':checked') == true) {
            reset_baseline_errors();
            return true;
        }

        if (!baseline.val()) {
            errMsg = "{% trans 'Please complete this field. Your baseline can be zero.'|escapejs %}";
        } else if (!$.isNumeric(baseline.val()) || baseline.val() < 0 ) {
            errMsg = "{% trans 'Please complete this field. Your baseline can be zero.'|escapejs %}";
            return false;
        }
        if (errMsg){
            baseline.addClass('is-invalid');
            // baseline_na.addClass('is-invalid');
            $("#validation_id_baseline").html(errMsg);
        } else {
            reset_baseline_errors();
            errMsg = undefined;
            return true;
        }
    }

    function validate_loptarget() {
        const lop = $("#id_lop_target");

        // The LoP field only exists if LoP is selected
        if (lop.length === 0) {
            return true;
        }

        let errMsg = undefined;
        if (!lop.val()) {
            errMsg = "{% trans 'Please enter a number larger than zero.'|escapejs %}";
        } else if (!$.isNumeric(lop.val()) || lop.val() <= 0) {
            errMsg = "{% trans 'Please enter a number larger than zero with no letters or symbols.'|escapejs %}";
        }

        if (errMsg) {
            lop.addClass('is-invalid');
            $("#validation_id_lop_target").text(errMsg);
            return false;
        } else {
            lop.removeClass('is-invalid');
            $("#validation_id_lop_target").text(" ");
            errMsg = undefined;
            lop.val(Math.round(lop.val() * 100) / 100);
            return true;
        }
    }

    function validateForEmptyField(fieldName) {
        var field = $("#" + fieldName);
        if (fieldName == 'id_level') {
            if (!$('label[for="id_level"]').hasClass('label--required')) {
                // id_level is not required in some cases (have not switched to RF)
                return true;
            }
        }
        if ((fieldName == "id_level" || fieldName == "id_old_level") && field.length == 0) {
            //skip nonexistant fields
            return true;
        }
        if ($.isEmptyObject(field.val())) {
            $(field).addClass('is-invalid');
            $("#validation_" + fieldName).text("{% trans 'Please complete this field.'|escapejs %}");
            return false;
        } else {
            $(field).removeClass('is-invalid');
            $("#validation_" + fieldName).text(" ");
            return true;
        }
    }


    function validatePeriodicTargets(){
        let errorFlag = false;
        // validate target values (number fields)
        $("#periodic_targets_table input[type=number]").each(function(){
            if ($(this).attr('id').substr(0, 2) == "pt" ) {
                let val = $(this).val();
                if (val && $.isNumeric(val) && val >= 0) {
                    $(this).val(cleanFloat(val));
                    $(this).removeClass('is-invalid');
                } else {
                    $(this).addClass('is-invalid');
                    errorFlag = true;
                }
            }
        });

        // validate target labels (text fields)
        $("#periodic_targets_table input[type=text]").each(function(){
            if ($(this).val()) {
                $(this).removeClass('is-invalid');
            } else {
                $(this).addClass('is-invalid');
                errorFlag = true;
            }
        });

        if (errorFlag) {
            $("#id_pt_errors").html(`<span class="target-value-error"><small>${getPTMessage()}</small></span>`);
        }
    }


    function getPTMessage () {
        if ($("#periodic_targets_table input[type=text]").length > 0){
            return ("{% trans 'Please enter a name and target number for every event. Your target value can be zero.'|escapejs %}");
        }
        else {
            return ("{% trans 'Please enter a number with no letters or symbols.'|escapejs %}");
        }
    }


    function showValidations(messagesDiv) {
        var msg = '';
        $.each(validation_msgs, function(k,v) {
            msg += v + '<br>';
        });
        $(messagesDiv).empty();
        if (!jQuery.isEmptyObject(validation_msgs)) {
            createAlert('danger', msg, false, messagesDiv);
            scrollToTop();
        }
        validation_msgs = {};
    }

    function validateForm() {
        // Clear any existing messages
        validation_msgs = {};

        var validationsTargetTab = true;
        var validationsSummaryTab = true;
        var validationsPerformanceTab = true;
        if  (validate_baseline() === false ) {
            validationsTargetTab = false
        }
        if (validate_loptarget() === false ) {
            validationsTargetTab = false;
        }
        if (validateForEmptyField("id_unit_of_measure") === false ) {
            validationsTargetTab = false;
        }
        if (validateForEmptyField("id_target_frequency") === false) {
            validationsTargetTab = false;
            $("#div_id_target_frequency").addClass("marginbottom-225");
            $("#div_id_target_frequency").removeClass("mb-3")
        }

        if (validatePeriodicTargets() === false) {
            validationsTargetTab = false;
        }

        // validate periodic targets
        if ($("#id_div_periodic_tables_placeholder input").hasClass('is-invalid')) {
            validationsTargetTab = false;
        }

        if (validationsTargetTab === false) {
            validation_msgs['target'] = '{% trans "Please complete all required fields in the Targets tab."|escapejs %}';
        }

        /* validate fields from the summary tab */
        if (validateForEmptyField("id_name") === false) {
            validationsSummaryTab = false;
            $("#div_id_name").addClass("marginbottom-225");
            $("#div_id_name").removeClass("mb-3");
        }
        else {
          $("#div_id_name").addClass("mb-3");
          $("#div_id_name").removeClass("marginbottom-225");
        }
        
        /* validate fields from the Performance tab */
        if (validateForEmptyField("id_level") === false) {
            validationsSummaryTab = false;
        }

        if (validationsSummaryTab === false) {
            validation_msgs['summary'] = '{% trans "Please complete all required fields in the Summary tab."|escapejs %}';
        }

        
        
        if (validateForEmptyField("id_old_level") === false) {
            validationsPerformanceTab = false;
        }

        if (validationsPerformanceTab === false) {
            validation_msgs['performance'] = '{% trans "Please complete all required fields in the Performance tab."|escapejs %}';
        }

        // return all tab validations
        return validationsTargetTab && validationsSummaryTab && validationsPerformanceTab;
    }

    $("#indicator_modal_content").on("keypress", "input[type=number]", function(e){
        if (e.which == 69 || e.which == 101){ //69 = e | 101 = E
            e.preventDefault();
        }
    });

    $("#indicator_modal_content").on("input", "#periodic_targets_table input[type=number]", function(e){
        if ($(this).val() && $(this).val() >= 0) {
            $(this).removeClass('is-invalid');
            $("#id_pt_errors").text('');
        } else {
            $(this).addClass('is-invalid');
        }

        if ($("#id_div_periodic_tables_placeholder input[type=number], input[type=text]").hasClass("is-invalid") ) {
            $("#id_pt_errors").html(`<span class="target-value-error"><small>${getPTMessage()}</small></span>`);
        }
    });

    $("#indicator_modal_content").on("input", "#periodic_targets_table input[type=text]", function(e){
        if ($(this).val()) {
            $(this).removeClass('is-invalid');
            $("#id_pt_errors").text('');
        } else {
            $(this).addClass('is-invalid');
        }
        if ($("#id_div_periodic_tables_placeholder input[type=text], input[type=number]").hasClass("has-error") ) {
            $("#id_pt_errors").html(`<span class="target-value-error"><small>${getPTMessage()}</small></span>`);
        }
    });

    $("#indicator_modal_content").on("blur", "#id_unit_of_measure", function(e){
        validateForEmptyField("id_unit_of_measure");
    });

    $("#indicator_modal_content").on("blur", "#id_level", function(e){
        validateForEmptyField("id_level");
    });

    $("#indicator_modal_content").on("blur", "#id_target_frequency", function(e){
        validateForEmptyField("id_target_frequency");
    });

    $("#indicator_modal_content").on("blur", "#id_lop_target", function(e){
        validate_loptarget();
    });

    $("#indicator_modal_content").on("blur", "#id_baseline", function(e){
        $("#id_baseline_na").prop('checked', false);
        validate_baseline();
    });

    $("#indicator_modal_content").on("input", "#id_baseline", function(e){
        $("#id_baseline_na").prop('checked', false);
    });

    $("#indicator_modal_content").on("change", "#id_baseline_na", function(e){
        $("#id_baseline").val('');
        if (!$(this).is(':checked')){
            validate_baseline()
        } else {
            reset_baseline_errors();
        }
    });

    $("#indicator_modal_content").on("blur", "#id_name", function(e){
        var is_valid = validateForEmptyField("id_name");
        if (!is_valid) {
          $("#div_id_name").addClass('marginbottom-225')
          $("#div_id_name").removeClass('mb-3')
        }
        else {
          $("#div_id_name").addClass('mb-3')
          $("#div_id_name").removeClass('marginbottom-225')
        }
    });


    /*
     * Change tracking functions
     */

    // Returns an array of objects of periodic target form values
    // can be called with a row to exclude from the list (to check if _other_ targets have changed)
    function getFormPeriodicTargets() {
        let periodic_targets = [];

        // Collect all existing periodic_targets into an array.
        $('#periodic_targets_table tbody tr.periodic-target').each(function () {
            let $this = $(this);
            let eventNameElement = $($this.find('input[type=text]'));
            let targetValueSelector = $($this.find('input[type=number]'));

            let pt_id;
            let pt_name;
            try {
                pt_id = parseInt(targetValueSelector.attr('id').split('-')[1]);
                if (!$.isNumeric(pt_id)) {
                    pt_id = 0;
                }
            } catch (err) {
                pt_id = 0;
            }

            if (eventNameElement.length > 0) {
                pt_name = eventNameElement.val();
            } else {
                pt_name = targetValueSelector.attr('name');
            }

            let pt_value = targetValueSelector.val();
            let start_date = targetValueSelector.data("startDate");
            let end_date = targetValueSelector.data("endDate");

            periodic_targets.push({
                'id': pt_id,
                'period': pt_name,
                'target': pt_value,
                'start_date': start_date,
                'end_date': end_date
            });
        });

        return periodic_targets;
    }

    // return a JS obj of key/vals of indicator form
    // WARNING: this totally doesn't work correctly with multi-selects (or any key w/ multiple values)
    function getIndicatorFormAsObject() {
        let $form = $('#indicator_update_form');
        let formObj = {};

        // Turns out this is not great as serializeArray() will return multiple objs for a single name
        // in the case of form fields with multiple values (like multi-selects)
        // This causes data loss to occur. I've left it for now as no TRACKED_FIELDS currently have multiple values
        // and hopefully this code will be redone soon anyways
        $form.serializeArray().forEach(function (x) {
            formObj[x.name] = x.value;
        });

        // Set is_cumulative if it's not already set
        // This is a null boolean in the DB. Django has:
        // 1: null
        // 2: true
        // 3: false
        if (formObj['is_cumulative'] === undefined) {
            formObj['is_cumulative'] = 3;
        }

        // Compute LoP if not explicit in form
        if (formObj['lop_target'] === undefined) {
            formObj['lop_target'] = computeLopTarget();
        } else {
            formObj['lop_target'] = formObj['lop_target'];
        }

        let periodic_targets = getFormPeriodicTargets();

        formObj['periodic_targets'] = JSON.stringify(periodic_targets);

        return formObj;
    }

    // same as getIndicatorFormAsObject() but containing only tracked fields
    // can be used to snapshot form state for later comparison
    function getTrackedFieldsObject() {
        let formObj = getIndicatorFormAsObject();
        let trackFieldsObj = {};

        Object.keys(formObj).forEach(function(key) {
            if (TRACKED_FIELDS.has(key)) {
                trackFieldsObj[key] = formObj[key];
            }
        });

        return trackFieldsObj;
    }

    // remember the initial state of tracked fields on the form
    function recordTrackedFieldsSnapshot(useDBLopTarget = false) {
        initialTrackedFieldsFormState = getTrackedFieldsObject();

        // The LoP target in the DB may be out of sync with the client
        // side calculated LoP target. The snapshot reflects the client value
        // by default, but may need to reflect the DB value to prompt for rationale
        if (useDBLopTarget) {
            initialTrackedFieldsFormState['lop_target'] = cleanFloat(initialLopTarget());
        }
    }

    // update targets and indicator LoP target of the initial form snapshot
    function updatePTsAndLopTargetOnSnapshot() {
        let formObj = getIndicatorFormAsObject();
        initialTrackedFieldsFormState.periodic_targets = formObj.periodic_targets;
        initialTrackedFieldsFormState.lop_target = formObj.lop_target;
    }

    // have any tracked fields changed in the form?
    function hasTrackedFieldsChanged() {
        let prevState = JSON.stringify(initialTrackedFieldsFormState);
        let currState = JSON.stringify(getTrackedFieldsObject());
        return prevState !== currState;
    }

    // have targets or target values changed in the form?
    function hasTargetsChanged() {
        let currTrackedFieldsFormState = getTrackedFieldsObject();

        // look at values of targets in table
        let prevTargetFieldsState = initialTrackedFieldsFormState.periodic_targets;
        let currTargetFieldsState = currTrackedFieldsFormState.periodic_targets;

        // LoP has no values, so look at changes in the target type itself
        let prevTargetType = initialTrackedFieldsFormState.target_frequency;
        let currTargetType = currTrackedFieldsFormState.target_frequency;

        return prevTargetFieldsState !== currTargetFieldsState || prevTargetType !== currTargetType;
    }
</script><|MERGE_RESOLUTION|>--- conflicted
+++ resolved
@@ -64,13 +64,8 @@
     }
 
     // Open the modal with a create form (as opposed to an update form)
-<<<<<<< HEAD
     // form isn't loaded yet, so programId must come from somewhere else
-    function openCreateIndicatorFormModal(programId) {
-=======
-    // form isn't laoded yet, so programId must come from somewhere else
     function openCreateIndicatorFormModal({programId, levelId = null}) {
->>>>>>> eb03e2d4
         let url = `/indicators/indicator_create/${programId}/`;
         // in cases (such as rf builder) where the levelID is prepopulated, add as get parameter to request:
         if (levelId !== null) {
