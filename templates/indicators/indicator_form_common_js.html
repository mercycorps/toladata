--- conflicted
+++ resolved
@@ -325,13 +325,8 @@
             </div>
             ${(indicator.fields.target_frequency != 2) ? `
                 <div class="row">
-<<<<<<< HEAD
-                    <div class="col-sm-offset-2 col-sm-8" style="padding-left: 1px; margin-top:20px; margin-bottom:30px;">
+                    <div class="col-sm-offset-2 col-sm-8" style="padding-left: 1px; margin-top:10px; margin-bottom:40px;">
                         <a href="#" id="addNewPeriodicTarget" style="padding-left: 1px;" class="button btn-lg btn-link"><i class="fas fa-plus"></i> ${getNewTargetBtnLabel(indicator.fields.target_frequency)}</a>
-=======
-                    <div class="col-sm-offset-2 col-sm-8" style="padding-left: 1px; margin-top:10px; margin-bottom:40px;">
-                        <a href="#" id="addNewPeriodicTarget" style="padding-left: 1px;" class="button btn-lg btn-link"><span class=" glyphicon glyphicon-plus-sign"></span> ${getNewTargetBtnLabel(indicator.fields.target_frequency)}</a>
->>>>>>> b0e96877
                     </div>
                 </div>`
                 :
