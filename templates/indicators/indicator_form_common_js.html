--- conflicted
+++ resolved
@@ -1139,11 +1139,8 @@
         } else {
             $(this).addClass('is-invalid');
         }
-<<<<<<< HEAD
-        if ($("#id_div_periodic_tables_placeholder input[type=text], input[type=number]").hasClass('is-invalid') ) {
-=======
+
         if ($("#id_div_periodic_tables_placeholder input[type=text], input[type=number]").hasClass("is-invalid") ) {
->>>>>>> f8c4d87d
             showTargetErrors(getPTMessage());
         }
     });
