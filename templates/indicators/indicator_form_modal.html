--- conflicted
+++ resolved
@@ -37,18 +37,13 @@
     <div id="indicator_modal_header" style="width:100%" class="modal-title">
         <span id = "modalmessages" width="100%"></span>
         <h5 style="color:#94979c;">
-<<<<<<< HEAD
+
             {% trans "indicator:" as ind %}
             {% if indicator.levels %}
                 {{ indicator.levels }} {{ ind }}
             {% endif %}
             {{ indicator.name|truncatechars:300 }}
-=======
-          {% if indicator.levels %}
-              {{ indicator.levels }} indicator:
-          {% endif %}
-          {{ indicator.name|truncatechars:300 }}
->>>>>>> 2d3d183a
+
         </h5>
     </div>
     <button type="button" class="close" data-dismiss="modal" aria-label="Close"><span aria-hidden="true">&times;</span></button>
