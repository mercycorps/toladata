--- conflicted
+++ resolved
@@ -255,7 +255,6 @@
         site_profile.multiselect('rebuild');
       });
 
-<<<<<<< HEAD
       $.getJSON(`/api/indicator/?program=${program_id}`, function(data) {
        indicators_select.empty();		
        $.each(data, function (index, option) {		
@@ -287,35 +286,6 @@
          level_select.append($("<option></option>").attr("value", option.id).text(option.name));		
        });		
        level_select.multiselect('rebuild');
-=======
-      $.getJSON(`/api/indicator/?program=${program_id}`, function (data) {
-        indicators_select.empty();
-        $.each(data, function (index, option) {
-          // console.log(`${index}, ${option.id}=${option.name}`);
-          indicators_select.append($("<option></option>").attr("value", option.id).text(option.name));
-        });
-      });
-
-      $.getJSON(`/api/sector/?program=${program_id}`, function (data) {
-        sector_select.empty();
-        $.each(data, function (index, option) {
-          sector_select.append($("<option></option>").attr("value", option.id).text(option.sector));
-        });
-      });
-
-      $.getJSON(`/api/indicatortype/?program=${program_id}`, function (data) {
-        indicatortype_select.empty();
-        $.each(data, function (index, option) {
-          indicatortype_select.append($("<option></option>").attr("value", option.id).text(option.indicator_type));
-        });
-      });
-
-      $.getJSON(`/api/level/?program=${program_id}`, function (data) {
-        level_select.empty();
-        $.each(data, function (index, option) {
-          level_select.append($("<option></option>").attr("value", option.id).text(option.name));
-        });
->>>>>>> 8f35df45
       })
 
     });
@@ -339,12 +309,9 @@
       numRecentPeriods.val(null);
     });
 
-<<<<<<< HEAD
     $('button[type=reset]').on('click', function(e){
       window.location.reload();
     });
 
-=======
->>>>>>> 8f35df45
   });
 </script>