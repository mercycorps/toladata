{% extends "base.html" %}
{% load widget_tweaks %}
{% load i18n %}
{% load mytags %}
{% block page_title %}Indicator Performance Tracking Table{% endblock %}
{% block title %}Indicator Performance Tracking Table{% endblock %}

{% block content %}
<div class="row d-flex d-md-block flex-nowrap wrapper" style="margin-left: 0px">
  <div class="float-left collapse width show" id="sidebar">
    {% include 'indicators/iptt_filter_form.html' %}
  </div>
  <div class="row" style="margin-top:0px; margin-left:0px; background-color:#00A49F; padding-left: 3px;
     color: #fff;">
    <a href="#" data-target="#sidebar" data-toggle="collapse" style="color: white;">
      <i class="fa fa-cog"></i>
    </a>Options
  </div>
  <main class="col-md-9 float-left col px-5 pl-md-2 pt-2 main">
    <div id="id_div_top_iptt_report" class="table-responsive2">
<<<<<<< HEAD
        <span>{{ period }} PERIOD WILL GO HERE...</span>
        <h5>{{ program.name|wordwrap:100|linebreaks }}</h5>
        <table id="iptt_table"
            class="table table-sm table-bordered table-hover">
            <caption>{% trans "Indicator Performance Tracking Table" %}</caption>
            <thead class="thead-light">
                <th scope="col" style="min-width:80px">{% trans "NO." %}</th>
                <th scope="col" class="td-no-side-borders" style="min-width:600px">{% trans "INDICATOR" %}</th>
                <th scope="col" class="td-no-side-borders"></th>
                <th scope="col" style="min-width:90px">{% trans "LEVEL" %}</th>
                <th scope="col">{% trans "UNIT OF MEASURE" %}</th>
                <th scope="col">{% trans "CHANGE" %}</th>
                <th scope="col" style="min-width:60px">C / NC</th>
                <th scope="col" style="min-width:50px"># / %</th>
                <th scope="col">{% trans "BASELINE" %}</th>
                <th scope="col">{% trans "TARGET" %}</th>
                <th scope="col">{% trans "ACTUAL" %}</th>
                <th scope="col" style="min-width: 70px;">{% trans "% MET" %}</th>

                {% for k, v in timeperiods.items %}
                    <th>{{ k }}</th>
                {% endfor %}
            </thead>
            <tbody>
                {% for indicator in indicators %}
                    <tr>
                        <td>{{ indicator.number|default_if_none:'' }}</td>
                        <td class="td-no-side-borders">{{ indicator.name }}</td>
                        <td class="td-no-side-borders">
                            <a href="{% url 'indicator_update' indicator.id %}"
                               data-programid="{{ program.id }}"
                               class="indicator-link float-right">
                                <i class="fas fa-cog"></i>
                            </a>
                        </td>
                        <td>{{ indicator.lastlevel|default_if_none:'' }}</td>
                        <td>{{ indicator.unit_of_measure|default_if_none:'' }}</td>
                        <td align="right">{{ indicator.direction_of_change|symbolize_change }}</td>
                        <td>{{ indicator.is_cumulative|yesno:"Cumulative,Non-cumulative," }}</td>
                        <td>{{ indicator.unit_of_measure_type|symbolize_measuretype }}</td>
                        <td align="right">{{ indicator.baseline|default_if_none:'' }}</td>
                        <td align="right">{{ indicator.lop_target|default_if_none:'' }}</td>
                        <td align="right">
                            {% if indicator.unit_of_measure_type == 1 %}
                                {{ indicator.actualsum|floatformat:"-2"|default_if_none:"" }}
                            {% elif indicator.unit_of_measure_type == 2 %}
                                {% if indicator.is_cumulative == True %}
                                    {{ indicator.lastdata|floatformat:"-2"|default_if_none:"" }}%
                                {% else %}
                                    {% if indicator.actualavg is not None %}
                                        <small><abbr title='{% trans "Average" %}'>{% trans "avg." %}</abbr></small>
                                        {{ indicator.actualavg|floatformat:"-2"|default_if_none:"" }}%
                                    {% endif %}
                                {% endif %}
                            {% endif %}
                        </td>
                        <td align="right">
                            {% if indicator.unit_of_measure_type == 1 %}
                                {% widthratio indicator.actualsum indicator.lop_target 100 as percent_met1 %}
                                {% if percent_met1 %} {{ percent_met1 }}% {% endif %}
                            {% elif indicator.unit_of_measure_type == 2 %}
                                {% if indicator.is_cumulative == True %}
                                    {% widthratio indicator.lastdata indicator.lop_target 100 as percent_met2 %}
                                    {% if percent_met2 %} {{ percent_met2 }}% {% endif %}
                                {% else %}
                                    {% if indicator.actualavg is not None %}
                                        {% widthratio indicator.actualavg indicator.lop_target 100 as percent_met3 %}
                                        {% if percent_met3 %} {{ percent_met3 }}% {% endif %}
                                    {% endif %}
                                {% endif %}
                            {% endif %}
                        </td>
                        {% for k, v in timeperiods.items %}
                            {% with k|concat_string:"_sum" as m %}
                                <td>{{ indicator|hash:m|floatformat:"-2"|default_if_none:'' }}</td>
                            {% endwith %}
                        {% endfor %}
                    </tr>
                {% endfor %}
            </tbody>
=======
        <span id="id_span_iptt_date_range">
          <strong>{{ start_date|date:"M d, Y" }} - {{ end_date|date:"M d, Y" }}</strong>
        </span>
        <table id="iptt_table" class="table table-sm table-bordered table-hover">
          <caption>Indicator Performance Tracking Table</caption>
          <colgroup scope="col" span="9"></colgroup>
          <colgroup scope="col" span="3" class="lopCols"></colgroup>
          <colgroup scope="col" span="{{ timeperiods|length }}"></colgroup>
          <thead class="thead-light">
          <tr>
            <td colspan="9" id="id_td_iptt_program_name">
              <h5>{{ program.name|wordwrap:100|linebreaks }}</h5>
            </td>
            <th scope="colgroup" colspan="3" class="text-center">
              {% trans "LIFE OF PROGRAM" %}
            </th>
            {% for k, v in timeperiods.items %}
              <th scope="col" class="text-center" style="min-width: 180px;">
                {{ k }}<br>
                <small>{{ v.0|date:"M d, Y" }} - {{ v.1|date:"M d, Y" }}</small>
              </th>
            {% endfor %}
          </tr>
          </tr>
          <th scope="col" style="min-width:80px">{% trans "NO." %}</th>
          <th scope="col" class="td-no-side-borders" style="min-width:600px">{% trans "INDICATOR" %}</th>
          <th scope="col" class="td-no-side-borders"></th>
          <th scope="col" style="min-width:90px">{% trans "LEVEL" %}</th>
          <th scope="col">{% trans "UNIT OF MEASURE" %}</th>
          <th scope="col">{% trans "CHANGE" %}</th>
          <th scope="col" style="min-width:60px">{% trans "C / NC" %}</th>
          <th scope="col" style="min-width:50px">{% trans "# / %" %}</th>
          <th scope="col">{% trans "BASELINE" %}</th>
          <th scope="col">{% trans "TARGET" %}</th>
          <th scope="col">{% trans "ACTUAL" %}</th>
          <th scope="col" style="min-width: 70px;">{% trans "% MET" %}</th>
          {% for _ in timeperiods.items %}
            <th scope="col" class="text-right">{% trans "ACTUALS" %}</th>
          {% endfor %}
          </tr>
          </thead>
          <tbody>
          {% for indicator in indicators %}
            <tr>
              <td>{{ indicator.number|default_if_none:'' }}</td>
              <td class="td-no-side-borders">{{ indicator.name }}</td>
              <td class="td-no-side-borders">
                <a href="{% url 'indicator_update' indicator.id %}"
                   data-programid="{{ program.id }}"
                   class="indicator-link float-right">
                  <i class="fas fa-cog"></i>
                </a>
              </td>
              <td>{{ indicator.lastlevel|default_if_none:'' }}</td>
              <td>{{ indicator.unit_of_measure|default_if_none:'' }}</td>
              <td align="right">{{ indicator.direction_of_change|symbolize_change }}</td>
              <td>{{ indicator.is_cumulative|yesno:"Cumulative,Non-cumulative," }}</td>
              <td>{{ indicator.unit_of_measure_type|symbolize_measuretype }}</td>
              <td align="right">{{ indicator.baseline|default_if_none:'' }}</td>
              <td align="right">{{ indicator.lop_target|default_if_none:'' }}</td>
              <td align="right">
                {% if indicator.unit_of_measure_type == 1 %}
                  {{ indicator.actualsum|floatformat:"-2"|default_if_none:"" }}
                {% elif indicator.unit_of_measure_type == 2 %}
                  {% if indicator.is_cumulative == True %}
                    {{ indicator.lastdata|floatformat:"-2"|default_if_none:"" }}%
                  {% else %}
                    {% if indicator.actualavg is not None %}
                      <small><abbr title='{% trans "Average" %}'>{% trans "avg." %}</abbr></small>
                      {{ indicator.actualavg|floatformat:"-2"|default_if_none:"" }}%
                    {% endif %}
                  {% endif %}
                {% endif %}
              </td>
              <td align="right">
                {% if indicator.unit_of_measure_type == 1 %}
                  {% widthratio indicator.actualsum indicator.lop_target 100 as percent_met1 %}
                  {% if percent_met1 %} {{ percent_met1 }}% {% endif %}
                {% elif indicator.unit_of_measure_type == 2 %}
                  {% if indicator.is_cumulative == True %}
                    {% widthratio indicator.lastdata indicator.lop_target 100 as percent_met2 %}
                    {% if percent_met2 %} {{ percent_met2 }}% {% endif %}
                  {% else %}
                    {% if indicator.actualavg is not None %}
                      {% widthratio indicator.actualavg indicator.lop_target 100 as percent_met3 %}
                      {% if percent_met3 %} {{ percent_met3 }}% {% endif %}
                    {% endif %}
                  {% endif %}
                {% endif %}
              </td>
              {% for k, v in timeperiods.items %}
                <td align="right">
                  <!-- if it is a NUMBER indicator -->
                  {% if indicator.unit_of_measure_type == 1 %}
                    {% with k|concat_string:"_sum" as sum %}
                      {{ indicator|hash:sum|floatformat:"-2"|default_if_none:'' }}
                    {% endwith %}
                    <!-- if indicator is a PERCENT idnicator -->
                  {% elif indicator.unit_of_measure_type == 2 %}
                    {% if indicator.is_cumulative == True %}
                      <!-- if it is PERCENT and CUMULATIVE indicator then show the last data record's value -->
                      {% with k|concat_string:"_last" as last %}
                        {% if indicator|hash:last is not None %}
                          {{ indicator|hash:last|floatformat:"-2"|default_if_none:'' }}%
                        {% endif %}
                      {% endwith %}
                    {% else %}
                      <!-- if it is a PERCENT and NON-CUMULATIVE indicator -->
                      {% with k|concat_string:"_avg" as avg %}
                        {% if indicator|hash:avg is not None %}
                          <small><abbr title='{% trans "Average" %}'>{% trans "avg." %}</abbr></small>
                          {{ indicator|hash:avg|floatformat:"-2"|default_if_none:'' }}%
                        {% endif %}
                      {% endwith %}
                    {% endif %}
                  {% endif %}
                </td>
              {% endfor %}
            </tr>
          {% endfor %}
          </tbody>
>>>>>>> 09c26b00
        </table>
      </div>

      <div id="indicator_modal_div" class="modal fade" role="dialog" aria-labelledby="myLargeModalLabel">
        <div class="modal-dialog modal-lg" role="document">
          <div class="modal-content" id="indicator_modal_content">

          </div> <!-- modal content -->
        </div>
    </div>

    <script>
        // Open the IndicatorUpdate Form in a modal
        $("#id_div_top_iptt_report").on("click", ".indicator-link", function (e) {
          e.preventDefault();
          let url = $(this).attr("href");
          url += "?modal=1";
          const programId = $(this).data("programid");

          $("#indicator_modal_content").empty();
          $("#modalmessages").empty();

          $("#indicator_modal_content").load(url);
          $("#indicator_modal_div").modal('show');

        });
      </script>

    {% include 'indicators/indicator_form_common_js.html' %}
  </main>
</div>
{% endblock content %}<|MERGE_RESOLUTION|>--- conflicted
+++ resolved
@@ -18,88 +18,6 @@
   </div>
   <main class="col-md-9 float-left col px-5 pl-md-2 pt-2 main">
     <div id="id_div_top_iptt_report" class="table-responsive2">
-<<<<<<< HEAD
-        <span>{{ period }} PERIOD WILL GO HERE...</span>
-        <h5>{{ program.name|wordwrap:100|linebreaks }}</h5>
-        <table id="iptt_table"
-            class="table table-sm table-bordered table-hover">
-            <caption>{% trans "Indicator Performance Tracking Table" %}</caption>
-            <thead class="thead-light">
-                <th scope="col" style="min-width:80px">{% trans "NO." %}</th>
-                <th scope="col" class="td-no-side-borders" style="min-width:600px">{% trans "INDICATOR" %}</th>
-                <th scope="col" class="td-no-side-borders"></th>
-                <th scope="col" style="min-width:90px">{% trans "LEVEL" %}</th>
-                <th scope="col">{% trans "UNIT OF MEASURE" %}</th>
-                <th scope="col">{% trans "CHANGE" %}</th>
-                <th scope="col" style="min-width:60px">C / NC</th>
-                <th scope="col" style="min-width:50px"># / %</th>
-                <th scope="col">{% trans "BASELINE" %}</th>
-                <th scope="col">{% trans "TARGET" %}</th>
-                <th scope="col">{% trans "ACTUAL" %}</th>
-                <th scope="col" style="min-width: 70px;">{% trans "% MET" %}</th>
-
-                {% for k, v in timeperiods.items %}
-                    <th>{{ k }}</th>
-                {% endfor %}
-            </thead>
-            <tbody>
-                {% for indicator in indicators %}
-                    <tr>
-                        <td>{{ indicator.number|default_if_none:'' }}</td>
-                        <td class="td-no-side-borders">{{ indicator.name }}</td>
-                        <td class="td-no-side-borders">
-                            <a href="{% url 'indicator_update' indicator.id %}"
-                               data-programid="{{ program.id }}"
-                               class="indicator-link float-right">
-                                <i class="fas fa-cog"></i>
-                            </a>
-                        </td>
-                        <td>{{ indicator.lastlevel|default_if_none:'' }}</td>
-                        <td>{{ indicator.unit_of_measure|default_if_none:'' }}</td>
-                        <td align="right">{{ indicator.direction_of_change|symbolize_change }}</td>
-                        <td>{{ indicator.is_cumulative|yesno:"Cumulative,Non-cumulative," }}</td>
-                        <td>{{ indicator.unit_of_measure_type|symbolize_measuretype }}</td>
-                        <td align="right">{{ indicator.baseline|default_if_none:'' }}</td>
-                        <td align="right">{{ indicator.lop_target|default_if_none:'' }}</td>
-                        <td align="right">
-                            {% if indicator.unit_of_measure_type == 1 %}
-                                {{ indicator.actualsum|floatformat:"-2"|default_if_none:"" }}
-                            {% elif indicator.unit_of_measure_type == 2 %}
-                                {% if indicator.is_cumulative == True %}
-                                    {{ indicator.lastdata|floatformat:"-2"|default_if_none:"" }}%
-                                {% else %}
-                                    {% if indicator.actualavg is not None %}
-                                        <small><abbr title='{% trans "Average" %}'>{% trans "avg." %}</abbr></small>
-                                        {{ indicator.actualavg|floatformat:"-2"|default_if_none:"" }}%
-                                    {% endif %}
-                                {% endif %}
-                            {% endif %}
-                        </td>
-                        <td align="right">
-                            {% if indicator.unit_of_measure_type == 1 %}
-                                {% widthratio indicator.actualsum indicator.lop_target 100 as percent_met1 %}
-                                {% if percent_met1 %} {{ percent_met1 }}% {% endif %}
-                            {% elif indicator.unit_of_measure_type == 2 %}
-                                {% if indicator.is_cumulative == True %}
-                                    {% widthratio indicator.lastdata indicator.lop_target 100 as percent_met2 %}
-                                    {% if percent_met2 %} {{ percent_met2 }}% {% endif %}
-                                {% else %}
-                                    {% if indicator.actualavg is not None %}
-                                        {% widthratio indicator.actualavg indicator.lop_target 100 as percent_met3 %}
-                                        {% if percent_met3 %} {{ percent_met3 }}% {% endif %}
-                                    {% endif %}
-                                {% endif %}
-                            {% endif %}
-                        </td>
-                        {% for k, v in timeperiods.items %}
-                            {% with k|concat_string:"_sum" as m %}
-                                <td>{{ indicator|hash:m|floatformat:"-2"|default_if_none:'' }}</td>
-                            {% endwith %}
-                        {% endfor %}
-                    </tr>
-                {% endfor %}
-            </tbody>
-=======
         <span id="id_span_iptt_date_range">
           <strong>{{ start_date|date:"M d, Y" }} - {{ end_date|date:"M d, Y" }}</strong>
         </span>
@@ -221,7 +139,6 @@
             </tr>
           {% endfor %}
           </tbody>
->>>>>>> 09c26b00
         </table>
       </div>
 
