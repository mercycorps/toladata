{% extends "base.html" %}
{% load widget_tweaks %}
{% load i18n %}
{% load mytags %}
{% block page_title %}Indicator Performance Tracking Table{% endblock %}
{% block title %}Indicator Performance Tracking Table{% endblock %}

{% block content %}

<div class="filter-wrapper">
   {% include 'formlibrary/report_filter_form.html' %}


    <div id="id_div_top_iptt_report" class="table-responsive2">
<<<<<<< HEAD
    <div>
      <button type="button" id="sidebarCollapse" class="btn btn-info navbar-btn">
              <i class="glyphicon glyphicon-align-left"></i>
              Toggle Sidebar
      </button>
    </div>
        <span>{{ period }} PERIOD WILL GO HERE...</span>
        <h5>{{ program.name|wordwrap:100|linebreaks }}</h5>

        <table id="iptt_table"
            class="table table-sm table-bordered table-hover">
=======
        <span id="id_span_iptt_date_range">
          <strong>{{ start_date|date:"M d, Y" }} - {{ end_date|date:"M d, Y" }}</strong>
        </span>
        <table id="iptt_table" class="table table-sm table-bordered table-hover">
>>>>>>> f19837fe
            <caption>Indicator Performance Tracking Table</caption>
            <colgroup scope="col" span="9"></colgroup>
            <colgroup scope="col" span="3" class="lopCols"></colgroup>
            <colgroup scope="col" span="{{ timeperiods|length }}"></colgroup>
            <thead class="thead-light">
              <tr>
                <td colspan="9" id="id_td_iptt_program_name">
                  <h5>{{ program.name|wordwrap:100|linebreaks }}</h5>
                </td>
                <th scope="colgroup" colspan="3" class="text-center">
                  {% trans "LIFE OF PROGRAM" %}
                </th>
                {% for k, v in timeperiods.items %}
                  <th scope="col" class="text-center" style="min-width: 180px;">
                    {{ k }}<br> <small>{{ v.0|date:"M d, Y" }}  - {{ v.1|date:"M d, Y" }}</small>
                  </th>
                {% endfor %}
              </tr>
              </tr>
                <th scope="col" style="min-width:80px">{% trans "NO." %}</th>
                <th scope="col" class="td-no-side-borders" style="min-width:600px">{% trans "INDICATOR" %}</th>
                <th scope="col" class="td-no-side-borders"></th>
                <th scope="col" style="min-width:90px">{% trans "LEVEL" %}</th>
                <th scope="col">{% trans "UNIT OF MEASURE" %}</th>
                <th scope="col">{% trans "CHANGE" %}</th>
                <th scope="col" style="min-width:60px">{% trans "C / NC" %}</th>
                <th scope="col" style="min-width:50px">{% trans "# / %" %}</th>
                <th scope="col">{% trans "BASELINE" %}</th>
                <th scope="col">{% trans "TARGET" %}</th>
                <th scope="col">{% trans "ACTUAL" %}</th>
                <th scope="col" style="min-width: 70px;">{% trans "% MET" %}</th>
                {% for _ in timeperiods.items %}
                    <th scope="col" class="text-right">{% trans "ACTUALS" %}</th>
                {% endfor %}
              </tr>
            </thead>
            <tbody>
                {% for indicator in indicators %}
                    <tr>
                        <td>{{ indicator.number|default_if_none:'' }}</td>
                        <td class="td-no-side-borders">{{ indicator.name }}</td>
                        <td class="td-no-side-borders">
                            <a href="{% url 'indicator_update' indicator.id %}"
                               data-programid="{{ program.id }}"
                               class="indicator-link float-right">
                                <i class="fas fa-cog"></i>
                            </a>
                        </td>
                        <td>{{ indicator.lastlevel|default_if_none:'' }}</td>
                        <td>{{ indicator.unit_of_measure|default_if_none:'' }}</td>
                        <td align="right">{{ indicator.direction_of_change|symbolize_change }}</td>
                        <td>{{ indicator.is_cumulative|yesno:"Cumulative,Non-cumulative," }}</td>
                        <td>{{ indicator.unit_of_measure_type|symbolize_measuretype }}</td>
                        <td align="right">{{ indicator.baseline|default_if_none:'' }}</td>
                        <td align="right">{{ indicator.lop_target|default_if_none:'' }}</td>
                        <td align="right">
                            {% if indicator.unit_of_measure_type == 1 %}
                                {{ indicator.actualsum|floatformat:"-2"|default_if_none:"" }}
                            {% elif indicator.unit_of_measure_type == 2 %}
                                {% if indicator.is_cumulative == True %}
                                    {{ indicator.lastdata|floatformat:"-2"|default_if_none:"" }}%
                                {% else %}
                                    {% if indicator.actualavg is not None %}
                                        <small><abbr title='{% trans "Average" %}'>{% trans "avg." %}</abbr></small>
                                        {{ indicator.actualavg|floatformat:"-2"|default_if_none:"" }}%
                                    {% endif %}
                                {% endif %}
                            {% endif %}
                        </td>
                        <td align="right">
                            {% if indicator.unit_of_measure_type == 1 %}
                                {% widthratio indicator.actualsum indicator.lop_target 100 as percent_met1 %}
                                {% if percent_met1 %} {{ percent_met1 }}% {% endif %}
                            {% elif indicator.unit_of_measure_type == 2 %}
                                {% if indicator.is_cumulative == True %}
                                    {% widthratio indicator.lastdata indicator.lop_target 100 as percent_met2 %}
                                    {% if percent_met2 %} {{ percent_met2 }}% {% endif %}
                                {% else %}
                                    {% if indicator.actualavg is not None %}
                                        {% widthratio indicator.actualavg indicator.lop_target 100 as percent_met3 %}
                                        {% if percent_met3 %} {{ percent_met3 }}% {% endif %}
                                    {% endif %}
                                {% endif %}
                            {% endif %}
                        </td>
                        {% for k, v in timeperiods.items %}
                            <td align="right">
                                <!-- if it is a NUMBER indicator -->
                                {% if indicator.unit_of_measure_type == 1 %}
                                    {% with k|concat_string:"_sum" as sum %}
                                        {{ indicator|hash:sum|floatformat:"-2"|default_if_none:'' }}
                                    {% endwith %}
                                <!-- if indicator is a PERCENT idnicator -->
                                {% elif indicator.unit_of_measure_type == 2 %}
                                    {% if indicator.is_cumulative == True %}
                                        <!-- if it is PERCENT and CUMULATIVE indicator then show the last data record's value -->
                                        {% with k|concat_string:"_last" as last %}
                                          {% if indicator|hash:last is not None %}
                                            {{ indicator|hash:last|floatformat:"-2"|default_if_none:'' }}%
                                          {% endif %}
                                        {% endwith %}
                                    {% else %}
                                        <!-- if it is a PERCENT and NON-CUMULATIVE indicator -->
                                        {% with k|concat_string:"_avg" as avg %}
                                            {% if indicator|hash:avg is not None %}
                                                <small><abbr title='{% trans "Average" %}'>{% trans "avg." %}</abbr></small>
                                                {{ indicator|hash:avg|floatformat:"-2"|default_if_none:'' }}%
                                            {% endif %}
                                        {% endwith %}
                                    {% endif %}
                                {% endif %}
                            </td>
                        {% endfor %}
                    </tr>
                {% endfor %}
            </tbody>
        </table>
    </div>

    <div id="indicator_modal_div" class="modal fade" role="dialog" aria-labelledby="myLargeModalLabel">
        <div class="modal-dialog modal-lg" role="document">
            <div class="modal-content" id="indicator_modal_content">

            </div> <!-- modal content -->
        </div>
    </div>
</div>
    <script>
        // Open the IndicatorUpdate Form in a modal
        $("#id_div_top_iptt_report").on("click", ".indicator-link", function(e) {
            e.preventDefault();
            let url = $(this).attr("href");
            url += "?modal=1";
            const programId = $(this).data("programid");

            $("#indicator_modal_content").empty();
            $("#modalmessages").empty();

            $("#indicator_modal_content").load(url);
            $("#indicator_modal_div").modal('show');

        });
    </script>

    {% include 'indicators/indicator_form_common_js.html' %}
{% endblock content %}<|MERGE_RESOLUTION|>--- conflicted
+++ resolved
@@ -12,24 +12,15 @@
 
 
     <div id="id_div_top_iptt_report" class="table-responsive2">
-<<<<<<< HEAD
     <div>
       <button type="button" id="sidebarCollapse" class="btn btn-info navbar-btn">
               <i class="glyphicon glyphicon-align-left"></i>
               Toggle Sidebar
       </button>
-    </div>
-        <span>{{ period }} PERIOD WILL GO HERE...</span>
-        <h5>{{ program.name|wordwrap:100|linebreaks }}</h5>
-
-        <table id="iptt_table"
-            class="table table-sm table-bordered table-hover">
-=======
         <span id="id_span_iptt_date_range">
           <strong>{{ start_date|date:"M d, Y" }} - {{ end_date|date:"M d, Y" }}</strong>
         </span>
         <table id="iptt_table" class="table table-sm table-bordered table-hover">
->>>>>>> f19837fe
             <caption>Indicator Performance Tracking Table</caption>
             <colgroup scope="col" span="9"></colgroup>
             <colgroup scope="col" span="3" class="lopCols"></colgroup>
