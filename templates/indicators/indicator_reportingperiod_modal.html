--- conflicted
+++ resolved
@@ -396,8 +396,16 @@
 
             return;
         }
-<<<<<<< HEAD
         else{
+            if (processDateString(startDateStr) > processDateString(endDateStr)) {
+            createAlert(
+                "danger",
+                "{% trans 'The end date must come after the start date.'|escapejs %}",
+                false,
+                "#div-id-reportingperiod-alert");
+
+            return;
+            }
              reporting_period_submitting = true;
             $.post({
                 url: $(this).attr('action'),
@@ -422,40 +430,7 @@
                   false,
                   "#div-id-reportingperiod-alert");
             });
-=======
-
-        if (processDateString(startDateStr) > processDateString(endDateStr)) {
-            createAlert(
-                "danger",
-                "{% trans 'The end date must come after the start date.'|escapejs %}",
-                false,
-                "#div-id-reportingperiod-alert");
-
-            return;
->>>>>>> 2ac897a6
-        }
-
-        reporting_period_submitting = true;
-        $.post($(this).attr('action'), $(this).serialize(), function (data) {
-
-            $('#id_reporting_period_modal').modal("hide")
-            // var program_id = data.program_id;
-            // var modalLink = $(`a[data-program="${program_id}"]`);
-            // modalLink.data("rptstart", data.rptstart);
-            // modalLink.data("rptend", data.rptend);
-            // createAlert(
-            //   "success",
-            //   "{% trans 'Success. Reporting period changes were saved.'|escapejs %}",
-            //   true,
-            //   "#div-id-reportingperiod-alert");
-
-        }).fail(function (data) {
-            createAlert(
-                "danger",
-                "{% trans 'There was a problem saving your changes.'|escapejs %}",
-                false,
-                "#div-id-reportingperiod-alert");
-        });
+        }
 
     });
 
