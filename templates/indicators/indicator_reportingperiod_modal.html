--- conflicted
+++ resolved
@@ -1,46 +1,8 @@
 {% load i18n %}
-<<<<<<< HEAD
-{% include indicator_form_common_js.html %}
-=======
->>>>>>> e94127bc
 
 <div id="id_reporting_period_modal" class="modal fade" role="dialog" aria-hidden="true">
     <div class="modal-dialog modal-lg" role="document">
         <div class="modal-content" id="reporting_period_content">
-<<<<<<< HEAD
-            <div class="modal-body ml-4 mb-3" id="reporting_period_body" style="padding-top:10px">
-                <div class="mb-4">
-                    <div class="pt-3" style="display:inline-block; width: 90%">
-                        <div class="mb-4"><h2>{% trans "Reporting period" %}</h2></div>
-                        <span>{% trans "The program reporting period is used in the setup of periodic targets and in Indicator Performance Tracking Tables (IPTT). TolaActivity initially sets the reporting period to include the program’s official start and end dates, as recorded in the Grant and Award Information Tracker (GAIT) system. The reporting period may be adjusted to align with the program’s indicator plan."%}</span>
-                    </div>
-                    <button
-                        type="button"
-                        class="close"
-                        data-dismiss="modal"
-                        style="display:inline-block;"
-                        aria-label="Close">
-                        <span class="x-modal">&times;</span>
-                    </button>
-                </div>
-                <div id="div-gait-dates" class="mb-3">
-                    <div id="div_gait_dates_title" class="mb-3">
-                        <h3>{% trans "GAIT program dates" %}</h3>
-                    </div>
-                    <div id="div_gait_dates">
-                        <div id="div_id_gait_start_date" class="mr-4" style="display: inline-block;">
-                            <h4>
-                                <div class="mb-0">{% trans "START DATE" %}</div>
-                                <div id="id_gait_start_date"></div>
-                            </h4>
-                        </div>
-
-                        <div id="div_id_gait_start_date" style="display: inline-block;">
-                            <h4>
-                                <div class="mb-0">{% trans "END DATE" %}</div>
-                                <div id="id_gait_end_date"></div>
-                            </h4>
-=======
           <form
               action=""
               id="reportingperiod_update_form"
@@ -55,7 +17,6 @@
                                 <div id="div-id-reportingperiod-alert">
                                 </div>
                             <div>{% trans "The program reporting period is used in the setup of periodic targets and in Indicator Performance Tracking Tables (IPTT). TolaActivity initially sets the reporting period to include the program’s official start and end dates, as recorded in the Grant and Award Information Tracker (GAIT) system. The reporting period may be adjusted to align with the program’s indicator plan." %}</div>
->>>>>>> e94127bc
                         </div>
                         <button
                             type="button"
@@ -66,50 +27,20 @@
                             <span class="x-modal">&times;</span>
                         </button>
                     </div>
-<<<<<<< HEAD
-                </div>
-                <div class="card inputs-in-a-box" id="div-card-user-dates" style="width: 90%">
-                    <div class="card-body p-4">
-                        <div id="div_reporting_dates_title">
-                            <h3>{% trans "Reporting start and end dates" %}</h3>
-=======
                     <div id="div-gait-dates" class="mb-3">
                         <div id="div_gait_dates_title" class="mb-3">
                             <h3>{% trans 'GAIT program dates' %}</h3>
->>>>>>> e94127bc
                         </div>
                         <div id="div_gait_dates">
                             <div id="div_id_gait_start_date" class="mr-4" style="display: inline-block;">
                                 <h4>
-<<<<<<< HEAD
-                                    <div class="mb-0">{% trans "START MONTH" %}</div>
-                                    <input type="text"
-                                           name="reporting_period_start"
-                                           class="form-control monthPicker"
-                                           value="2018-03-04"
-                                           id="id_reporting_start_date">
-=======
                                     <div class="mb-0 text-uppercase">{% trans 'Start date' %}</div>
                                     <div id="id_gait_start_date"></div>
->>>>>>> e94127bc
                                 </h4>
                             </div>
 
                             <div id="div_id_gait_start_date" style="display: inline-block;">
                                 <h4>
-<<<<<<< HEAD
-                                    <div class="mb-0">{% trans "END MONTH" %}</div>
-                                    <input type="text"
-                                           name="reporting_period_end"
-                                           class="form-control monthPicker"
-                                           value="2018-03-04"
-                                           id="id_reporting_end_date">
-                                </h4>
-                            </div>
-                        </div>
-                        <div id="div_reporting_dates_description">
-                            {% trans "While a program may begin and end any day of the month, reporting periods must begin on the first day of the month and end on the last day of the month. Please note that the reporting start month can only be adjusted" %} <span class="color-red">{% trans "before targets are set up and a program begins submitting performance results." %}</span> {% trans "The reporting end month can still be extended." %}
-=======
                                     <div class="mb-0 text-uppercase">{% trans 'End date' %}</div>
                                     <div id="id_gait_end_date"></div>
                                 </h4>
@@ -144,7 +75,6 @@
                             <div id="div_reporting_dates_description">
                                 {% trans 'While a program may begin and end any day of the month, reporting periods must begin on the first day of the month and end on the last day of the month. Please note that the reporting start month can only be adjusted ' %}<span class="color-red">{% trans 'before targets are set up and a program begins submitting performance results. ' %}</span>{% trans 'The reporting end month can still be extended.' %}
                             </div>
->>>>>>> e94127bc
                         </div>
                     </div>
                 </div>
