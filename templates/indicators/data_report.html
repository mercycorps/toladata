{% extends "base.html" %}
{% block bread_crumb %}
<ol class="breadcrumb">
  <li><a href="/indicators/home/0/0/0/">Indicators</a></li>
  <li class="active">Reports</li>
</ol>
<div class="btn-group" role="group">
  <button class="btn btn-default dropdown-toggle" type="button" id="dropdownMenu2" data-toggle="dropdown" aria-expanded="true">
    Program
    <span class="caret"></span>
  </button>
  <ul class="dropdown-menu" role="menu" aria-labelledby="dropdownMenu2">
      <li role="presentation"><a role="menuitem" tabindex="2" href="/indicators/data/0/0/0/">--All--</a></li>
    {% for item in getPrograms %}
        <li role="presentation"><a role="menuitem" tabindex="2" href="/indicators/data/0/{{ item.id }}/{{ type }}/">{{ item.name }}</a></li>
    {% endfor %}
  </ul>
</div>

<div class="btn-group" role="group">
  <button class="btn btn-default dropdown-toggle" type="button" id="dropdownMenu1" data-toggle="dropdown" aria-expanded="true">
    Indicator
    <span class="caret"></span>
  </button>
  <ul class="dropdown-menu" role="menu" aria-labelledby="dropdownMenu1">
      <li role="presentation"><a role="menuitem" tabindex="1" href="/indicators/data/0/{{ program }}/{{ type }}/">--All--</a></li>
    {% for item in getIndicators %}
        <li role="presentation"><a role="menuitem" tabindex="1" href="/indicators/data/{{ item.id }}/{{ program }}/{{ type }}/">{{ item.name }}</a></li>
    {% endfor %}
  </ul>
</div>

<div class="btn-group" role="group">
  <button class="btn btn-default dropdown-toggle" type="button" id="dropdownMenu1" data-toggle="dropdown" aria-expanded="true">
    Indicator Type
    <span class="caret"></span>
  </button>
  <ul class="dropdown-menu" role="menu" aria-labelledby="dropdownMenu1">
      <li role="presentation"><a role="menuitem" tabindex="1" href="/indicators/data/{{ indicator }}/{{ program }}/0/">--All--</a></li>
    {% for item in getTypes %}
        <li role="presentation"><a role="menuitem" tabindex="1" href="/indicators/data/{{ indicator }}/{{ program }}/{{ item.id }}/">{{ item.indicator_type }}</a></li>
    {% endfor %}
  </ul>
</div>

<div class="btn-group" role="group">
  <button class="btn btn-default {% if 'table' in request.get_full_path %} active{%endif%}" onClick="location.href='/indicators/data/{{ id }}/{{ program }}/{{ type }}/table/'" name="table">Table</button>&nbsp;
  <button class="btn btn-default {% if 'map' in request.get_full_path %} active{%endif%}" onClick="location.href='/indicators/data/{{ id }}/{{ program }}/{{ type }}/map/'" name="map">Map</button>&nbsp;
  <button class="btn btn-default {% if 'graph' in request.get_full_path %} active{%endif%}" onClick="location.href='/indicators/data/{{ id }}/{{ program }}/{{ type }}/graph/'" name="graph">Graph</button>
</div>
<br/>

{% endblock bread_crumb %}

{% block page_title %}Indicator Report{% endblock %}

{% block content %}

<p>
{% if indicator_name %}
    <span class="filter">Filtered by Indicator: {{ indicator_name }}</span>
{% endif %}
{% if program_name %}
    <span class="filter">Filtered by Program : {{ program_name }}</span>
{% endif %}
{% if type_name %}
    <span class="filter">Filtered by Indicator Type : {{ type_name }}</span>
{% endif %}
</p>

{% if "map" in request.get_full_path %}
    <style>
        #map { height: 350px; }
    </style>
    <p><b>Sites</b></p>
    <div id="map"></div>
    {% include "small_site_profile_map.html" %}
{% elif "graph" in request.get_full_path %}
    {% include "indicators/indicator_graphs.html" %}
{% else %}

    <link rel="stylesheet" href="{{ STATIC_URL }}css/select2.min.css">
    <script type="text/javascript" src="{{ STATIC_URL }}js/select2.min.js"></script>
    <script src="{{ STATIC_URL }}publicdashboard/js/vendor/Chart.min.js"></script>
    <script type="text/javascript">

    $(document).ready(function() {

        function show_indicator_table(indicator_data) {

            indicator_records = JSON.parse(indicator_data);
            //First destroy any old version of the table to refresh anew
            if ( $.fn.dataTable.isDataTable( '#data_table' ) ) {
                table.destroy();
                $('#data_table').empty();
            };

            table = $('#data_table').DataTable( {
                retrieve: true,
<<<<<<< HEAD
                columns: '',
=======
>>>>>>> f3a630b4
                data: indicator_records,
                columns: [
                    { title: "Program", data: "program__name"},
                    { title: "Indicator", data: "name",
                            "mRender": function (data, type, row) {
                                return '<a class="collecteddata" name=' + row.id + ' href="/indicators/indicator_update/' + row.id + '/">' + row.name + '</a>';
                            }
                        },
                    { title: "Level", data: "level__name",
                    "defaultContent": "<i>Not set</i>"
                },
                    { title: "Type", data: "indicator_type__indicator_type"},
                    { title: "Sector", data: "sector__sector"},
                    { title: "Baseline", data: "baseline",
                        "defaultContent": "<i>Not set</i>"},
                    { title: "LOP Target", data: "lop_target",
                        "defaultContent": "<i>Not set</i>"},
                    { title: "External", data: "external_service_record__external_service__name",
                    "defaultContent": "<i>Not set</i>"},
                    { title: "Supporting Data", data: "collecteddata",
                              "mRender": function (data, type, row) {
                                return '<a class="collecteddata" name=' + row.id + ' href="/indicators/collecteddata/' + row.id + '/0/0/">Collected Data</a>';
                              }
                        },
                    { title: "KPI",data: "key_performance_indicator",
                    "defaultContent": "<i>Not set</i>"}
                    ]
            } );

            // provide export button url for indicator
            $('#export').click(function(){ do_export("indicator"); });
            $('.collecteddata').click(function(){ data_report(this.name); });
            $('#program_report').click(function(){ program_report(this.name); });

        }

        // INDICATOR REPORT
        function indicator_report() {
            // get the program and indicator id from the url
            indicator_id = document.URL.split('/')[5];
            console.log(indicator_id);
            program_id = document.URL.split('/')[6];
            type_id = document.URL.split('/')[7];

            $.getJSON("/indicators/report_data/" + indicator_id + "/" + program_id + "/" + type_id + "/", function(data) {
                show_indicator_table(data['indicator']);
            });
        }

        // EXPORT DATA
        function do_export(type) {
            // get the program and indicator id from the url
            indicator_id = document.URL.split('/')[5];
            console.log(indicator_id);
            program_id = document.URL.split('/')[6];
            type_id = document.URL.split('/')[7];
            new_location="/indicators/report_data/" + indicator_id + "/" + program_id + "/" + type_id + "/" + "export";
            console.log("location:" + new_location);
            window.location.assign(new_location);

        }

        indicator_report();

    });
    </script>

    <div class="row">
        <div class="col-sm-12">
            <div id='data-panel' class="panel panel-primary">
                <div class="panel-body" style="padding:15px;">
                    <div id="program_table_div">
                        <table class="table table-bordered" id="data_table">
                        </table>
                    </div>
                    <br/>
                    <button type="button" class="btn btn-success" id="export">Export All</button>
                    <div id="wait-animation" class="ajaxLoader" style="display: none;"></div>
                </div>
            </div>
        </div>
    </div>
{% endif %}
<br/>

{% endblock content %}<|MERGE_RESOLUTION|>--- conflicted
+++ resolved
@@ -97,10 +97,6 @@
 
             table = $('#data_table').DataTable( {
                 retrieve: true,
-<<<<<<< HEAD
-                columns: '',
-=======
->>>>>>> f3a630b4
                 data: indicator_records,
                 columns: [
                     { title: "Program", data: "program__name"},
