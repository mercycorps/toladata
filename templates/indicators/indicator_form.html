--- conflicted
+++ resolved
@@ -1,5 +1,4 @@
 {% extends "base.html" %}
-<<<<<<< HEAD
 {% load i18n %}
 {% block bread_crumb %}
 <ol class="breadcrumb">
@@ -7,8 +6,6 @@
   <li class="active">{% trans "Indicator Form" %}</li>
 </ol>
 {% endblock %}
-=======
->>>>>>> 09c26b00
 
 {% block content %}
     <div id="numDataPoints" style="display: none;">{{ object.collecteddata_set.all.count }}</div>
