--- conflicted
+++ resolved
@@ -51,17 +51,10 @@
         <form action="{% url 'indicator_update' indicator.id %}" id="indicator_update_form" class="form-horizontal" method="post" novalidate>
             {% csrf_token %}
             {% crispy form %}
-<<<<<<< HEAD
-            <div class="container-fluid" style="background-color: #ccc; padding: 5px;">
-                <div class="pull-left">
-                    <input type="submit" class="btn btn-primary" value="Save changes">
-            <input type="reset" style="background-color: #ddd;" class="btn btn-default" value="Reset">
-=======
             <div class="container-fluid" style="background-color: #d7d7d7; padding: 19px 6px 19px 5px; margin: 0px -15px; border-top: 1px solid #f5f5f5;">
                 <div class="pull-left" style="margin-left:15px">
                     <input type="submit" class="btn btn-primary" value="Save changes">
                     <input type="reset" style="background-color:#d7d7d7; border-color:#B8BABD; color:#888888" class="btn btn-default" value="Reset">
->>>>>>> e2dcfb0e
                 </div>
                 <div>{% include "form_guidance.html" %}</div>
             </div>
