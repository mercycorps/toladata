--- conflicted
+++ resolved
@@ -24,13 +24,9 @@
 
         <!-- compiled CSS -->
         <link href="{% static 'css/tola.css' %}" rel="stylesheet" type="text/css">
+
         <!-- Custom CSS -->
-<<<<<<< HEAD
-        <link href="{% static 'css/app.css' %}" rel="stylesheet" type="text/css">
-=======
-        <link href="{% static 'css/app_bootstrap_overrides.css' %}?v=ww" rel="stylesheet" type="text/css">
         <link href="{% static 'css/app.css' %}?v=ww" rel="stylesheet" type="text/css">
->>>>>>> f914ac89
 
         <!--- Django Tables2 css -->
         <link rel="stylesheet" href="{% static 'django_tables2/themes/paleblue/css/screen.css' %}">
@@ -234,12 +230,7 @@
         <script type="text/javascript" src="{{ STATIC_URL }}js/select2.min.js"></script>
 
         <!-- bootstrap multiselect -->
-<<<<<<< HEAD
         <script type="text/javascript" src="{% static "js/bootstrap-multiselect.js" %}?v=w"></script>
-=======
-        <script type="text/javascript" src="{% static "js/bootstrap-multiselect.js" %}?v=ww"></script>
-        <link href="{% static "css/bootstrap-multiselect.css" %}?v=ww" rel="stylesheet" type="text/css">
->>>>>>> f914ac89
 
         <!-- Add JQuery UI language files -->
         <script type="text/javascript" src="{% static 'js/datepicker-fr.js' %}"></script>
