--- conflicted
+++ resolved
@@ -236,12 +236,8 @@
     autocomplete_fields = ('program',)
     list_display = ('name', 'program', 'create_date', 'edit_date',)
     search_fields = ('name', 'program__name')
-<<<<<<< HEAD
     list_filter = (ProgramFilter, CountryFilter)
-=======
-    list_filter = (ProgramFilter, CountryFilter) 
-    readonly_fields = ('create_date', 'edit_date',)
->>>>>>> dd656dd8
+    readonly_fields = ('create_date', 'edit_date',)
 
     def get_queryset(self, request):
         queryset = super(ObjectiveAdmin, self).get_queryset(request)
