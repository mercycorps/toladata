--- conflicted
+++ resolved
@@ -849,11 +849,7 @@
     def __unicode__(self):
         """outputs the period name (see period_name docstring) followed by start and end dates
 
-<<<<<<< HEAD
         used in result form"""
-=======
-        used in collect data form"""
->>>>>>> fdd1f387
         period_name = self.period_name
 
         if period_name and self.start_date and self.end_date:
