--- conflicted
+++ resolved
@@ -2264,11 +2264,7 @@
     date_collected = models.DateField(
         null=True, blank=True, help_text=" ", verbose_name=_("Date collected"))
 
-<<<<<<< HEAD
-    outcome_theme = models.ManyToManyField(OutcomeTheme, blank=True)
-=======
     outcome_themes = models.ManyToManyField(OutcomeTheme, null=True, blank=True)
->>>>>>> ed7d3dbc
 
     approved_by = models.ForeignKey(
         TolaUser, blank=True, null=True, on_delete=models.SET_NULL, verbose_name=_("Originated By"),
