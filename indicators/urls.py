"""URLS for the Indicators app in the Tola project"""
from indicators import views
from django.conf.urls import url

<<<<<<< HEAD
from indicators.views import (
    IndicatorCreate,
    IndicatorUpdate,
    IndicatorDelete,
    PeriodicTargetDeleteAllView,
    PeriodicTargetDeleteView
)

from .views.views_indicators import (
    ResultCreate,
    ResultUpdate,
    ResultDelete,
    IndicatorExport,
    service_json,
    PeriodicTargetDeleteAllView,
    PeriodicTargetDeleteView,
    result_view,
    indicator_plan,
    DisaggregationReport,
    DisaggregationReportQuickstart,
    DisaggregationPrint,
    api_indicator_view,
    periodic_targets_form
)

from .views.views_reports import (
    IPTTReportQuickstartView,
    IPTT_ReportView,
    IPTT_ReportIndicatorsWithVariedStartDate,
    create_pinned_report,
    delete_pinned_report,
    IPTT_ExcelExport,
)

from .views.views_results_framework import ResultsFrameworkBuilder


urlpatterns = [
    url(r'^periodic_targets_form/(?P<program>\d+)/$', periodic_targets_form, name='periodic_targets_form'),

    url(r'^indicator_create/(?P<program>\d+)/$', IndicatorCreate.as_view(), name='indicator_create'),
=======

urlpatterns = [
    url(r'^indicator_create/(?P<program>\d+)/$', views.indicator_create, name='indicator_create'),
>>>>>>> 8c2af62e

    url(r'^indicator_update/(?P<pk>\d+)/$', views.IndicatorUpdate.as_view(), name='indicator_update'),

    url(r'^indicator_delete/(?P<pk>\d+)/$', views.IndicatorDelete.as_view(), name='indicator_delete'),

<<<<<<< HEAD
    url(r'^periodic_target_delete/(?P<pk>\d+)/$', PeriodicTargetDeleteView.as_view(), name='pt_delete'),  # delete event

    url(r'^periodic_target_deleteall/(?P<indicator>\d+)/$',  # delete all targets button
        PeriodicTargetDeleteAllView.as_view(), name='pt_deleteall'),
=======
    url(r'^periodic_target_generate/(?P<indicator>\d+)/$', views.PeriodicTargetView.as_view(), name='pt_generate'),

    url(r'^periodic_target_delete/(?P<pk>\d+)/$', views.PeriodicTargetDeleteView.as_view(), name='pt_delete'),

    url(r'^periodic_target_deleteall/(?P<indicator>\d+)/(?P<deleteall>\w+)/$',
        views.PeriodicTargetView.as_view(), name='pt_deleteall'),
>>>>>>> 8c2af62e

    url(r'^result_add/(?P<indicator>\d+)/$', views.ResultCreate.as_view(), name='result_add'),

    url(r'^result_update/(?P<pk>\d+)/$', views.ResultUpdate.as_view(), name='result_update'),

    url(r'^result_delete/(?P<pk>\d+)/$', views.ResultDelete.as_view(), name='result_delete'),

    url(r'^disrep_quickstart/$', views.DisaggregationReportQuickstart.as_view(), name='disrep_quickstart'),
    url(r'^disrep/(?P<program>\d+)/$', views.DisaggregationReport.as_view(), name='disrep'),

    url(r'^disrepprint/(?P<program>\d+)/$', views.DisaggregationPrint.as_view(), name='disrepprint'),

    url(r'^indicator_plan/(?P<program>\d+)/$', views.indicator_plan, name='indicator_plan'),

    url(r'^indicator_plan/export/(?P<program>\d+)/$',
        views.IndicatorExport.as_view(), name='indicator_export'),

    url(r'^service/(?P<service>[-\w]+)/service_json/', views.service_json, name='service_json'),

    url(r'^result_table/(?P<indicator>\d+)/',
        views.result_view, name='result_view'),

    url(r'^iptt_quickstart/', views.IPTTQuickstart.as_view(), name='iptt_quickstart'),
    url(r'^iptt_report/(?P<program>\d+)/(?P<reporttype>\w+)/$', views.IPTTReport.as_view(), name='iptt_report'),
    url(r'^iptt_report_data/$', views.IPTTReportData.as_view(), name='iptt_ajax'),
    url(r'iptt_api/iptt_excel/$', views.IPTTExcelReport.as_view(), name='iptt_excel'),
    # Deprecated:

    url(r'^pinned_report/$', views.create_pinned_report, name='create_pinned_report'),
    url(r'^pinned_report/delete/$', views.delete_pinned_report, name='delete_pinned_report'),

    # Results framework builder
    url(r'^results_framework_builder/(?P<program_id>\d+)', views.ResultsFrameworkBuilder.as_view(),
        name='results_framework_builder'),

    # API call for program page
    url(r'^api/indicator/(?P<indicator>\d+)', views.api_indicator_view, name='api_indicator_view'),
]<|MERGE_RESOLUTION|>--- conflicted
+++ resolved
@@ -2,71 +2,20 @@
 from indicators import views
 from django.conf.urls import url
 
-<<<<<<< HEAD
-from indicators.views import (
-    IndicatorCreate,
-    IndicatorUpdate,
-    IndicatorDelete,
-    PeriodicTargetDeleteAllView,
-    PeriodicTargetDeleteView
-)
-
-from .views.views_indicators import (
-    ResultCreate,
-    ResultUpdate,
-    ResultDelete,
-    IndicatorExport,
-    service_json,
-    PeriodicTargetDeleteAllView,
-    PeriodicTargetDeleteView,
-    result_view,
-    indicator_plan,
-    DisaggregationReport,
-    DisaggregationReportQuickstart,
-    DisaggregationPrint,
-    api_indicator_view,
-    periodic_targets_form
-)
-
-from .views.views_reports import (
-    IPTTReportQuickstartView,
-    IPTT_ReportView,
-    IPTT_ReportIndicatorsWithVariedStartDate,
-    create_pinned_report,
-    delete_pinned_report,
-    IPTT_ExcelExport,
-)
-
-from .views.views_results_framework import ResultsFrameworkBuilder
-
 
 urlpatterns = [
-    url(r'^periodic_targets_form/(?P<program>\d+)/$', periodic_targets_form, name='periodic_targets_form'),
+    url(r'^periodic_targets_form/(?P<program>\d+)/$', views.periodic_targets_form, name='periodic_targets_form'),
 
-    url(r'^indicator_create/(?P<program>\d+)/$', IndicatorCreate.as_view(), name='indicator_create'),
-=======
-
-urlpatterns = [
-    url(r'^indicator_create/(?P<program>\d+)/$', views.indicator_create, name='indicator_create'),
->>>>>>> 8c2af62e
+    url(r'^indicator_create/(?P<program>\d+)/$', views.IndicatorCreate.as_view(), name='indicator_create'),
 
     url(r'^indicator_update/(?P<pk>\d+)/$', views.IndicatorUpdate.as_view(), name='indicator_update'),
 
     url(r'^indicator_delete/(?P<pk>\d+)/$', views.IndicatorDelete.as_view(), name='indicator_delete'),
 
-<<<<<<< HEAD
-    url(r'^periodic_target_delete/(?P<pk>\d+)/$', PeriodicTargetDeleteView.as_view(), name='pt_delete'),  # delete event
+    url(r'^periodic_target_delete/(?P<pk>\d+)/$', views.PeriodicTargetDeleteView.as_view(), name='pt_delete'),  # delete event
 
     url(r'^periodic_target_deleteall/(?P<indicator>\d+)/$',  # delete all targets button
-        PeriodicTargetDeleteAllView.as_view(), name='pt_deleteall'),
-=======
-    url(r'^periodic_target_generate/(?P<indicator>\d+)/$', views.PeriodicTargetView.as_view(), name='pt_generate'),
-
-    url(r'^periodic_target_delete/(?P<pk>\d+)/$', views.PeriodicTargetDeleteView.as_view(), name='pt_delete'),
-
-    url(r'^periodic_target_deleteall/(?P<indicator>\d+)/(?P<deleteall>\w+)/$',
-        views.PeriodicTargetView.as_view(), name='pt_deleteall'),
->>>>>>> 8c2af62e
+        views.PeriodicTargetDeleteAllView.as_view(), name='pt_deleteall'),
 
     url(r'^result_add/(?P<indicator>\d+)/$', views.ResultCreate.as_view(), name='result_add'),
 
