from django.conf.urls import url

from .views.views_indicators import (
    indicator_create,
    CollectedDataCreate,
    CollectedDataUpdate,
    CollectedDataDelete,
    IndicatorCreate,
    IndicatorDelete,
    IndicatorUpdate,
    IndicatorList,
    IndicatorExport,
    IndicatorReportData,
    CollectedDataReportData,
    collecteddata_import,
    service_json,
    PeriodicTargetView,
    PeriodicTargetDeleteView,
    collected_data_view,
    program_indicators_json,
    programIndicatorReport,
    indicator_report,
    IndicatorReport,
    IndicatorDataExport,
    TVAReport,
    DisaggregationReport,
    TVAPrint,
    DisaggregationPrint
)

from .views.views_reports import (
    IPTTReportQuickstartView,
    IPTT_ReportView,
    IPTT_ReportIndicatorsWithVariedStartDate,
    IPTT_ExcelExport,
<<<<<<< HEAD
    create_pinned_report,
    delete_pinned_report)
=======
    IPTT_CSVExport
)
>>>>>>> b0820df1


urlpatterns = [
    url(r'^home/(?P<program>\d+)/(?P<indicator>\d+)/(?P<type>\d+)/$', IndicatorList.as_view(), name='indicator_list'),

    url(r'^indicator_create/(?P<id>\d+)/$', indicator_create, name='indicator_create'),

    url(r'^indicator_add/(?P<id>\d+)/$', IndicatorCreate.as_view(), name='indicator_add'),

    url(r'^indicator_update/(?P<pk>\d+)/$', IndicatorUpdate.as_view(), name='indicator_update'),

    url(r'^indicator_delete/(?P<pk>\d+)/$', IndicatorDelete.as_view(), name='indicator_delete'),

    url(r'^periodic_target_delete/(?P<pk>\d+)/$', PeriodicTargetDeleteView.as_view(), name='pt_delete'),

    url(r'^periodic_target_generate/(?P<indicator>\d+)/$', PeriodicTargetView.as_view(), name='pt_generate'),

    url(r'^periodic_target_deleteall/(?P<indicator>\d+)/(?P<deleteall>\w+)/$',
        PeriodicTargetView.as_view(), name='pt_deleteall'),

    url(r'^collecteddata_add/(?P<program>\d+)/(?P<indicator>\d+)/$',
        CollectedDataCreate.as_view(), name='collecteddata_add'),

    url(r'^collecteddata_import/$', collecteddata_import, name='collecteddata_import'),

    url(r'^collecteddata_update/(?P<pk>\d+)/$', CollectedDataUpdate.as_view(), name='collecteddata_update'),

    url(r'^collecteddata_delete/(?P<pk>\d+)/$', CollectedDataDelete.as_view(), name='collecteddata_delete'),

    url(r'^report/(?P<program>\d+)/(?P<indicator>\d+)/(?P<type>\d+)/$', indicator_report, name='indicator_report'),

    url(r'^tvareport/$', TVAReport.as_view(), name='tvareport'),

    url(r'^tvaprint/(?P<program>\d+)/$', TVAPrint.as_view(), name='tvaprint'),

    url(r'^disrep/(?P<program>\d+)/$', DisaggregationReport.as_view(), name='disrep'),

    url(r'^disrepprint/(?P<program>\d+)/$', DisaggregationPrint.as_view(), name='disrepprint'),

    url(r'^report_table/(?P<program>\d+)/(?P<indicator>\d+)/(?P<type>\d+)/$',
        IndicatorReport.as_view(), name='indicator_table'),

    url(r'^program_report/(?P<program>\d+)/$', programIndicatorReport, name='programIndicatorReport'),


    url(r'^export/(?P<id>\d+)/(?P<program>\d+)/(?P<indicator_type>\d+)/$',
        IndicatorExport.as_view(), name='indicator_export'),

    url(r'^service/(?P<service>[-\w]+)/service_json/', service_json, name='service_json'),

    url(r'^collected_data_table/(?P<indicator>\d+)/(?P<program>\d+)/',
        collected_data_view, name='collected_data_view'),

    url(r'^program_indicators/(?P<program>\d+)/(?P<indicator>\d+)/'
        r'(?P<type>\d+)', program_indicators_json, name='program_indicators_json'),

    url(r'^report_data/(?P<id>\w+)/(?P<program>\d+)/(?P<type>\d+)/$',
        IndicatorReportData.as_view(), name='indicator_report_data'),

    url(r'^report_data/(?P<id>\w+)/(?P<program>\d+)/(?P<indicator_type>\d+)/'
        r'export/$',
        IndicatorExport.as_view(),
        name='indicator_export'),

    url(r'^collecteddata_report_data/(?P<program>\d+)/(?P<indicator>\d+)/'
        r'(?P<type>\d+)/$',
        CollectedDataReportData.as_view(),
        name='collecteddata_report_data'),

    url(r'^collecteddata_report_data/(?P<program>\d+)/(?P<indicator>\d+)/'
        r'(?P<type>\d+)/export/$',
        IndicatorDataExport.as_view(),
        name='collecteddata_report_data_export'),

    url(r'^iptt_quickstart/', IPTTReportQuickstartView.as_view(), name='iptt_quickstart'),

    url(r'^iptt_report/(?P<program_id>\d+)/(?P<reporttype>\w+)/$', IPTT_ReportView.as_view(), name='iptt_report'),

    url(r'^iptt_redirect/(?P<program_id>\d+)/$', IPTT_ReportIndicatorsWithVariedStartDate.as_view(),
        name='iptt_redirect'),

    url(r'^iptt_excel/(?P<program_id>\d+)/(?P<reporttype>\w+)/$', IPTT_ExcelExport.as_view(), name='iptt_excel'),

<<<<<<< HEAD
    url(r'^pinned_report/$', create_pinned_report, name='create_pinned_report'),
    url(r'^pinned_report/delete/$', delete_pinned_report, name='delete_pinned_report'),
=======
    url(r'^iptt_csv/(?P<program_id>\d+)/(?P<reporttype>\w+)/$', IPTT_CSVExport.as_view(), name='iptt_csv'),

>>>>>>> b0820df1
]<|MERGE_RESOLUTION|>--- conflicted
+++ resolved
@@ -33,13 +33,11 @@
     IPTT_ReportView,
     IPTT_ReportIndicatorsWithVariedStartDate,
     IPTT_ExcelExport,
-<<<<<<< HEAD
     create_pinned_report,
-    delete_pinned_report)
-=======
+    delete_pinned_report,
+    IPTT_ExcelExport,
     IPTT_CSVExport
 )
->>>>>>> b0820df1
 
 
 urlpatterns = [
@@ -123,11 +121,9 @@
 
     url(r'^iptt_excel/(?P<program_id>\d+)/(?P<reporttype>\w+)/$', IPTT_ExcelExport.as_view(), name='iptt_excel'),
 
-<<<<<<< HEAD
     url(r'^pinned_report/$', create_pinned_report, name='create_pinned_report'),
     url(r'^pinned_report/delete/$', delete_pinned_report, name='delete_pinned_report'),
-=======
+
     url(r'^iptt_csv/(?P<program_id>\d+)/(?P<reporttype>\w+)/$', IPTT_CSVExport.as_view(), name='iptt_csv'),
 
->>>>>>> b0820df1
 ]