--- conflicted
+++ resolved
@@ -1,140 +1,64 @@
-<<<<<<< HEAD
-from indicators.views.views_indicators import (
-=======
-from django.conf.urls import url
-
-from indicators.views import (
->>>>>>> 5953f9de
-    indicator_create,
-    IndicatorUpdate,
-    IndicatorDelete,
-    PeriodicTargetView,
-    PeriodicTargetDeleteView
-)
-
-from .views.views_indicators import (
-    ResultCreate,
-    ResultUpdate,
-    ResultDelete,
-    IndicatorExport,
-    service_json,
-    PeriodicTargetView,
-    PeriodicTargetDeleteView,
-    result_view,
-    indicator_plan,
-<<<<<<< HEAD
-    indicator_report,
-    IndicatorReport,
-    TVAReport,
-=======
->>>>>>> 5953f9de
-    DisaggregationReport,
-    DisaggregationReportQuickstart,
-    DisaggregationPrint,
-    api_indicator_view)
-
-<<<<<<< HEAD
-from indicators.views.views_reports import (
-    IPTTReport,
-    IPTTExcelExport,
-    create_pinned_report,
-    delete_pinned_report,
-    IPTTQuickstart,
-    IPTTReportData
-=======
-from .views.views_reports import (
-    IPTTReportQuickstartView,
-    IPTT_ReportView,
-    IPTT_ReportIndicatorsWithVariedStartDate,
-    create_pinned_report,
-    delete_pinned_report,
-    IPTT_ExcelExport,
->>>>>>> 5953f9de
-)
-from indicators.views.views_results_framework import ResultsFrameworkBuilder
+"""URLS for the Indicators app in the Tola project"""
+from indicators import views
 from django.conf.urls import url
 
 
 urlpatterns = [
-    url(r'^indicator_create/(?P<program>\d+)/$', indicator_create, name='indicator_create'),
+    url(r'^indicator_create/(?P<program>\d+)/$', views.indicator_create, name='indicator_create'),
 
-    url(r'^indicator_update/(?P<pk>\d+)/$', IndicatorUpdate.as_view(), name='indicator_update'),
+    url(r'^indicator_update/(?P<pk>\d+)/$', views.IndicatorUpdate.as_view(), name='indicator_update'),
 
-    url(r'^indicator_delete/(?P<pk>\d+)/$', IndicatorDelete.as_view(), name='indicator_delete'),
+    url(r'^indicator_delete/(?P<pk>\d+)/$', views.IndicatorDelete.as_view(), name='indicator_delete'),
 
-    url(r'^periodic_target_generate/(?P<indicator>\d+)/$', PeriodicTargetView.as_view(), name='pt_generate'),
+    url(r'^periodic_target_generate/(?P<indicator>\d+)/$', views.PeriodicTargetView.as_view(), name='pt_generate'),
 
-    url(r'^periodic_target_delete/(?P<pk>\d+)/$', PeriodicTargetDeleteView.as_view(), name='pt_delete'),
+    url(r'^periodic_target_delete/(?P<pk>\d+)/$', views.PeriodicTargetDeleteView.as_view(), name='pt_delete'),
 
     url(r'^periodic_target_deleteall/(?P<indicator>\d+)/(?P<deleteall>\w+)/$',
-        PeriodicTargetView.as_view(), name='pt_deleteall'),
+        views.PeriodicTargetView.as_view(), name='pt_deleteall'),
 
-<<<<<<< HEAD
-    url(r'^result_add/(?P<program>\d+)/(?P<indicator>\d+)/$',
-        ResultCreate.as_view(), name='result_add'),
-=======
-    url(r'^result_add/(?P<indicator>\d+)/$', ResultCreate.as_view(), name='result_add'),
->>>>>>> 5953f9de
+    url(r'^result_add/(?P<indicator>\d+)/$', views.ResultCreate.as_view(), name='result_add'),
 
-    url(r'^result_update/(?P<pk>\d+)/$', ResultUpdate.as_view(), name='result_update'),
+    url(r'^result_update/(?P<pk>\d+)/$', views.ResultUpdate.as_view(), name='result_update'),
 
-    url(r'^result_delete/(?P<pk>\d+)/$', ResultDelete.as_view(), name='result_delete'),
+    url(r'^result_delete/(?P<pk>\d+)/$', views.ResultDelete.as_view(), name='result_delete'),
 
-    url(r'^disrep_quickstart/$', DisaggregationReportQuickstart.as_view(), name='disrep_quickstart'),
-    url(r'^disrep/(?P<program>\d+)/$', DisaggregationReport.as_view(), name='disrep'),
+    url(r'^disrep_quickstart/$', views.DisaggregationReportQuickstart.as_view(), name='disrep_quickstart'),
+    url(r'^disrep/(?P<program>\d+)/$', views.DisaggregationReport.as_view(), name='disrep'),
 
-    url(r'^disrepprint/(?P<program>\d+)/$', DisaggregationPrint.as_view(), name='disrepprint'),
+    url(r'^disrepprint/(?P<program>\d+)/$', views.DisaggregationPrint.as_view(), name='disrepprint'),
 
-    url(r'^indicator_plan/(?P<program>\d+)/$', indicator_plan, name='indicator_plan'),
+    url(r'^indicator_plan/(?P<program>\d+)/$', views.indicator_plan, name='indicator_plan'),
 
     url(r'^indicator_plan/export/(?P<program>\d+)/$',
-        IndicatorExport.as_view(), name='indicator_export'),
+        views.IndicatorExport.as_view(), name='indicator_export'),
 
-    url(r'^service/(?P<service>[-\w]+)/service_json/', service_json, name='service_json'),
+    url(r'^service/(?P<service>[-\w]+)/service_json/', views.service_json, name='service_json'),
 
     url(r'^result_table/(?P<indicator>\d+)/',
-        result_view, name='result_view'),
+        views.result_view, name='result_view'),
 
-<<<<<<< HEAD
     url(r'^program_indicators/(?P<program>\d+)/(?P<indicator>\d+)/'
-        r'(?P<type>\d+)', program_indicators_json, name='program_indicators_json'),
+        r'(?P<type>\d+)', views.program_indicators_json, name='program_indicators_json'),
 
     url(r'^report_data/(?P<id>\w+)/(?P<program>\d+)/(?P<type>\d+)/$',
-        IndicatorReportData.as_view(), name='indicator_report_data'),
+        views.IndicatorReportData.as_view(), name='indicator_report_data'),
 
-    url(r'^result_report_data/(?P<program>\d+)/(?P<indicator>\d+)/'
-        r'(?P<type>\d+)/$',
-        ResultReportData.as_view(),
-        name='result_report_data'),
+    url(r'^result_report_data/(?P<program>\d+)/(?P<indicator>\d+)/(?P<type>\d+)/$',
+        views.ResultReportData.as_view(), name='result_report_data'),
 
-    url(r'^iptt_quickstart/', IPTTQuickstart.as_view(), name='iptt_quickstart'),
-    url(r'^iptt_report/(?P<program_id>\d+)/(?P<reporttype>\w+)/$', IPTTReport.as_view(), name='iptt_report'),
-    url(r'^iptt_report_data/$', IPTTReportData.as_view(), name='iptt_ajax'),
-    url(r'^iptt_excel/$', IPTTExcelExport.as_view(), name='iptt_excel'),
+    url(r'^iptt_quickstart/', views.IPTTQuickstart.as_view(), name='iptt_quickstart'),
+    url(r'^iptt_report/(?P<program_id>\d+)/(?P<reporttype>\w+)/$', views.IPTTReport.as_view(), name='iptt_report'),
+    url(r'^iptt_report_data/$', views.IPTTReportData.as_view(), name='iptt_ajax'),
+    url(r'^iptt_excel/$', views.IPTTExcelExport.as_view(), name='iptt_excel'),
 
-    #url(r'^iptt_excel/(?P<program_id>\d+)/(?P<reporttype>\w+)/$', IPTT_ExcelExport.as_view(), name='iptt_excel'),
-=======
-    url(r'^iptt_quickstart/', IPTTReportQuickstartView.as_view(), name='iptt_quickstart'),
+    url(r'^pinned_report/$', views.create_pinned_report, name='create_pinned_report'),
+    url(r'^pinned_report/delete/$', views.delete_pinned_report, name='delete_pinned_report'),
 
-    url(r'^iptt_report/(?P<program>\d+)/(?P<reporttype>\w+)/$', IPTT_ReportView.as_view(), name='iptt_report'),
-
-    url(r'^iptt_redirect/(?P<program>\d+)/$', IPTT_ReportIndicatorsWithVariedStartDate.as_view(),
-        name='iptt_redirect'),
-
-    url(r'^iptt_excel/(?P<program>\d+)/(?P<reporttype>\w+)/$', IPTT_ExcelExport.as_view(), name='iptt_excel'),
->>>>>>> 5953f9de
-
-    url(r'^pinned_report/$', create_pinned_report, name='create_pinned_report'),
-    url(r'^pinned_report/delete/$', delete_pinned_report, name='delete_pinned_report'),
-
-<<<<<<< HEAD
-    #url(r'^iptt_csv/(?P<program_id>\d+)/(?P<reporttype>\w+)/$', IPTT_CSVExport.as_view(), name='iptt_csv'),
-
-=======
->>>>>>> 5953f9de
     # Results framework builder
-    url(r'^results_framework_builder/(?P<program_id>\d+)', ResultsFrameworkBuilder.as_view(), name='results_framework_builder'),
+    url(r'^results_framework_builder/(?P<program_id>\d+)', views.ResultsFrameworkBuilder.as_view(),
+        name='results_framework_builder'),
 
     # API call for program page
-    url(r'^api/indicator/(?P<indicator>\d+)', api_indicator_view, name='api_indicator_view'),
+    url(r'^api/indicator/(?P<indicator>\d+)', views.api_indicator_view, name='api_indicator_view'),
 ]