# -*- coding: utf-8 -*-
"""
Test result table view for common regressions
"""
import datetime

from django import test
from django.urls import reverse_lazy

from factories import (
    ProgramFactory,
    IndicatorFactory,
    ResultFactory,
    PeriodicTargetFactory,
    UserFactory,
    TolaUserFactory
)
from indicators.models import Indicator


class TestResultUnassignedUIDateFallsOutsideProgramPeriod(test.TestCase):
    """
    A result is unassigned because its "date collected" falls outside of the program period AND targets are time-aware

    When a result is unassigned because its "date collected" falls outside of the program period AND
    targets are time-aware, the following are true:

    1. The result is displayed in the table underneath the target period rows.
    2. Under the table, we display error message: This date falls outside the range of your target periods.
       Please select a date between [localized program start date] and [localized program end date].
    """

    def setUp(self):
        self.program = ProgramFactory(
            reporting_period_start=datetime.date(2018, 1, 1),
            reporting_period_end=datetime.date(2019, 1, 1),
        )
        self.indicator = IndicatorFactory(
            program=self.program,
            target_frequency=Indicator.ANNUAL,
        )
        PeriodicTargetFactory(
            indicator=self.indicator,
            start_date=datetime.date(2018, 1, 1),
            end_date=datetime.date(2018, 12, 31),
        )
        self.result = ResultFactory(
            indicator=self.indicator,
            date_collected=datetime.date(2017, 1, 1),
            achieved=42,
            record_name='My Test Record',
            evidence_url='http://my_evidence_url',
        )
        self.count = 1
        self.count += str(self.indicator.pk).count('42') * 2
<<<<<<< HEAD
=======
        self.count += str(self.indicator.name).count('42')
>>>>>>> 4a906c3d
        self.count += str(self.result.pk).count('42')
        self.user = UserFactory(first_name="FN", last_name="LN", username="tester", is_superuser=True)
        self.user.set_password('password')
        self.user.save()
        self.tola_user = TolaUserFactory(user=self.user)
        self.client.login(username='tester', password='password')

    def test_result_table_html(self):
        url = reverse_lazy('result_view', args=[self.indicator.id,])
        response = self.client.get(url)
        # result is displayed
        self.assertContains(
            response,
            'Jan 1, 2017',
        )
        # only 1 expected now as no longer displaying the value for unassigned indicators
        self.assertContains(
            response, '42', count=self.count, msg_prefix=response.content.decode('utf-8')
        )
        # expected warning message
        self.assertContains(
            response,
            "This date falls outside the range of your target periods."\
            " Please select a date between Jan 1, 2018 and Jan 1, 2019."
        )


class TestResultUnassignedUITargetsMidlineEndline(test.TestCase):
    """
    A result is unassigned because its "date collected" falls outside of the program period AND
    targets are midline/endline or event

    When a result is unassigned AND targets are Midline/Endline or Event, the following are true:

    1. The result is displayed in the table.
    2. Under the table, we display error message: This record is not associated with a target.
       Open the data record and select an option from the "Measure against target" menu.
    """

    def setUp(self):
        self.program = ProgramFactory(
            reporting_period_start=datetime.date(2018, 1, 1),
            reporting_period_end=datetime.date(2019, 1, 1),
        )
        self.indicator = IndicatorFactory(
            program=self.program,
            target_frequency=Indicator.MID_END,
        )
        PeriodicTargetFactory(
            indicator=self.indicator,
            start_date=datetime.date(2018, 1, 1),
            end_date=datetime.date(2018, 12, 31),
        )
        self.result = ResultFactory(
            indicator=self.indicator,
            date_collected=datetime.date(2017, 1, 1),
            achieved=42,
            record_name='My Test Record',
            evidence_url='http://my_evidence_url',
        )
        self.count = 1
        self.count += str(self.indicator.pk).count('42') * 2
<<<<<<< HEAD
=======
        self.count += str(self.indicator.name).count('42')
>>>>>>> 4a906c3d
        self.count += str(self.result.pk).count('42')
        self.user = UserFactory(first_name="FN", last_name="LN", username="tester", is_superuser=True)
        self.user.set_password('password')
        self.user.save()
        self.tola_user = TolaUserFactory(user=self.user)
        self.client.login(username='tester', password='password')

    def test_result_table_html(self):
        url = reverse_lazy('result_view', args=[self.indicator.id,])
        response = self.client.get(url)
        # result is displayed
        self.assertContains(
            response,
            'Jan 1, 2017',
        )
        self.assertContains(
            response, '42', count=self.count, msg_prefix=response.content.decode('utf-8')
        )
        # expected warning message
        self.assertContains(
            response,
            "This record is not associated with a target. Open the data record and select "\
            "an option from the “Measure against target” menu."
        )


class TestResultUnassignedUITargetsNotSetup(test.TestCase):
    """
    When a result is unassigned because no targets are set up, the following are true:

    1. The result is displayed in the table.
    2. Under the table, we display error message: Targets are not set up for this indicator.
        Start by selecting a target frequency.
    3. The string "Start by selecting a target frequency" links to the Targets tab of the indicator setup form.
    """

    def setUp(self):
        self.program = ProgramFactory(
            reporting_period_start=datetime.date(2018, 1, 1),
            reporting_period_end=datetime.date(2019, 1, 1),
        )
        self.indicator = IndicatorFactory(
            program=self.program,
            target_frequency=Indicator.MID_END,
        )
        self.result = ResultFactory(
            indicator=self.indicator,
            date_collected=datetime.date(2017, 1, 1),
            achieved=42,
            record_name='My Test Record',
            evidence_url='http://my_evidence_url',
        )
        self.count = 1
<<<<<<< HEAD
        self.count += str(self.indicator.pk).count('42') * 2
=======
        self.count += str(self.indicator.pk).count('42') * 3
        self.count += str(self.indicator.name).count('42')
>>>>>>> 4a906c3d
        self.count += str(self.result.pk).count('42')
        self.user = UserFactory(first_name="FN", last_name="LN", username="tester", is_superuser=True)
        self.user.set_password('password')
        self.user.save()
        self.tola_user = TolaUserFactory(user=self.user)
        self.client.login(username='tester', password='password')

    def test_result_table_html(self):
        url = reverse_lazy('result_view', args=[self.indicator.id,])
        response = self.client.get(url)
        # result is displayed
        self.assertContains(
            response,
            'Jan 1, 2017',
        )
        self.assertContains(
            response, '42', count=self.count, msg_prefix=response.content.decode('utf-8')
        )
        # expected warning message
        self.assertContains(
            response,
            'Targets are not set up for this indicator.'
        )
        self.assertContains(
            response,
            'Start by selecting a target frequency.'
        )<|MERGE_RESOLUTION|>--- conflicted
+++ resolved
@@ -53,10 +53,7 @@
         )
         self.count = 1
         self.count += str(self.indicator.pk).count('42') * 2
-<<<<<<< HEAD
-=======
         self.count += str(self.indicator.name).count('42')
->>>>>>> 4a906c3d
         self.count += str(self.result.pk).count('42')
         self.user = UserFactory(first_name="FN", last_name="LN", username="tester", is_superuser=True)
         self.user.set_password('password')
@@ -119,10 +116,7 @@
         )
         self.count = 1
         self.count += str(self.indicator.pk).count('42') * 2
-<<<<<<< HEAD
-=======
         self.count += str(self.indicator.name).count('42')
->>>>>>> 4a906c3d
         self.count += str(self.result.pk).count('42')
         self.user = UserFactory(first_name="FN", last_name="LN", username="tester", is_superuser=True)
         self.user.set_password('password')
@@ -176,12 +170,8 @@
             evidence_url='http://my_evidence_url',
         )
         self.count = 1
-<<<<<<< HEAD
-        self.count += str(self.indicator.pk).count('42') * 2
-=======
         self.count += str(self.indicator.pk).count('42') * 3
         self.count += str(self.indicator.name).count('42')
->>>>>>> 4a906c3d
         self.count += str(self.result.pk).count('42')
         self.user = UserFactory(first_name="FN", last_name="LN", username="tester", is_superuser=True)
         self.user.set_password('password')
