--- conflicted
+++ resolved
@@ -25,11 +25,7 @@
         collected_data.site.add(expected2)
         collected_data.site.add(expected)
         SiteProfileFactory.create_batch(3)
-<<<<<<< HEAD
-        form = IPTTReportFilterForm(*[request], **{'program': p})
-=======
         form = IPTTReportFilterForm(**{'request': request, 'program': p})
->>>>>>> 2d3d183a
 
         stuff = str(form)
         self.assertIn(expected.name, stuff)
