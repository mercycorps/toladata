--- conflicted
+++ resolved
@@ -344,15 +344,9 @@
             self.load_base_indicator()
             self.indicator.target_frequency = frequency
             self.indicator.save()
-<<<<<<< HEAD
-            targets = self.load_targets()
-            for target in targets:
-                self.load_data(target=target)
-=======
             self.load_targets()
             for target in self.targets:
                 self.load_data(indicator=target.indicator, target=target)
->>>>>>> 2ac897a6
             program = self.get_annotated_program()
             self.assertEqual(program.scope_counts['nonreporting_count'], 0)
             self.assertEqual(program.scope_counts['indicator_count'], 1)
@@ -405,16 +399,9 @@
                 target_frequency=frequency,
                 program=self.program
             )
-<<<<<<< HEAD
-            targets = self.load_targets(indicator=indicator)
-            for target in targets:
-                self.load_data(indicator=indicator, target=target)
-=======
             self.load_targets(indicator=indicator)
-            #self.load_data(indicator=indicator)
         for target in self.targets:
             self.load_data(indicator=target.indicator, target=target)
->>>>>>> 2ac897a6
         program = self.get_annotated_program()
         self.assertEqual(program.scope_counts['nonreporting_count'], 0)
         self.assertEqual(program.scope_counts['indicator_count'], len(self.TIME_AWARE_FREQUENCIES))
