
import json
import math
import os
import random
import sys
from copy import deepcopy
from datetime import date, timedelta
from dateutil.relativedelta import relativedelta
from getpass import getpass
from itertools import cycle

from django.core.management.base import BaseCommand
from django.contrib.auth.models import User
from django.utils import timezone, translation
from django.conf import settings
from django.db.utils import IntegrityError

from indicators.models import (
    Indicator,
    IndicatorType,
    Result,
    PeriodicTarget,
    Level,
    LevelTier,
    DisaggregationType,
    DisaggregationLabel,
    DisaggregatedValue,
)
from workflow.models import Program, Country, Organization, TolaUser, CountryAccess, ProgramAccess, SiteProfile, Sector
from indicators.views.views_indicators import generate_periodic_targets

class Command(BaseCommand):
    help = """
        Setup targets for indicators by reading a CSV file
        """

    def __init__(self):
        super().__init__()
        self.sadd_disagg = ''

    def add_arguments(self, parser):
        parser.add_argument('--clean_programs', action='store_true')
        parser.add_argument('--clean_tolaland', action='store_true')
        parser.add_argument('--clean_test_users', action='store_true')
        parser.add_argument('--clean_all', action='store_true')
        parser.add_argument('--create_test_users', action='store_true')
        parser.add_argument('--names')
        parser.add_argument('--named_only', action='store_true')

    def handle(self, *args, **options):
        # ***********
        # Creates programs, indicators and results for qa testing
        # ***********
        if options['clean_tolaland']:
            self.clean_tolaland()
            sys.exit()

        if options['clean_programs']:
            self.clean_programs()
            sys.exit()

        if options['clean_test_users']:
            self.clean_test_users()
            sys.exit()

        if options['clean_all']:
            self.clean_programs()
            self.clean_tolaland()
            self.clean_test_users()
            sys.exit()

        if options['create_test_users']:
            password = getpass(prompt="Enter the password to use for the test users: ")
            self.create_test_users(password)
            sys.exit()

        translation.activate(settings.LANGUAGE_CODE)

        # Load the levels fixture and get the levels by filtering out the Tiers that are also in that file
        with open(os.path.join(settings.SITE_ROOT, 'fixtures/sample_levels.json'), 'r') as fh:
            sample_levels = json.loads(fh.read())

        filtered_levels = []
        for level in sample_levels:
            if 'tier_depth' not in level['fields']:
                level['fields'].pop('program_id')
                filtered_levels.append(level)

        org = Organization.objects.get(id=1)
        country, created = Country.objects.get_or_create(
            country='Tolaland', defaults={
                'latitude': 21.4, 'longitude': -158, 'zoom': 6, 'organization': org, 'code': 'TO'})
        if created:
            self.create_disaggregations(country)

        self.create_test_sites()
        for super_user in TolaUser.objects.filter(user__is_superuser=True):
            ca, created = CountryAccess.objects.get_or_create(country=country, tolauser=super_user)
            ca.role = 'basic_admin'
            ca.save()

        main_start_date = (date.today() + relativedelta(months=-18)).replace(day=1)
        main_end_date = (main_start_date + relativedelta(months=+32)).replace(day=1) - timedelta(days=1)

        # Create a program whose end date has passed ond one whose start date is in the future
        passed_end_date = main_start_date - timedelta(days=1)
        passed_start_date = (passed_end_date + relativedelta(months=-19)).replace(day=1)
        future_start_date = (date.today() + relativedelta(months=6)).replace(day=1)
        future_end_date = (future_start_date + relativedelta(months=19)).replace(day=28)
        future_end_date = (future_end_date + relativedelta(days=5)).replace(day=1)

        all_params_base = []
        for freq in Indicator.TARGET_FREQUENCIES:
            for uom_type in (Indicator.NUMBER, Indicator.PERCENTAGE):
                for is_cumulative in (True, False):
                    for direction in (Indicator.DIRECTION_OF_CHANGE_POSITIVE, Indicator.DIRECTION_OF_CHANGE_NEGATIVE):
                        # Don't create indicators that are LoP|cumulative or percent|non-cumulative
                        # since we don't support those combinations
                        if (freq[0] == Indicator.LOP and is_cumulative) or \
                                (uom_type == Indicator.PERCENTAGE and not is_cumulative):
                            continue
                        all_params_base.append({
                            'freq': freq[0], 'uom_type': uom_type, 'is_cumulative': is_cumulative,
                            'direction': direction, 'null_level': None})
        null_supplements_params = [
            {'freq': Indicator.ANNUAL, 'uom_type': Indicator.NUMBER, 'is_cumulative': False,
             'direction': Indicator.DIRECTION_OF_CHANGE_POSITIVE, 'null_level': 'targets'},
            {'freq': Indicator.QUARTERLY, 'uom_type': Indicator.PERCENTAGE, 'is_cumulative': True,
             'direction': Indicator.DIRECTION_OF_CHANGE_NONE, 'null_level': 'results'},
            {'freq': Indicator.LOP, 'uom_type': Indicator.NUMBER, 'is_cumulative': False,
             'direction': Indicator.DIRECTION_OF_CHANGE_NONE, 'null_level': 'results'},
            {'freq': Indicator.EVENT, 'uom_type': Indicator.PERCENTAGE, 'is_cumulative': True,
             'direction': Indicator.DIRECTION_OF_CHANGE_NEGATIVE, 'null_level': 'evidence'},
            {'freq': Indicator.MID_END, 'uom_type': Indicator.NUMBER, 'is_cumulative': False,
             'direction': Indicator.DIRECTION_OF_CHANGE_POSITIVE, 'null_level': 'evidence'},
        ]

        short_param_base = [
            {'freq': Indicator.ANNUAL, 'uom_type': Indicator.NUMBER, 'is_cumulative': True,
             'direction': Indicator.DIRECTION_OF_CHANGE_POSITIVE, 'null_level': None},
            {'freq': Indicator.ANNUAL, 'uom_type': Indicator.PERCENTAGE, 'is_cumulative': True,
             'direction': Indicator.DIRECTION_OF_CHANGE_NONE, 'null_level': None},
            {'freq': Indicator.QUARTERLY, 'uom_type': Indicator.NUMBER, 'is_cumulative': False,
             'direction': Indicator.DIRECTION_OF_CHANGE_NONE, 'null_level': None},
            {'freq': Indicator.QUARTERLY, 'uom_type': Indicator.NUMBER, 'is_cumulative': True,
             'direction': Indicator.DIRECTION_OF_CHANGE_POSITIVE, 'null_level': None},
            {'freq': Indicator.QUARTERLY, 'uom_type': Indicator.PERCENTAGE, 'is_cumulative': True,
             'direction': Indicator.DIRECTION_OF_CHANGE_NEGATIVE, 'null_level': None},
            {'freq': Indicator.LOP, 'uom_type': Indicator.NUMBER, 'is_cumulative': True,
             'direction': Indicator.DIRECTION_OF_CHANGE_NONE, 'null_level': None},
            {'freq': Indicator.LOP, 'uom_type': Indicator.PERCENTAGE, 'is_cumulative': True,
             'direction': Indicator.DIRECTION_OF_CHANGE_NONE, 'null_level': None},
            {'freq': Indicator.MID_END, 'uom_type': Indicator.NUMBER, 'is_cumulative': True,
             'direction': Indicator.DIRECTION_OF_CHANGE_NONE, 'null_level': None},
            {'freq': Indicator.MID_END, 'uom_type': Indicator.PERCENTAGE, 'is_cumulative': True,
             'direction': Indicator.DIRECTION_OF_CHANGE_NONE, 'null_level': None},
            {'freq': Indicator.EVENT, 'uom_type': Indicator.PERCENTAGE, 'is_cumulative': True,
             'direction': Indicator.DIRECTION_OF_CHANGE_NONE, 'null_level': None},
        ]

        # password = getpass(prompt="Enter the password to use for the test users: ")
        password = 'lasjdflaskjdfasdlj'
        # Create programs for specific people

        if options['names']:
            tester_names = options['names'].split(',')
        else:
            tester_names = ['Kelly', 'Marie', 'Jenny', 'Sanjuro', 'Cameron', 'Ken', 'Paul', 'Carly', 'Marco']

        for t_name in tester_names:
            program_name = 'QA Program - {}'.format(t_name)
            program = self.create_program(main_start_date, main_end_date, country, program_name)
            print('Creating Indicators for {}'.format(Program.objects.get(id=program.id)))
            self.create_levels(program.id, filtered_levels)
            self.create_indicators(program.id, all_params_base, personal_indicator=True)
            self.create_indicators(program.id, null_supplements_params, apply_skips=False, personal_indicator=True)

        if options['named_only']:
            sys.exit()

        print('Creating ghost of programs past')
        program = self.create_program(
            passed_start_date, passed_end_date, country, 'QA Program -- Ghost of Programs Past')
        self.create_levels(program.id, filtered_levels)
        self.create_indicators(program.id, all_params_base)

        print('Creating ghost of programs future')
        future_program_params = [
            {'freq': Indicator.ANNUAL, 'uom_type': Indicator.NUMBER, 'is_cumulative': True,
             'direction': Indicator.DIRECTION_OF_CHANGE_POSITIVE, 'null_level': 'targets'},
            {'freq': Indicator.QUARTERLY, 'uom_type': Indicator.PERCENTAGE, 'is_cumulative': True,
             'direction': Indicator.DIRECTION_OF_CHANGE_NEGATIVE, 'null_level': 'targets'},
            {'freq': Indicator.EVENT, 'uom_type': Indicator.PERCENTAGE, 'is_cumulative': True,
             'direction': Indicator.DIRECTION_OF_CHANGE_NONE, 'null_level': 'targets'},
            {'freq': Indicator.LOP, 'uom_type': Indicator.NUMBER, 'is_cumulative': False,
             'direction': Indicator.DIRECTION_OF_CHANGE_NONE, 'null_level': 'targets'},
            {'freq': Indicator.MID_END, 'uom_type': Indicator.NUMBER, 'is_cumulative': True,
             'direction': Indicator.DIRECTION_OF_CHANGE_POSITIVE, 'null_level': 'targets'},
        ]

        program = self.create_program(
            future_start_date, future_end_date, country, 'QA Program --- Ghost of Programs Future')
        self.create_levels(program.id, filtered_levels)
        self.create_indicators(program.id, future_program_params)

        # Create program with lots of indicators
        program = self.create_program(
            main_start_date, main_end_date, country, 'QA Program -- I Love Indicators So Much')
        print('Creating program with many indicators')
        self.create_levels(program.id, filtered_levels)
        self.create_indicators(program.id, all_params_base)
        print('Creating moar indicators')
        self.create_indicators(program.id, all_params_base, indicator_suffix='moar1')
        self.create_indicators(program.id, all_params_base, indicator_suffix='moar2')
        self.create_indicators(program.id, all_params_base, indicator_suffix='moar3')

        print('Creating pre-satsuma program')
        program = self.create_program(
            main_start_date, main_end_date, country, 'QA Program --- Pre-Satsuma', post_satsuma=False)
        self.create_levels(program.id, filtered_levels)
        self.create_indicators(program.id, all_params_base, apply_skips=False, apply_rf_skips=True)

        print('Creating program with no skips')
        program = self.create_program(
            main_start_date, main_end_date, country, 'QA Program --- All the things! (no Skipped values)')
        self.create_levels(program.id, filtered_levels)
        self.create_indicators(program.id, all_params_base, apply_skips=False)

        # Create programs with various levels of no data indicators
        print('Creating null program with no indicators')
        self.create_program(
            main_start_date, main_end_date, country, 'QA Program --- No Indicators Here')

        print('Creating null program with no targets')
        long_null_levels = ['targets'] * len(all_params_base)
        program = self.create_program(
            main_start_date, main_end_date, country, 'QA Program --- No Targets Here')
        fail_message = self.set_null_levels(all_params_base, long_null_levels, program.name)
        if fail_message:
            print(fail_message)
            program.delete()
        else:
            self.create_levels(program.id, filtered_levels)
            self.create_indicators(program.id, all_params_base)

        print('Creating null program with no results')
        long_null_levels = ['results'] * len(all_params_base)
        program = self.create_program(main_start_date, main_end_date, country, 'QA Program --- No Results Here')
        fail_message = self.set_null_levels(all_params_base, long_null_levels, program.name)
        if fail_message:
            print(fail_message)
            program.delete()
        else:
            self.create_levels(program.id, filtered_levels)
            self.create_indicators(program.id, all_params_base)

        print('Creating null program with no evidence')
        long_null_levels = ['evidence'] * len(all_params_base)
        program = self.create_program(main_start_date, main_end_date, country, 'QA Program --- No Evidence Here')
        fail_message = self.set_null_levels(all_params_base, long_null_levels, program.name)
        if fail_message:
            print(fail_message)
            program.delete()
        else:
            self.create_levels(program.id, filtered_levels)
            self.create_indicators(program.id, all_params_base)

        short_null_levels = [
            None, None, 'results', 'targets', None, 'results', 'evidence', 'evidence', 'targets', None
        ]
        short_programs = [
            ('QA Program - PaQ', False),
            ('QA Program -- Small Indicator Set', False),
            ('QA Program -- Multi-country Program', True)
        ]
        for program_tuple in short_programs:
            print('Creating {}'.format(program_tuple[0]))
            program = self.create_program(
                main_start_date, main_end_date, country, program_tuple[0], multi_country=program_tuple[1])
            fail_message = self.set_null_levels(short_param_base, short_null_levels, program.name)
            if fail_message:
                print(fail_message)
                program.delete()
            else:
                self.create_levels(program.id, filtered_levels)
                self.create_indicators(program.id, short_param_base)

        # Create test users and assign broad permissions to superusers.
        self.create_test_users(password)

    @staticmethod
    def create_disaggregations(country):
        disagg_1 = DisaggregationType(
            disaggregation_type="A 3-category disaggregation",
            country=country
        )
        disagg_1.save()
        for c, label in enumerate(['Category 1', 'Category 2', 'Category 3']):
            category = DisaggregationLabel(
                disaggregation_type=disagg_1,
                label=label,
                customsort=c+1
            )
            category.save()
        disagg_2 = DisaggregationType(
            disaggregation_type="A 2-category disaggregation",
            country=country,
        )
        disagg_2.save()
        for c, label in enumerate(['Cåtégøry 1', 'Category 2']):
            category = DisaggregationLabel(
                disaggregation_type=disagg_2,
                label=label,
                customsort=c+1
            )
            category.save()
        # disagg_3 = DisaggregationType(
        #     disaggregation_type="An archived no-label disaggregation",
        #     country=country,
        #     is_archived=True,
        #     selected_by_default=False,
        # )
        # disagg_3.save()
        # return [disagg_1, disagg_2, disagg_3]
        return [disagg_1, disagg_2]

    @staticmethod
    def create_program(start_date, end_date, country, name, post_satsuma=True, multi_country=False):
        program = Program.objects.create(**{
            'name': name,
            'reporting_period_start': start_date,
            'reporting_period_end': end_date,
            'funding_status': 'Funded',
            'gaitid': 'fake_gait_id_{}'.format(random.randint(1, 9999)),
            '_using_results_framework': Program.RF_ALWAYS if post_satsuma else Program.NOT_MIGRATED,
        })
        program.country.add(country)
        if multi_country:
            country2 = Country.objects.get(country="United States")
            program.country.add(country2)
        return program

    @staticmethod
    def set_null_levels(param_base, null_levels, program_name):
        if len(param_base) != len(null_levels):
            return 'Could not create {}.  Null level array length did not match indicator count'.format(program_name)
        for i, params in enumerate(param_base):
            params['null_level'] = null_levels[i]
        return False

    @staticmethod
    def make_targets(program, indicator):
        if indicator.target_frequency == Indicator.LOP:
            PeriodicTarget.objects.create(**{
                'indicator': indicator,
                'customsort': 1,
                'edit_date': timezone.now(),
                'period': 'LOP target',
                })
            return
        elif indicator.target_frequency == Indicator.EVENT:
            for i in range(3):
                PeriodicTarget.objects.create(**{
                    'indicator': indicator,
                    'customsort': i,
                    'edit_date': timezone.now(),
                    'period': 'Event {}'.format(i + 1),
                })
            return

        target_generator = PeriodicTarget.generate_for_frequency(indicator.target_frequency)
        num_periods = len([p for p in target_generator(program.reporting_period_start, program.reporting_period_end)])

        targets_json = generate_periodic_targets(
            tf=indicator.target_frequency, start_date=program.reporting_period_start, numTargets=num_periods)
        for i, pt in enumerate(targets_json):
            if indicator.target_frequency in [Indicator.LOP, Indicator.MID_END]:
                PeriodicTarget.objects.create(**{
                    'indicator': indicator,
                    'customsort': i,
                    'edit_date': timezone.now(),
                    'period': 'Period {}'.format(i+1),
                })
            else:
                PeriodicTarget.objects.create(**{
                    'indicator': indicator,
                    'customsort': i,
                    'edit_date': timezone.now(),
                    'period': 'Period {}'.format(i+1),
                    'start_date': pt['start_date'],
                    'end_date': pt['end_date'],
                })

    @staticmethod
    def calc_increment(target, period_count):
        return int(math.ceil((target/period_count)/10)*10)

    def create_indicators(
        self, program_id, param_sets, indicator_suffix='', apply_skips=True, apply_rf_skips=False,
            personal_indicator=False):
        try:
            self.sadd_disagg = DisaggregationType.objects.get(pk=109)
        except DisaggregationType.DoesNotExist:
            self.sadd_disagg = False
        indicator_ids = []
        program = Program.objects.get(id=program_id)
        frequency_labels = {
            Indicator.LOP: 'LoP only',
            Indicator.MID_END: 'Midline and endline',
            Indicator.EVENT: 'Event',
            Indicator.ANNUAL: 'Annual',
            Indicator.SEMI_ANNUAL: 'Semi-annual',
            Indicator.TRI_ANNUAL: 'Tri-annual',
            Indicator.QUARTERLY: 'Quarterly',
            Indicator.MONTHLY: 'Monthly',
        }
        uom_labels = {
            Indicator.NUMBER: 'Number (#)',
            Indicator.PERCENTAGE: "Percentage (%)",
        }
        direction_labels = {
            Indicator.DIRECTION_OF_CHANGE_NONE: "Direction of change NA",
            Indicator.DIRECTION_OF_CHANGE_POSITIVE: "Increase (+)",
            Indicator.DIRECTION_OF_CHANGE_NEGATIVE: "Decrease (-)",
        }

        # Keep track of results and evidence created across the whole programs so we can skip them periodically
        result_count = 0
        result_skip_mod = 7
        evidence_count = 0
        evidence_skip_mod = 7

        old_levels = list(Indicator.objects.filter(old_level__isnull=False).order_by('old_level')
                          .distinct().values_list('old_level', flat=True))
        old_levels.append(None)
        old_level_cycle = cycle(old_levels)

        rf_levels = list(Level.objects.filter(program__id=program.id))
        if apply_rf_skips:
            rf_levels.append(None)
        rf_level_cycle = cycle(rf_levels)

        indicator_types = list(IndicatorType.objects.all())
        if apply_skips:
            indicator_types.append(None)
        type_cycle = cycle(indicator_types)

        sectors = list(Sector.objects.all()[:5])
        if apply_skips:
            sectors.append(None)
        sector_cycle = cycle(sectors)

        sites = list(SiteProfile.objects.filter(country__country="Tolaland"))
        if apply_skips:
            sites.append(None)
        site_cycle = cycle(sites)

        disagg_cycle = cycle([0, 1, 2])
        result_disagg_cycle = cycle(['sadd', 'one', 'two', 'none', 'all', 'all', 'all', 'none'])

        for n, params in enumerate(param_sets):
            if params['is_cumulative']:
                cumulative_text = 'Cumulative'
            else:
                cumulative_text = 'Non-cumulative'
            disagg_count = next(disagg_cycle)
            result_disagg = next(result_disagg_cycle)

            indicator_name_list = [
                frequency_labels[params['freq']],
                uom_labels[params['uom_type']],
                cumulative_text,
                direction_labels[params['direction']],
                f"Disagg: {disagg_count}",
            ]
            if params['null_level']:
                indicator_name_list.append(f"| No {params['null_level']}")
            else:
                indicator_name_list.append(f"Result disagg: {result_disagg}")
            if indicator_suffix:
                indicator_name_list.append(indicator_suffix)
            indicator_name = ' | '.join(indicator_name_list)

            frequency = params['freq']
            if params['null_level'] == 'targets':
                frequency = None

            # Finally, create the indicator
            indicator = Indicator(
                name=indicator_name,
                is_cumulative=params['is_cumulative'],
                target_frequency=frequency,
                unit_of_measure='This is a UOM',
                baseline=0,
                unit_of_measure_type=params['uom_type'],
                direction_of_change=params['direction'],
                program=program,
                old_level=None if program.results_framework else next(old_level_cycle),
                level=next(rf_level_cycle),
                sector=None if not personal_indicator else next(sector_cycle),
            )
            indicator.save()
            if self.sadd_disagg:
                indicator.disaggregation.add(self.sadd_disagg)
            country = Country.objects.get(country="Tolaland")
            for disagg in country.disaggregationtype_set.all().order_by('?')[:disagg_count]:
                indicator.disaggregation.add(disagg)

            i_type = next(type_cycle)
            if personal_indicator and i_type:
                indicator.indicator_type.add(i_type)
            indicator.save()
            indicator_ids.append(indicator.id)

            if params['null_level'] == 'targets':
                indicator.lop_target = 100
                indicator.save()
                continue

            self.make_targets(program, indicator)
            periodic_targets = PeriodicTarget.objects.filter(indicator__id=indicator.id)

            # Different combinations of UOM type, direction of change and cummulativeness require
            # different inputs.
            if params['uom_type'] == Indicator.NUMBER:
                if params['direction'] == Indicator.DIRECTION_OF_CHANGE_POSITIVE:
                    if params['is_cumulative']:
                        target_start = 100
                        target_increment = target_start
                        achieved_start = 90
                        achieved_increment = int(achieved_start * 1.1)
                    else:
                        target_start = 100
                        target_increment = target_start
                        achieved_start = 90
                        achieved_increment = int(achieved_start * 1.1)
                else:
                    if params['is_cumulative']:
                        target_start = 500
                        target_increment = -int(math.floor((target_start/len(periodic_targets))/10)*10)
                        achieved_start = 400
                        achieved_increment = target_increment+2
                    else:
                        target_start = 500
                        target_increment = -int(math.floor((target_start/len(periodic_targets))/10)*10)
                        achieved_start = 400
                        achieved_increment = target_increment * .8
            else:
                if params['direction'] == Indicator.DIRECTION_OF_CHANGE_POSITIVE:
                    # Don't need to check non-cumulative because we don't really handle it
                    target_start = 10
                    target_increment = 3
                    achieved_start = 7
                    achieved_increment = 4
                else:
                    # Don't need to check non-cumulative because we don't really handle it
                    target_start = 90
                    target_increment = max(-math.floor(target_start/len(periodic_targets)), -2)
                    achieved_start = 95
                    achieved_increment = target_increment - 1

            lop_target = 0
            day_offset = timedelta(days=2)
            for i, pt in enumerate(periodic_targets):
                # Create the target amount (the PeriodicTarget object has already been created)
                pt.target = target_start + target_increment * i
                pt.save()

                if params['is_cumulative']:
                    lop_target = pt.target
                else:
                    lop_target += pt.target

                # Users shouldn't put in results with a date in the future, so neither should we.
                if pt.start_date and date.today() < pt.start_date + day_offset:
                    continue

                # Skip creating a result if the null_level is result or if
                # the number of results has reached the arbitrary skip point.
                result_count += 1
                if (apply_skips and result_count % result_skip_mod == result_skip_mod - 2) or \
                        params['null_level'] == 'results':
                    continue

                # if params['direction'] == Indicator.DIRECTION_OF_CHANGE_NEGATIVE:
                #     achieved_value = achieved_start - (achieved_increment * i)
                # else:
                achieved_value = achieved_start + (achieved_increment * i)

                results_to_create = 1
                if apply_skips and result_count % result_skip_mod in (1, result_skip_mod - 3):
                    results_to_create = 2
                    if params['uom_type'] == Indicator.NUMBER:
                        achieved_value = int(achieved_value * .4)
                    else:
                        achieved_value = int(achieved_value * .9)

                # Now create the Results and their related Records
                if pt.start_date:
                    date_collected = pt.start_date + day_offset
                else:
                    date_collected = date.today()

                for c in range(results_to_create):
                    rs = Result(
                        periodic_target=pt,
                        indicator=indicator,
                        program=program,
                        achieved=achieved_value,
                        date_collected=date_collected)
                    rs.save()
                    if result_disagg != 'none':
                        self.disaggregate_result(rs, result_disagg, indicator)
                    date_collected = date_collected + day_offset
                    if params['uom_type'] == Indicator.NUMBER:
                        achieved_value = int(achieved_value * 1.5)
                    else:
                        achieved_value = int(achieved_value * 1.15)

                    evidence_count += 1
                    if params['null_level'] == 'evidence':
                        continue

                    if apply_skips and evidence_count % evidence_skip_mod == int(evidence_skip_mod / 2):
                        evidence_count += 1
                        continue
                    rs.record_name = 'Evidence {} for result id {}'.format(evidence_count, rs.id)
                    rs.evidence_url = 'http://my/evidence/url'

                    r_site = next(site_cycle)
                    if personal_indicator and r_site:
                        rs.site.add(r_site)

                    rs.save()

            indicator.lop_target = lop_target
            indicator.save()

        return indicator_ids

    def disaggregate_result(self, result, result_disagg_type, indicator):
        label_sets = []
        if result_disagg_type == 'sadd' and self.sadd_disagg:
            label_sets.append(list(DisaggregationLabel.objects.filter(disaggregation_type=self.sadd_disagg)))
        elif result_disagg_type == 'one' and indicator.disaggregation.all().count() > 1:
            disagg_type = DisaggregationType.objects\
                .filter(indicator=indicator)\
                .exclude(pk=self.sadd_disagg.pk)\
                .order_by('?')\
                .first()
            label_sets.append(list(DisaggregationLabel.objects.filter(disaggregation_type=disagg_type)))
        elif result_disagg_type == 'two' and indicator.disaggregation.all().count() > 1:
            disagg_types = DisaggregationType.objects.filter(indicator=indicator).exclude(pk=self.sadd_disagg.pk)
            for disagg_type in disagg_types:
                label_sets.append(list(DisaggregationLabel.objects.filter(disaggregation_type=disagg_type)))
        elif result_disagg_type == 'all':
            for disagg_type in indicator.disaggregation.all():
                label_sets.append(list(DisaggregationLabel.objects.filter(disaggregation_type=disagg_type)))

        if len(label_sets) < 1:
            return
        for label_set in label_sets:
            # Calculate how many of the labels we will use (k) and then randomly select that number of label indexes
            k = random.randrange(1, len(label_set) + 1)
            label_indexes = random.sample(list(range(len(label_set))), k)
            values = self.make_random_disagg_values(result.achieved, len(label_indexes))
            for label_index, value in zip(label_indexes, values):
                label = label_set[label_index]
                DisaggregatedValue.objects.create(category_id=label.pk, value=value, result=result)

    @staticmethod
    def create_levels(program_id, level_data):
        fixture_data = deepcopy(level_data)
        tier_labels = LevelTier.get_templates()['mc_standard']['tiers']
        for i, tier in enumerate(tier_labels):
            t = LevelTier(name=tier, tier_depth=i+1, program_id=program_id)
            t.save()

        level_map = {}
        for level_fix in fixture_data:
            parent = None
            if 'parent_id' in level_fix['fields']:
                parent = level_map[level_fix['fields'].pop('parent_id')]

            level = Level(**level_fix['fields'])
            level.parent = parent
            level.program = Program.objects.get(id=program_id)
            level.save()
            level_map[level_fix['pk']] = level

    def clean_test_users(self):
        for username in self.user_profiles.keys():
            auth_user = User.objects.filter(username=username)
            if auth_user.count() == 1:
                tola_user = TolaUser.objects.filter(user=auth_user[0])
                auth_user[0].delete()
            else:
                print("This auth user doesn't exist: {}".format(username))
                continue

            if tola_user.count() == 1:
                tola_user[0].delete()

    @staticmethod
    def clean_tolaland():
        try:
            country = Country.objects.get(country='Tolaland')
            disaggregations = DisaggregationType.objects.filter(country=country)
            disaggregations.delete()
            country.delete()
        except Country.DoesNotExist:
            pass

    @staticmethod
    def clean_programs():
        programs = Program.objects.filter(name__contains='QA Program -')
        if programs.count() > 0:
            print("Delete these programs?\n{}".format('\n'.join(p.name for p in programs)))
            confirm = input('[yes/no]: ')
            if confirm == 'yes':
                for program in programs:
                    print('Deleting program: {}'.format(program))
                    for indicator in program.indicator_set.all():
                        indicator.delete()
                    program.delete()
            else:
                print('\nPrograms not deleted')

    def create_test_users(self, password):
        created_users = []
        existing_users = []
        for username, profile in self.user_profiles.items():
            home_country = None
            if profile['home_country']:
                home_country = Country.objects.get(country=profile['home_country'])
            accessible_countries = []

            for country_name in profile['accessible_countries']:
                accessible_countries.append(Country.objects.get(country=country_name))

            user, created = User.objects.get_or_create(
                username=username,
                defaults={
                    'first_name': profile['first_last'][0],
                    'last_name': profile['first_last'][1],
                    'email': profile['email']
                }
            )
            user.set_password(password)
            user.save()
            if created:
                created_users.append(username)
            else:
                existing_users.append(username)

            tola_user, created = TolaUser.objects.get_or_create(
                user=user,
                defaults={
                    'name': ' '.join(profile['first_last']),
                    'country': home_country,
                    'organization': profile['org']
                }
            )
            tola_user.save()

            # Add accessible country links between tola_users and countries.  The profile setup
            # is overloaded a bit.  If the user belongs to the MC org, treat the accessible
            # country as such.  If the user isn't part of MC org, you have to do it on a program by program basis.
            for accessible_country in accessible_countries:
                if tola_user.organization.name == 'Mercy Corps':
                    ca, created = CountryAccess.objects.get_or_create(
                        tolauser=tola_user, country=accessible_country, role='user')
                    ca.save()

                # Need to also do program by program for MC members if the permission level is high because
                # default with country access is low.
                if tola_user.organization.name != 'Mercy Corps' or profile['permission_level'] != 'low':
                    for program in accessible_country.program_set.all():
                        ProgramAccess.objects.get_or_create(
                            country=accessible_country, program=program, tolauser=tola_user,
                            role=profile['permission_level'])

            # Add ProgramAccess links between tola_users and programs
            for access_profile in profile.get('program_access', []):
                country = Country.objects.get(country=access_profile[0])
                try:
                    prog = Program.objects.get(name__contains=access_profile[1], country=country)
                    ProgramAccess.objects.get_or_create(
                        country=country, program=prog, tolauser=tola_user, role=access_profile[2])
                except Program.DoesNotExist:
                    print("Couldn't create program access to {} for {}.  The program '{}' doesn't exist".format(
                        tola_user, access_profile[1], access_profile[1]))
                except IntegrityError:
                    pass

            # Create/upgrade admin levels for each country listed in the profile
            try:
                country_names = profile['admin']
                if country_names == 'all':
                    country_names = list(Country.objects.all().values_list('country', flat=True))
            except KeyError:
                country_names = []

            for country_name in country_names:
                ca, created = CountryAccess.objects.get_or_create(
                    country=Country.objects.get(country=country_name),
                    tolauser=tola_user
                )
                ca.role = 'basic_admin'
                ca.save()

        if len(created_users) > 0:
            print('\nCreated the following test users: {}\n'.format(', '.join(sorted(created_users))))
        if len(existing_users) > 0:
            print('The following test users already existed: {}\n'.format(', '.join(sorted(existing_users))))

    @staticmethod
    def create_test_sites():
        country = Country.objects.get(country="Tolaland")
        for i in range(1, 6):
            SiteProfile.objects.get_or_create(
                name="Tolaland Site {}".format(i),
                country=country,
                defaults={
                    "latitude": 21.4 + i/10,
                    "longitude": -158 + i/10,
                    "status": i % 2
                }
            )

    standard_countries = ['Afghanistan', 'Haiti', 'Jordan', 'Tolaland', 'United States']
    TEST_ORG, created = Organization.objects.get_or_create(name='Test')
    MC_ORG = Organization.objects.get(name='Mercy Corps')
    user_profiles = {
        'mc-low': {
            'first_last': ['mc-low-first', 'mc-low-last'],
            'email': 'tolatestone@mercycorps.org',
            'accessible_countries': standard_countries,
            'permission_level': 'low',
            'home_country': 'United States',
            'org': MC_ORG,
        },
        'mc-medium': {
            'first_last': ['mc-med-first', 'mc-med-last'],
            'email': 'tolatesttwo@mercycorps.org',
            'accessible_countries': standard_countries,
            'permission_level': 'medium',
            'home_country': 'United States',
            'org': MC_ORG,
        },
        'mc-high': {
            'first_last': ['mc-high-first', 'mc-high-last'],
            'email': 'tolatestthree@mercycorps.org',
            'accessible_countries': standard_countries,
            'permission_level': 'high',
            'home_country': 'United States',
            'org': MC_ORG,
        },
        'mc-basicadmin': {
            'first_last': ['mc-basicadmin-first', 'mc-basicadmin-last'],
            'email': 'mcbasicadmin@example.com',
            'accessible_countries': standard_countries,
            'permission_level': 'high',
            'home_country': 'United States',
            'org': MC_ORG,
            'admin': 'all'
        },
        'gmail-low': {
            'first_last': ['gmail-low-first', 'gmail-low-last'],
            'email': 'mctest.low@gmail.com',
            'accessible_countries': standard_countries,
            'permission_level': 'low',
            'home_country': None,
            'org': TEST_ORG,
        },
        'gmail-medium': {
            'first_last': ['gmail-med-first', 'gmail-med-last'],
            'email': 'mctest.medium@gmail.com',
            'accessible_countries': standard_countries,
            'permission_level': 'medium',
            'home_country': None,
            'org': TEST_ORG,
        },
        'gmail-high': {
            'first_last': ['gmail-high-first', 'gmail-high-last'],
            'email': 'mctest.high@gmail.com',
            'accessible_countries': standard_countries,
            'permission_level': 'high',
            'home_country': None,
            'org': TEST_ORG,
        },
        'external-low': {
            'first_last': ['external-low-first', 'external-low-last'],
            'email': 'external-low@example.com',
            'accessible_countries': standard_countries,
            'permission_level': 'low',
            'home_country': None,
            'org': TEST_ORG,
        },
        'external-medium': {
            'first_last': ['external-med-first', 'external-med-last'],
            'email': 'external-medium@example.com',
            'accessible_countries': standard_countries,
            'permission_level': 'medium',
            'home_country': None,
            'org': TEST_ORG,
        },
        'external-high': {
            'first_last': ['external-high-first', 'external-high-last'],
            'email': 'external-high@example.com',
            'accessible_countries': standard_countries,
            'permission_level': 'high',
            'home_country': None,
            'org': TEST_ORG,
        },
        'demo1': {
            'first_last': ['demo', 'one'],
            'email': 'demo1@example.com',
            'accessible_countries': ['Ethiopia'],
            'permission_level': 'low',
            'home_country': 'Ethiopia',
            'org': MC_ORG,
        },
        'demo2': {
            'first_last': ['demo', 'two'],
            'email': 'demo2@example.com',
            'accessible_countries': [],
            'permission_level': 'medium',
            'home_country': None,
            'org': TEST_ORG,
            'program_access': [('Ethiopia', 'Collaboration in Cross-Border Areas', 'medium')]
        },
        'demo3': {
            'first_last': ['demo', 'three'],
            'email': 'demo3@example.com',
            'accessible_countries': [],
            'permission_level': 'high',
            'home_country': None,
            'org': TEST_ORG,
            'program_access': [('Ethiopia', 'Collaboration in Cross-Border Areas', 'high')]
        },

    }

    @staticmethod
    def make_random_disagg_values(aggregate_value, total_slot_count):
        filled = []
        for slot_index in range(total_slot_count):
            slots_available_count = total_slot_count - len(filled)
            max_value = aggregate_value - sum(filled) - slots_available_count + 1
            if max_value <=1:
                filled.extend([1]*slots_available_count)
                break
            elif slot_index == total_slot_count - 1:
                filled.append(aggregate_value - sum(filled))
            else:
<<<<<<< HEAD
                filled.append(random.randrange(0, max_value))
        if sum(filled) < aggregate_value:
            filled[0] += aggregate_value - sum(filled)
        if sum(filled) > aggregate_value:
            reduction_amount = sum(filled) - aggregate_value
            while reduction_amount > 0:
                i = filled.index(max(filled))
                if filled[i] >= reduction_amount:
                    filled[i] -= reduction_amount
                    reduction_amount = 0
                else:
                    reduction_amount -= filled[i]
                    filled[i] = 0
        if sum(filled) != aggregate_value:
            raise NotImplementedError('You wrote a bad algorithm')
=======
                filled.append(random.randrange(1, max_value))

>>>>>>> 153d072c
        random.shuffle(filled)
        return filled<|MERGE_RESOLUTION|>--- conflicted
+++ resolved
@@ -955,7 +955,6 @@
             elif slot_index == total_slot_count - 1:
                 filled.append(aggregate_value - sum(filled))
             else:
-<<<<<<< HEAD
                 filled.append(random.randrange(0, max_value))
         if sum(filled) < aggregate_value:
             filled[0] += aggregate_value - sum(filled)
@@ -969,11 +968,8 @@
                 else:
                     reduction_amount -= filled[i]
                     filled[i] = 0
+
         if sum(filled) != aggregate_value:
             raise NotImplementedError('You wrote a bad algorithm')
-=======
-                filled.append(random.randrange(1, max_value))
-
->>>>>>> 153d072c
         random.shuffle(filled)
         return filled