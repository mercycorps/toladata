--- conflicted
+++ resolved
@@ -16,7 +16,6 @@
 from django.conf import settings
 from django.db.utils import IntegrityError
 
-<<<<<<< HEAD
 from indicators.models import (
     Indicator,
     IndicatorType,
@@ -24,13 +23,11 @@
     PeriodicTarget,
     Level,
     LevelTier,
+    LevelTierTemplate,
     DisaggregationType,
     DisaggregationLabel,
     DisaggregatedValue,
 )
-=======
-from indicators.models import Indicator, Result, PeriodicTarget, Level, LevelTier, LevelTierTemplate, IndicatorType
->>>>>>> 22d6e67d
 from workflow.models import Program, Country, Organization, TolaUser, CountryAccess, ProgramAccess, SiteProfile, Sector
 from indicators.views.views_indicators import generate_periodic_targets
 
@@ -166,10 +163,7 @@
              'direction': Indicator.DIRECTION_OF_CHANGE_NONE, 'null_level': None},
         ]
 
-<<<<<<< HEAD
-        password = getpass(prompt="Enter the password to use for the test users: ")
         # Create programs for specific people
-=======
         if not options['named_only'] and not options['levelicious_only']:
             password = getpass(prompt="Enter the password to use for the test users: ")
 
@@ -213,17 +207,12 @@
 
         if options['levelicious_only']:
             sys.exit()
->>>>>>> 22d6e67d
 
         # Create programs for specific people
         if options['names']:
             tester_names = options['names'].split(',')
         else:
-<<<<<<< HEAD
             tester_names = ['Kelly', 'Marie', 'Jenny', 'Sanjuro', 'Cameron', 'Ken', 'Paul', 'Carly', 'Marco']
-=======
-            tester_names = sorted(['Kelly', 'Marie', 'Jenny', 'Sanjuro', 'Cameron', 'Ken', 'Carly', 'Marco'])
->>>>>>> 22d6e67d
 
         for t_name in tester_names:
             program_name = 'QA program - {}'.format(t_name)
@@ -346,7 +335,6 @@
         # Create test users and assign broad permissions to superusers.
         self.create_test_users(password)
 
-<<<<<<< HEAD
     @staticmethod
     def create_disaggregations(country):
         disagg_1 = DisaggregationType(
@@ -383,8 +371,6 @@
         # return [disagg_1, disagg_2, disagg_3]
         return [disagg_1, disagg_2]
 
-=======
->>>>>>> 22d6e67d
     @staticmethod
     def create_program(start_date, end_date, country, name, post_satsuma=True, multi_country=False):
         program = Program.objects.create(**{
@@ -457,18 +443,13 @@
         return int(math.ceil((target/period_count)/10)*10)
 
     def create_indicators(
-<<<<<<< HEAD
         self, program_id, param_sets, indicator_suffix='', apply_skips=True, apply_rf_skips=False,
-            personal_indicator=False):
+            personal_indicator=False, indicatorless_levels=None):
+        indicatorless_levels = [] if not indicatorless_levels else indicatorless_levels
         try:
             self.sadd_disagg = DisaggregationType.objects.get(pk=109)
         except DisaggregationType.DoesNotExist:
             self.sadd_disagg = False
-=======
-            self, program_id, param_sets, indicator_suffix='', apply_skips=True, apply_rf_skips=False,
-            personal_indicator=False, indicatorless_levels=None):
-        indicatorless_levels = [] if not indicatorless_levels else indicatorless_levels
->>>>>>> 22d6e67d
         indicator_ids = []
         program = Program.objects.get(id=program_id)
         frequency_labels = {
@@ -522,14 +503,11 @@
             sites.append(None)
         site_cycle = cycle(sites)
 
-<<<<<<< HEAD
 
         country_disagg_cycle = cycle([0, 1, 2])
         sadd_disagg_cycle = cycle([True, True, True, False])
         result_disagg_cycle = cycle(['sadd', 'one', 'two', 'none', 'all', 'all', 'all', 'none'])
 
-=======
->>>>>>> 22d6e67d
         for n, params in enumerate(param_sets):
             if params['is_cumulative']:
                 cumulative_text = 'Cumulative'
