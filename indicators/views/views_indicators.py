import json
import logging
import re
from datetime import datetime, timedelta
from urlparse import urlparse

import dateparser
import requests
from dateutil.relativedelta import relativedelta
from django.contrib import messages
from django.core import serializers
from django.core.serializers.json import DjangoJSONEncoder
from django.core.urlresolvers import reverse_lazy
from django.core.exceptions import PermissionDenied
from django.db import connection
from django.db.models import (
    Count, Min, Q, Sum, Avg, Max
)
from django.contrib.auth.mixins import LoginRequiredMixin
from django.contrib.auth.decorators import login_required
from django.http import HttpResponse, HttpResponseRedirect, JsonResponse
from django.shortcuts import render, render_to_response, get_object_or_404, redirect, reverse
from django.template.loader import render_to_string
from django.utils import timezone
from django.utils.decorators import method_decorator
from django.utils.translation import gettext as _
from django.views.generic import TemplateView
from django.views.generic.detail import View
from django.views.generic.edit import CreateView, DeleteView, UpdateView
from django.views.generic.list import ListView
from weasyprint import HTML, CSS

from feed.serializers import FlatJsonSerializer
from util import getCountry, group_excluded, get_table

from indicators.serializers import IndicatorSerializer, ProgramSerializer
from workflow.mixins import AjaxableResponseMixin
from workflow.models import (
    Program, Sector, TolaSites, FormGuidance
)
from ..export import IndicatorResource, ResultResource
from ..forms import IndicatorForm, ResultForm
from ..models import (
    Indicator, PeriodicTarget, DisaggregationLabel, DisaggregationValue,
    Result, IndicatorType, Level, ExternalServiceRecord,
    ExternalService, TolaTable, PinnedReport
)
from indicators.queries import ProgramWithMetrics, ResultsIndicator
from .views_reports import IPTT_ReportView

from tola_management.models import (
    ProgramAuditLog
)

from tola_management.permissions import (
    indicator_pk_adapter,
    periodic_target_adapter,
    has_indicator_read_access,
    has_indicator_write_access,
    result_pk_adapter,
    has_result_read_access,
    has_result_write_access,
    has_program_read_access
)

import indicators.indicator_plan as ip

logger = logging.getLogger(__name__)


def generate_periodic_target_single(tf, start_date, nthTargetPeriod, event_name='', num_existing_targets=0):
    i = nthTargetPeriod
    j = i + 1
    target_period = ''
    period_num = num_existing_targets
    if period_num == 0:
        period_num = j

    if tf == Indicator.LOP:
        return {'period': PeriodicTarget.LOP_PERIOD, 'period_name': PeriodicTarget.generate_lop_period_name()}
    elif tf == Indicator.MID_END:
        return [{'period': PeriodicTarget.MIDLINE, 'period_name': PeriodicTarget.generate_midline_period_name()},
                {'period': PeriodicTarget.ENDLINE, 'period_name': PeriodicTarget.generate_endline_period_name()}]
    elif tf == Indicator.EVENT:
        if i == 0:
            return {'period': event_name, 'period_name': PeriodicTarget.generate_event_period_name(event_name)}
        else:
            return {'period': ''}

    if tf == Indicator.ANNUAL:
        start = ((start_date + relativedelta(years=+i)).replace(day=1)).strftime('%Y-%m-%d')
        end = ((start_date + relativedelta(years=+j)) + relativedelta(days=-1)).strftime('%Y-%m-%d')
        period_label = '{period} {period_num}'.format(
            period=PeriodicTarget.ANNUAL_PERIOD, period_num=period_num
        )
        target_period = {'period': period_label, 'start_date': start, 'end_date': end, 'period_name': PeriodicTarget.generate_annual_quarterly_period_name(tf, period_num)}

    elif tf == Indicator.SEMI_ANNUAL:
        start = ((start_date + relativedelta(months=+(i * 6))).replace(day=1)).strftime('%Y-%m-%d')
        end = ((start_date + relativedelta(months=+(j * 6))) + relativedelta(days=-1)).strftime('%Y-%m-%d')
        period_label = '{period} {period_num}'.format(
            period=PeriodicTarget.SEMI_ANNUAL_PERIOD, period_num=period_num
        )
        target_period = {'period': period_label, 'start_date': start, 'end_date': end, 'period_name': PeriodicTarget.generate_annual_quarterly_period_name(tf, period_num)}

    elif tf == Indicator.TRI_ANNUAL:
        start = ((start_date + relativedelta(months=+(i * 4))).replace(day=1)).strftime('%Y-%m-%d')
        end = ((start_date + relativedelta(months=+(j * 4))) + relativedelta(days=-1)).strftime('%Y-%m-%d')
        period_label = '{period} {period_num}'.format(
            period=PeriodicTarget.TRI_ANNUAL_PERIOD, period_num=period_num
        )
        target_period = {'period': period_label, 'start_date': start, 'end_date': end, 'period_name': PeriodicTarget.generate_annual_quarterly_period_name(tf, period_num)}

    elif tf == Indicator.QUARTERLY:
        start = ((start_date + relativedelta(months=+(i * 3))).replace(day=1)).strftime('%Y-%m-%d')
        end = ((start_date + relativedelta(months=+(j * 3))) + relativedelta(days=-1)).strftime('%Y-%m-%d')
        period_label = '{period} {period_num}'.format(
            period=PeriodicTarget.QUARTERLY_PERIOD, period_num=period_num
        )
        target_period = {'period': period_label, 'start_date': start, 'end_date': end, 'period_name': PeriodicTarget.generate_annual_quarterly_period_name(tf, period_num)}

    elif tf == Indicator.MONTHLY:
        target_period_start_date = start_date + relativedelta(months=+i)
        name = PeriodicTarget.generate_monthly_period_name(target_period_start_date)

        start = ((start_date + relativedelta(months=+i)).replace(day=1)).strftime('%Y-%m-%d')
        end = ((start_date + relativedelta(months=+j)) + relativedelta(days=-1)).strftime('%Y-%m-%d')
        target_period = {'period': name, 'start_date': start, 'end_date': end, 'period_name': name}

    return target_period


def generate_periodic_targets(tf, start_date, numTargets, event_name='', num_existing_targets=0):
    gentargets = []

    if tf == Indicator.LOP or tf == Indicator.MID_END:
        target_period = generate_periodic_target_single(tf, start_date, numTargets)
        return target_period

    for i in range(numTargets):
        num_existing_targets += 1
        target_period = generate_periodic_target_single(tf, start_date, i, event_name, num_existing_targets)

        gentargets.append(target_period)
    return gentargets


def import_indicator(service=1):
    """
    Imports an indicator from a web service (the dig only for now)
    """
    service = ExternalService.objects.get(id=service)

    try:
        response = requests.get(service.feed_url)
    except requests.exceptions.RequestException as e:
        logger.exception('Error reaching DIG service')
        return []

    return response.json()


@login_required
@has_indicator_write_access
def indicator_create(request, program=0):
    """
    Step one in Indicator creation.
    Passed on to IndicatorCreate to do the creation [or  not]
    """
    if not request.has_write_access:
        raise PermissionDenied
    get_indicator_types = IndicatorType.objects.all()
    program = Program.objects.get(pk=program)
    countries = ', '.join(program.country.all().order_by('country').values_list('country', flat=True))
    get_services = ExternalService.objects.all()

    if request.method == 'POST':
        indicator_type = IndicatorType.objects.get(indicator_type="custom")
        program = Program.objects.get(id=request.POST['program'])
        service = request.POST['services']
        level = None
        node_id = request.POST.get('service_indicator')
        sector = None
        # add a temp name for custom indicators
        name = request.POST.get('name', _("Temporary"))
        source = None
        definition = None
        external_service_record = None

        # check for service indicator and update based on values
        if node_id is not None and node_id != "" and int(node_id) != 0:
            get_imported_indicators = import_indicator(service)
            for item in get_imported_indicators:
                if item['nid'] == node_id:
                    sector, created = Sector.objects.get_or_create(sector=item['sector']) if item['sector'] is not None else (None, False)
                    level, created = Level.objects.get_or_create(name=item['level'].title()) if item['level'] is not None else (None, False)
                    name = item['title']
                    source = item['source']
                    definition = item['definition']
                    # replace HTML tags if they are in the string
                    definition = re.sub("<.*?>", "", definition)
                    getService = ExternalService.objects.get(id=service)
                    full_url = getService.url + "/" + item['nid']
                    external_service_record = ExternalServiceRecord(
                        record_id=item['nid'], external_service=getService, full_url=full_url
                    )
                    external_service_record.save()
                    indicator_type, created = IndicatorType.objects.get_or_create(indicator_type=item['type'].title())
        # save form
        new_indicator = Indicator(
            sector=sector, name=name, source=source, definition=definition,
            external_service_record=external_service_record,
            program=program,
            level=level
        )
        new_indicator.save()
        new_indicator.indicator_type.add(indicator_type)


        ProgramAuditLog.log_indicator_created(
            request.user,
            new_indicator,
            'N/A'
        )

        latest = new_indicator.id

        # redirect to update page
        messages.success(request, _('Success, Basic Indicator Created!'))
        redirect_url = reverse_lazy('indicator_update', kwargs={'pk': latest})
        return HttpResponseRedirect(redirect_url)

    # send the keys and vars from the json data to the template along with
    # submitted feed info and silos for new form
    return render(request, "indicators/indicator_create.html",
                  {'country': countries, 'program': program,
                   'getIndicatorTypes': get_indicator_types,
                   'getServices': get_services,
                   'result_count': 0})


class IndicatorCreate(LoginRequiredMixin, CreateView):
    """
    Indicator Form not using a template or service indicator first as well as
    the post reciever for creating an indicator.
    Then redirect back to edit view in IndicatorUpdate.
    """

    # DELETE THIS CLASS?  UNUSED? #

    model = Indicator
    template_name = 'indicators/indicator_form.html'
    form_class = IndicatorForm

    # pre-populate parts of the form
    def get_initial(self):
        # user_profile = TolaUser.objects.get(user=self.request.user)
        initial = {
            'program': self.kwargs['id'],
            'unit_of_measure_type': 1
        }
        return initial

    def get_context_data(self, **kwargs):
        context = super(IndicatorCreate, self).get_context_data(**kwargs)
        context.update({'id': self.kwargs['id']})
        return context

    @method_decorator(group_excluded('ViewOnly', url='workflow/permission'))
    @method_decorator(indicator_pk_adapter(has_indicator_write_access))
    def dispatch(self, request, *args, **kwargs):
        if not request.has_write_access:
            raise PermissionDenied
        return super(IndicatorCreate, self).dispatch(request, *args, **kwargs)

    # add the request to the kwargs
    def get_form_kwargs(self):
        kwargs = super(IndicatorCreate, self).get_form_kwargs()
        kwargs['request'] = self.request
        program = Indicator.objects.all().filter(id=self.kwargs['pk']) \
            .values("program__id")
        kwargs['program'] = program
        return kwargs

    def form_invalid(self, form):
        messages.error(self.request, 'Invalid Form', fail_silently=False)

        return self.render_to_response(self.get_context_data(form=form))

    def form_valid(self, form):
        rationale = form.cleaned_data.get('rationale')
        self.object = form.save()
        ProgramAuditLog.log_indicator_created(self.request.user, self.object, rationale)
        messages.success(self.request, _('Success, Indicator Created!'))
        form = ""
        return self.render_to_response(self.get_context_data(form=form))


@method_decorator(periodic_target_adapter(has_indicator_write_access), name='dispatch')
class PeriodicTargetView(LoginRequiredMixin, View):
    """
    This view generates periodic targets or deleting them (via POST)
    """
    model = PeriodicTarget

    def get(self, request, *args, **kwargs):
        indicator = Indicator.objects.get(
            pk=self.kwargs.get('indicator', None))

        if request.GET.get('existingTargetsOnly'):
            pts = FlatJsonSerializer().serialize(
                indicator.periodictargets.all()
                .order_by('customsort', 'create_date', 'period'))

            return HttpResponse(pts)
        try:
            numTargets = int(request.GET.get('numTargets', None))
        except Exception:
            numTargets = PeriodicTarget.objects.filter(
                indicator=indicator).count() + 1

        pt_generated = generate_periodic_target_single(
            indicator.target_frequency, indicator.target_frequency_start,
            (numTargets - 1), ''
        )

        pt_generated_json = json.dumps(pt_generated, cls=DjangoJSONEncoder)
        return HttpResponse(pt_generated_json)

    def post(self, request, *args, **kwargs):
        indicator = Indicator.objects.get(
            pk=self.kwargs.get('indicator', None))

        rationale = request.POST.get('rationale')
        if not rationale and indicator.result_set.all().exists():
            return JsonResponse(
                {"status": "failed", "msg": "Rationale is required"},
                status=400
            )

        deleteall = self.kwargs.get('deleteall', None)
        if deleteall == 'true':
            periodic_targets = PeriodicTarget.objects.filter(
                indicator=indicator)

            old = indicator.logged_fields

            for pt in periodic_targets:
                pt.result_set.all().update(periodic_target=None)
                pt.delete()
            indicator.target_frequency = None
            indicator.target_frequency_num_periods = 1
            indicator.target_frequency_start = None
            indicator.target_frequency_custom = None
            indicator.save()
            ProgramAuditLog.log_indicator_updated(self.request.user, indicator, old, indicator.logged_fields, rationale)

        return HttpResponse('{"status": "success", \
                            "message": "Request processed successfully!"}')


def handleDataCollectedRecords(indicatr, lop, existing_target_frequency,
                               new_target_frequency, generated_pt_ids=[]):
    """
    If the target_frequency is changed from LOP to something else then
    disassociate all results from the LOP periodic_target and then
    delete the LOP periodic_target
    if existing_target_frequency == Indicator.LOP
    and new_target_frequency != Indicator.LOP:
    """
    if existing_target_frequency != new_target_frequency:
        Result.objects.filter(indicator=indicatr) \
            .update(periodic_target=None)

        PeriodicTarget.objects.filter(indicator=indicatr).delete()

    # If the user sets target_frequency to LOP then create a LOP
    # periodic_target and associate all results for this indicator with
    # this single LOP periodic_target
    if existing_target_frequency != Indicator.LOP and \
            new_target_frequency == Indicator.LOP:

        lop_pt = PeriodicTarget.objects.create(
            indicator=indicatr, period=Indicator.TARGET_FREQUENCIES[0][1],
            target=lop, create_date=timezone.now()
        )
        Result.objects.filter(indicator=indicatr) \
            .update(periodic_target=lop_pt)

    if generated_pt_ids:
        pts = PeriodicTarget.objects.filter(indicator=indicatr,
                                            pk__in=generated_pt_ids)
        for pt in pts:
            Result.objects.filter(
                indicator=indicatr,
                date_collected__range=[pt.start_date, pt.end_date]) \
                .update(periodic_target=pt)


def reset_indicator_target_frequency(ind):
    if ind.target_frequency and ind.target_frequency != 1 and \
        not ind.periodictargets.count():
            ind.target_frequency = None
            ind.target_frequency_start = None
            ind.target_frequency_num_periods = 1
            ind.save()
            return True
    return False


class IndicatorUpdate(LoginRequiredMixin, UpdateView):
    """
    Update and Edit Indicators.
    """
    model = Indicator
    form_class = IndicatorForm

    def get_template_names(self):
        if self.request.GET.get('modal'):
            return 'indicators/indicator_form_modal.html'
        return 'indicators/indicator_form.html'

    @method_decorator(group_excluded('ViewOnly', url='workflow/permission'))
    @method_decorator(indicator_pk_adapter(has_indicator_write_access))
    def dispatch(self, request, *args, **kwargs):

        if request.method == 'GET':
            # If target_frequency is set but not targets are saved then
            # unset target_frequency too.
            indicator = self.get_object()
            reset_indicator_target_frequency(indicator)
        try:
            self.guidance = FormGuidance.objects.get(form="Indicator")
        except FormGuidance.DoesNotExist:
            self.guidance = None
        return super(IndicatorUpdate, self).dispatch(request, *args, **kwargs)

    def get_context_data(self, **kwargs):
        context = super(IndicatorUpdate, self).get_context_data(**kwargs)
        context.update({'id': self.kwargs['pk']})
        getIndicator = Indicator.objects.get(id=self.kwargs['pk'])
        program = getIndicator.program

        context.update({'i_name': getIndicator.name})
        context['programId'] = program.id

        pts = PeriodicTarget.objects.filter(indicator=getIndicator) \
            .annotate(num_data=Count('result')).order_by('customsort', 'create_date', 'period')

        ptargets = []
        # context['periodic_targets']
        for pt in pts:
            ptargets.append({
                'id': pt.pk,
                'num_data': pt.num_data,
                'start_date': pt.start_date,
                'end_date': pt.end_date,
                'period': pt.period, # period is deprecated, this should move to .period_name
                'period_name': pt.period_name,
                'target': pt.target
            })

        # if the modal is loaded (not submitted) and the indicator frequency is a periodic
        if self.request.method == 'GET' and getIndicator.target_frequency in [
                Indicator.ANNUAL, Indicator.SEMI_ANNUAL, Indicator.TRI_ANNUAL,
                Indicator.QUARTERLY, Indicator.MONTHLY]:

            latest_pt_end_date = getIndicator.periodictargets.aggregate(lastpt=Max('end_date'))['lastpt']
            if latest_pt_end_date is None or latest_pt_end_date == 'None':
                latest_pt_end_date = program.reporting_period_start
            else:
                latest_pt_end_date += timedelta(days=1)

            target_frequency_num_periods = IPTT_ReportView._get_num_periods(
                latest_pt_end_date, program.reporting_period_end, getIndicator.target_frequency)

            num_existing_targets = pts.count()
            event_name = ''

            generatedTargets = generate_periodic_targets(
                getIndicator.target_frequency, latest_pt_end_date, target_frequency_num_periods, event_name,
                num_existing_targets)

            # combine the list of existing periodic_targets with the newly generated placeholder for missing targets
            ptargets += generatedTargets

        context['periodic_targets'] = ptargets
        context['targets_sum'] = PeriodicTarget.objects \
            .filter(indicator=getIndicator).aggregate(Sum('target'))['target__sum']

        context['targets_avg'] = PeriodicTarget.objects \
            .filter(indicator=getIndicator).aggregate(Avg('target'))['target__avg']

        # get external service data if any
        try:
            getExternalServiceRecord = ExternalServiceRecord.objects \
                .filter(indicator__id=self.kwargs['pk'])
        except ExternalServiceRecord.DoesNotExist:
            getExternalServiceRecord = None

        context.update({'getExternalServiceRecord': getExternalServiceRecord})
        if self.request.GET.get('targetsonly') == 'true':
            context['targetsonly'] = True
        elif self.request.GET.get('targetsactive') == 'true':
            context['targetsactive'] = True

        context['readonly'] = not self.request.has_write_access

        return context

    def get_initial(self):
        target_frequency_num_periods = self.get_object().target_frequency_num_periods
        if not target_frequency_num_periods:
            target_frequency_num_periods = 1

        initial = {
            'target_frequency_num_periods': target_frequency_num_periods
        }
        return initial

    # add the request to the kwargs
    def get_form_kwargs(self):
        kwargs = super(IndicatorUpdate, self).get_form_kwargs()
        kwargs['request'] = self.request
        program = self.object.program
        kwargs['program'] = program
        return kwargs

    def form_invalid(self, form):
        if self.request.is_ajax():
            print("...............%s.........................." % form.errors)
            return HttpResponse(status=400)
        else:
            messages.error(self.request, _('Invalid Form'), fail_silently=False)
            print("...............%s.........................." % form.errors)
            return self.render_to_response(self.get_context_data(form=form))

    def form_valid(self, form, **kwargs):
        periodic_targets = self.request.POST.get('periodic_targets', None)
        indicatr = Indicator.objects.get(pk=self.kwargs.get('pk'))
        generatedTargets = []
        existing_target_frequency = indicatr.target_frequency
        new_target_frequency = form.cleaned_data.get('target_frequency', None)
        lop = form.cleaned_data.get('lop_target', None)
        program = pk=form.cleaned_data.get('program')
        rationale = form.cleaned_data.get('rationale')
        old_indicator_values = indicatr.logged_fields

        if periodic_targets == 'generateTargets':
            # handle (delete) association of colelctedData records if necessary
            handleDataCollectedRecords(indicatr, lop, existing_target_frequency, new_target_frequency)

            event_name = form.cleaned_data.get('target_frequency_custom', '')
            start_date = ''
            target_frequency_num_periods = 1
            target_frequency_type = form.cleaned_data.get('target_frequency', 1)

            if target_frequency_type in [
                    Indicator.ANNUAL, Indicator.SEMI_ANNUAL, Indicator.TRI_ANNUAL,
                    Indicator.QUARTERLY, Indicator.MONTHLY]:
                start_date = program.reporting_period_start
                target_frequency_num_periods = IPTT_ReportView._get_num_periods(
                    start_date, program.reporting_period_end, target_frequency_type)
            elif target_frequency_type == Indicator.EVENT:
                # This is only case in which target fequency comes from the form
                target_frequency_num_periods = form.cleaned_data.get('target_frequency_num_periods', 1)

            generatedTargets = generate_periodic_targets(
                new_target_frequency, start_date, target_frequency_num_periods, event_name)

        if periodic_targets and periodic_targets != 'generateTargets':
            # now create/update periodic targets
            pt_json = json.loads(periodic_targets)
            generated_pt_ids = []
            for i, pt in enumerate(pt_json):
                pk = int(pt.get('id'))
                if pk == 0:
                    pk = None

                try:
                    start_date = dateparser.parse(pt.get('start_date', None))
                    start_date = datetime.strftime(start_date, '%Y-%m-%d')
                except (ValueError, TypeError):
                    # raise ValueError("Incorrect data value")
                    start_date = None

                try:
                    end_date = dateparser.parse(pt.get('end_date', None))
                    end_date = datetime.strftime(end_date, '%Y-%m-%d')
                except (ValueError, TypeError):
                    # raise ValueError("Incorrect data value")
                    end_date = None

                defaults = {
                    'period': pt.get('period', ''),
                    'target': pt.get('target', 0), 'customsort': i,
                    'start_date': start_date, 'end_date': end_date,
                    'edit_date': timezone.now()
                }

                # Validate PeriodicTarget target field is > 0... throws with ValidationError
                # Needed to be done here since the form itself does not check
                # Front-end validation exists which is why we are not bothering with UI feedback
                PeriodicTarget(indicator=indicatr, **defaults).clean_fields()

                periodic_target, created = PeriodicTarget.objects \
                    .update_or_create(indicator=indicatr, id=pk, defaults=defaults)

                if created:
                    periodic_target.create_date = timezone.now()
                    periodic_target.save()
                    generated_pt_ids.append(periodic_target.id)

            # handle related result objects for new periodic targets
            handleDataCollectedRecords(indicatr, lop, existing_target_frequency, new_target_frequency,
                                       generated_pt_ids)

        # check to see if values of any of these fields have changed.
        fields_to_watch = set(['indicator_type', 'level', 'name', 'number', 'sector'])
        changed_fields = set(form.changed_data)
        if fields_to_watch.intersection(changed_fields):
            update_indicator_row = '1'
        else:
            # for  now do not care about which fields have changed. just indicate that some fields have changed
            update_indicator_row = '1'

        # save the indicator form
        self.object = form.save()
        self.object.refresh_from_db()

        if not periodic_targets == 'generateTargets':
            ProgramAuditLog.log_indicator_updated(
                self.request.user,
                self.object,
                old_indicator_values,
                self.object.logged_fields,
                rationale
            )

        # fetch all existing periodic_targets for this indicator
        periodic_targets = PeriodicTarget.objects.filter(indicator=indicatr) \
            .annotate(num_data=Count('result')) \
            .order_by('customsort', 'create_date', 'period')

        if self.request.is_ajax():
            indicatorjson = serializers.serialize('json', [self.object])
            # pts = FlatJsonSerializer().serialize(periodic_targets)

            try:
                last_targetperiod_enddate = indicatr.periodictargets.aggregate(lastpt=Max('end_date'))['lastpt']
                if program.reporting_period_end > last_targetperiod_enddate:
                    remove_missing_targts_link = False
                else:
                    remove_missing_targts_link = True
            except TypeError:
                remove_missing_targts_link = True

            if generatedTargets:
                params = {'indicator': self.object, 'periodic_targets': generatedTargets}
                content = render_to_string('indicators/indicatortargets.html', params)
            else:
                params = {'indicator': self.object, 'periodic_targets': periodic_targets}
                content = render_to_string('indicators/indicatortargets.html', params)

            targets_sum = self.get_context_data().get('targets_sum')
            if targets_sum is None:
                targets_sum = "0"

            targets_avg = self.get_context_data().get('targets_avg')
            if targets_avg is None:
                targets_avg = "0"

            data = {
                "indicatorjson": str(indicatorjson),
                "targets_sum": str(targets_sum),
                "targets_avg": str(targets_avg),
                "update_indicator_row": str(update_indicator_row),
                "content": content,
                "remove_missing_targts_link": remove_missing_targts_link
            }
            return HttpResponse(json.dumps(data))
        else:
            messages.success(self.request, _('Success, Indicator Updated!'))
        return self.render_to_response(self.get_context_data(form=form))


class IndicatorDelete(LoginRequiredMixin, DeleteView):
    model = Indicator
    form_class = IndicatorForm

    @method_decorator(group_excluded('ViewOnly', url='workflow/permission'))
    @method_decorator(indicator_pk_adapter(has_indicator_write_access))
    def dispatch(self, request, *args, **kwargs):
        return super(IndicatorDelete, self).dispatch(request, *args, **kwargs)

    def form_invalid(self, form):
        messages.error(self.request, 'Invalid Form', fail_silently=False)
        return self.render_to_response(self.get_context_data(form=form))

    def form_valid(self, form):
        form.save()
        messages.success(self.request, _('Success, Indicator Deleted!'))
        return self.render_to_response(self.get_context_data(form=form))

    def delete(self, request, *args, **kwargs):
        if request.is_ajax():
            indicator = self.get_object()
            if not request.POST.get('rationale') and (indicator.result_set.all().count() > 0 or indicator.periodictargets.all().count() > 0):
                return JsonResponse(
                    {"status": "failed", "msg": "Rationale is required"},
                    status=400
                )

            indicator_values = indicator.logged_fields
            indicator.delete()
            ProgramAuditLog.log_indicator_deleted(self.request.user, indicator, indicator_values, self.request.POST['rationale'])

            return JsonResponse(
                {"status": "success", "msg": "Indicator Deleted"}
            )
        else:
            return super(IndicatorDelete, self).delete(request, *args, **kwargs)

    def get_success_url(self):
        return self.object.program.program_page_url


@method_decorator(periodic_target_adapter(has_indicator_write_access), name='dispatch')
class PeriodicTargetDeleteView(LoginRequiredMixin, DeleteView):
    model = PeriodicTarget

    def delete(self, request, *args, **kwargs):
        result_count = self.get_object().result_set.count()
        if result_count > 0:
            self.get_object().result_set.all().update(
                periodic_target=None)

        # super(PeriodicTargetDeleteView).delete(request, args, kwargs)
        indicator = self.get_object().indicator
        self.get_object().delete()
        if indicator.periodictargets.count() == 0:
            indicator.target_frequency = None
            indicator.target_frequency_num_periods = 1
            indicator.target_frequency_start = None
            indicator.target_frequency_custom = None
            indicator.save()

        targets_sum = PeriodicTarget.objects.filter(indicator=indicator) \
            .aggregate(Sum('target'))['target__sum']

        indicator = None
        return JsonResponse(
            {"status": "success", "msg": "Periodic Target deleted\
             successfully.", "targets_sum": targets_sum}
            )


class ResultFormMixin(object):
    def get_template_names(self):
        return 'indicators/result_form_modal.html'

    def form_invalid(self, form):
        if self.request.is_ajax():
            return JsonResponse(form.errors, status=400)
        messages.error(self.request, 'Invalid Form', fail_silently=False)
        return self.render_to_response(self.get_context_data(form=form))


class ResultCreate(LoginRequiredMixin, ResultFormMixin, CreateView):
    """Create new Result called by result_add as modal"""
    model = Result
    form_class = ResultForm

    @method_decorator(group_excluded('ViewOnly', url='workflow/permission'))
    @method_decorator(has_result_write_access)
    def dispatch(self, request, *args, **kwargs):
        if not request.has_write_access:
            raise PermissionDenied

        self.indicator = get_object_or_404(Indicator, pk=self.kwargs['indicator'])
        return super(ResultCreate, self).dispatch(request, *args, **kwargs)

    def get_context_data(self, **kwargs):
        custom_disaggregation_labels = DisaggregationLabel.objects.filter(disaggregation_type__indicator=self.indicator.id)
        standard_disaggregation_labels = DisaggregationLabel.get_standard_labels()

        context = super(ResultCreate, self).get_context_data(**kwargs)
        context['indicator'] = self.indicator
        context['custom_disaggregation_labels'] = custom_disaggregation_labels
        context['standard_disaggregation_labels'] = standard_disaggregation_labels
        return context

    def get_form_kwargs(self):
        kwargs = super(ResultCreate, self).get_form_kwargs()
        kwargs['user'] = self.request.user
        kwargs['indicator'] = self.indicator
        kwargs['program'] = self.indicator.program
        kwargs['request'] = self.request
        return kwargs

    def form_valid(self, form):
        indicator = self.request.POST['indicator']
        disaggregation_labels = DisaggregationLabel.objects.filter(
            Q(disaggregation_type__indicator__id=indicator) |
            Q(disaggregation_type__standard=True))

        # update the count with the value of Table unique count
        if form.instance.update_count_tola_table and form.instance.tola_table:
            try:
                tola_table_id = self.request.POST['tola_table']
                table = TolaTable.objects.get(id=tola_table_id)
            except DisaggregationLabel.DoesNotExist:
                table = None

            if table:
                # remove trailing slash since TT api does not like it.
                url = table.url if table.url[-1:] != "/" else table.url[:-1]
                url = url if url[-5:] != "/data" else url[:-5]
                count = getTableCount(url, table.table_id)
            else:
                count = 0
            form.instance.achieved = count

        new = form.save()
        ProgramAuditLog.log_result_created(self.request.user, new.indicator, new)
        process_disaggregation = False

        for label in disaggregation_labels:
            if process_disaggregation is True:
                break
            for k, v in self.request.POST.iteritems():
                if k == str(label.id) and len(v) > 0:
                    process_disaggregation = True
                    break

        if process_disaggregation is True:
            for label in disaggregation_labels:
                for k, v in self.request.POST.iteritems():
                    if k == str(label.id):
                        save = new.disaggregation_value.create(
                            disaggregation_label=label, value=v)
                        new.disaggregation_value.add(save.id)
            process_disaggregation = False

        if self.request.is_ajax():
            #data = serializers.serialize('json', [new])
            data = {
                'pk' : new.pk,
                'url': reverse('result_update', kwargs={'pk': new.pk})
            }
            return JsonResponse(data)

        messages.success(self.request, _('Success, Data Created!'))
        redirect_url = new.indicator.program.program_page_url
        return HttpResponseRedirect(redirect_url)


class ResultUpdate(LoginRequiredMixin, ResultFormMixin, UpdateView):
    """Update Result view called by result_update as modal"""
    model = Result
    form_class = ResultForm

    @method_decorator(group_excluded('ViewOnly', url='workflow/permission'))
    @method_decorator(result_pk_adapter(has_result_write_access))
    def dispatch(self, request, *args, **kwargs):
        self.result = get_object_or_404(Result, pk=self.kwargs.get('pk'))
        self.indicator = self.result.indicator
        return super(ResultUpdate, self).dispatch(request, *args, **kwargs)

    def get_context_data(self, **kwargs):
        custom_disaggregation_values = DisaggregationValue.objects.filter(
            result=self.result).exclude(
            disaggregation_label__disaggregation_type__standard=True)

        standard_disaggregation_values = DisaggregationValue.objects.filter(
            result=self.result).filter(
            disaggregation_label__disaggregation_type__standard=True)
        standard_disaggregation_labels = DisaggregationLabel.get_standard_labels()
        custom_disaggregation_labels = DisaggregationLabel.objects.filter(
            disaggregation_type__indicator=self.indicator.id)
        context = super(ResultUpdate, self).get_context_data(**kwargs)
        context['indicator'] = self.indicator

        context['readonly'] = not self.request.has_write_access
        context['custom_disaggregation_labels'] = custom_disaggregation_labels
        context['custom_disaggregation_values'] = custom_disaggregation_values
        context['standard_disaggregation_labels'] = standard_disaggregation_labels
        context['standard_disaggregation_values'] = standard_disaggregation_values
        return context

    def get_form_kwargs(self):
        kwargs = super(ResultUpdate, self).get_form_kwargs()
        kwargs['user'] = self.request.user
        kwargs['indicator'] = self.indicator
        kwargs['program'] = self.indicator.program
        kwargs['request'] = self.request
        return kwargs

    def form_valid(self, form):
        getResult = Result.objects.get(id=self.kwargs['pk'])
        indicator = self.request.POST['indicator']

        getDisaggregationLabel = DisaggregationLabel.objects.filter(
            Q(disaggregation_type__indicator__id=indicator) |
            Q(disaggregation_type__standard=True)).distinct()

        getIndicator = Result.objects.get(id=self.kwargs['pk'])

        # update the count with the value of Table unique count
        if form.instance.update_count_tola_table and form.instance.tola_table:
            try:
                table = TolaTable.objects.get(
                    id=self.request.POST['tola_table'])

            except TolaTable.DoesNotExist:
                table = None
            if table:
                # remove trainling slash since TT api does not like it.
                url = table.url if table.url[-1:] != "/" else table.url[:-1]
                url = url if url[-5:] != "/data" else url[:-5]
                count = getTableCount(url, table.table_id)
            else:
                count = 0
            form.instance.achieved = count
        # save the form then update manytomany relationships
        old_values = getResult.logged_fields
        new = form.save()
        ProgramAuditLog.log_result_updated(self.request.user, getResult.indicator, old_values, new.logged_fields, form.cleaned_data.get('rationale'))

        # Insert or update disagg values
        for label in getDisaggregationLabel:
            for key, value in self.request.POST.iteritems():
                if key == str(label.id):
                    value_to_insert = value
                    save = getResult.disaggregation_value.create(
                        disaggregation_label=label, value=value_to_insert)

                    getResult.disaggregation_value.add(save.id)

        if self.request.is_ajax():
            data = serializers.serialize('json', [self.object])
            return HttpResponse(data)

        messages.success(self.request, _('Success, Data Updated!'))
        redirect_url = getIndicator.program.program_page_url

        return HttpResponseRedirect(redirect_url)


class ResultDelete(LoginRequiredMixin, DeleteView):
    model = Result

    @method_decorator(group_excluded('ViewOnly', url='workflow/permission'))
    @method_decorator(result_pk_adapter(has_result_write_access))
    def dispatch(self, request, *args, **kwargs):
        return super(ResultDelete, self).dispatch(
            request, *args, **kwargs)

    def delete(self, request, *args, **kwargs):
        if request.is_ajax():
            if not request.POST.get('rationale'):
                return JsonResponse(
                    {"status": "failed", "msg": "Rationale is required"},
                    status=401
                )

            result = self.get_object()
            result_values = result.logged_fields
            result.delete()
            ProgramAuditLog.log_result_deleted(self.request.user, result.indicator, result_values, self.request.POST['rationale'])

            return JsonResponse(
                {"status": "success", "msg": "Result Deleted"}
            )
        else:
            return super(ResultDelete, self).delete(request, *args, **kwargs)

    def get_success_url(self):
        return self.object.program.program_page_url


def getTableCount(url, table_id):
    """
    Count the number of rowns in a TolaTable
    """
    token = TolaSites.objects.get(site_id=1)
    if token.tola_tables_token:
        headers = {
            'content-type': 'application/json',
            'Authorization': 'Token %s' % token.tola_tables_token
        }
    else:
        headers = {
            'content-type': 'application/json'
        }
        print "Token Not Found"

    response = requests.get(url, headers=headers, verify=True)
    data = json.loads(response.content)
    count = None

    try:
        count = data['data_count']
        TolaTable.objects.filter(table_id=table_id).update(unique_count=count)
    except KeyError:
        pass

    return count


def merge_two_dicts(x, y):
    """
    merges two dictionaries -- shallow
    """
    z = x.copy()
    z.update(y)
    return z


@login_required
def service_json(request, service):
    """
    For populating service indicators in dropdown
    :param service: The remote data service
    :return: JSON object of the indicators from the service
    """
    if service == 0:
        # no service (this is selecting a custom indicator)
        return HttpResponse(status=204)
    service_indicators = import_indicator(service)
    return JsonResponse(service_indicators, safe=False)


@login_required
@has_result_read_access
def result_view(request, indicator, program):
    """Returns the results table for an indicator - used to expand rows on the Program Page"""
    indicator = ResultsIndicator.results_view.get(pk=indicator)
    reset_indicator_target_frequency(indicator)
    template_name = 'indicators/result_table.html'
    program_obj = indicator.program
    program = program_obj.id
    periodictargets = indicator.annotated_targets
    on_track_lower = 100 - 100 * Indicator.ONSCOPE_MARGIN
    on_track_upper = 100 + 100 * Indicator.ONSCOPE_MARGIN
    on_track = True if (on_track_lower <= indicator.lop_percent_met <= on_track_upper) else False
    is_editable = False if request.GET.get('edit') == 'false' else True

    readonly = not request.has_write_access

    return render_to_response(
        template_name, {
            'indicator': indicator,
            'periodictargets': periodictargets,
            'program_id': program,
            'program': program_obj,
            'is_editable': is_editable,
            'on_track': on_track,
            'readonly': readonly
        }
    )


<<<<<<< HEAD
@login_required
def program_indicators_json(request, program, indicator, type):
    template_name = 'indicators/program_indicators_table.html'

    program_obj = Program.objects.get(pk=program)
    q = {'program__id__isnull': False, 'program__id': program_obj.pk}

    if int(type) != 0:
        q['indicator_type__id'] = type

    if int(indicator) != 0:
        q['id'] = indicator

    indicators = Indicator.objects \
        .select_related('sector') \
        .prefetch_related('result_set', 'indicator_type', 'level',
                          'periodictargets') \
        .filter(**q) \
        .annotate(data_count=Count('result'),
                  levelmin=Min('level__customsort'),
                  target_period_last_end_date=Max('periodictargets__end_date')) \
        .order_by('levelmin', 'number', 'name')

    return render_to_response(
        template_name,
        {'indicators': indicators, 'program': program_obj}
    )


@login_required
def indicator_report(request, program=0, indicator=0, type=0):
    countries = request.user.tola_user.countries.all()
    getPrograms = Program.objects.filter(funding_status="Funded",
                                         country__in=countries).distinct()
    getIndicatorTypes = IndicatorType.objects.all()

    filters = {}
    if int(program) != 0:
        filters['program__id'] = program
    if int(type) != 0:
        filters['indicator_type'] = type
    if int(indicator) != 0:
        filters['id'] = indicator

    filters['program__country__in'] = countries

    indicator_data = Indicator.objects.filter(**filters) \
        .prefetch_related('sector') \
        .select_related(
        'program', 'external_service_record', 'indicator_type',
        'disaggregation', 'reporting_frequency') \
        .values('id', 'program__name', 'baseline', 'level__name',
                'lop_target', 'program__id',
                'external_service_record__external_service__name',
                'key_performance_indicator', 'name', 'indicator_type__id',
                'indicator_type__indicator_type', 'sector__sector',
                'disaggregation__disaggregation_type',
                'means_of_verification', 'data_collection_method',
                'reporting_frequency__frequency', 'create_date', 'edit_date',
                'source', 'method_of_analysis'
                )
    data = json.dumps(list(indicator_data), cls=DjangoJSONEncoder)

    # send the keys and vars from the json data to the template along with
    # submitted feed info and silos for new form
    return render(request, "indicators/report.html", {
        'program': program,
        'getPrograms': getPrograms,
        'getIndicatorTypes': getIndicatorTypes,
        'getIndicators': indicator_data,
        'data': data})


class IndicatorReport(LoginRequiredMixin, View, AjaxableResponseMixin):
    def get(self, request, *args, **kwargs):
        countries = getCountry(request.user)
        program = int(self.kwargs['program'])
        indicator = int(self.kwargs['indicator'])
        type = int(self.kwargs['type'])

        filters = {}
        if program != 0:
            filters['program__id'] = program
        if type != 0:
            filters['indicator_type'] = type
        if indicator != 0:
            filters['id'] = indicator
        if program == 0 and type == 0:
            filters['program__country__in'] = countries

        getIndicators = Indicator.objects.filter(**filters) \
            .prefetch_related('sector') \
            .select_related('program', 'external_service_record',
                            'indicator_type', 'disaggregation',
                            'reporting_frequency') \
            .values('id', 'program__name', 'baseline', 'level__name',
                    'lop_target', 'program__id',
                    'external_service_record__external_service__name',
                    'key_performance_indicator', 'name',
                    'indicator_type__indicator_type', 'sector__sector',
                    'disaggregation__disaggregation_type',
                    'means_of_verification', 'data_collection_method',
                    'reporting_frequency__frequency', 'create_date',
                    'edit_date', 'source', 'method_of_analysis')

        q = request.GET.get('search', None)
        if q:
            getIndicators = getIndicators.filter(
                Q(indicator_type__indicator_type__contains=q) |
                Q(name__contains=q) |
                Q(number__contains=q) |
                Q(number__contains=q) |
                Q(sector__sector__contains=q) |
                Q(definition__contains=q)
            )
        get_indicators = json.dumps(list(getIndicators), cls=DjangoJSONEncoder)
        return JsonResponse(get_indicators, safe=False)


@login_required
=======
>>>>>>> 2b192e56
def indicator_plan(request, program_id):
    """
    This is the GRID report or indicator plan for a program.
    Shows a simple list of indicators sorted by level
    and number. Lives in the "Indicator" home page as a link.
    """
    program = get_object_or_404(Program, id=program_id)

    indicators = ip.indicator_queryset(program_id)

    return render(request, "indicators/indicator_plan.html", {
        'program': program,
        'column_names': ip.column_names(),
        'rows': [ip.row(i) for i in indicators]
    })


<<<<<<< HEAD
class IndicatorReportData(LoginRequiredMixin, View, AjaxableResponseMixin):
    """
    This is the Indicator Visual report data, returns a json object of
    report data to be displayed in the table report
    """

    def get(self, request, program, type, id):
        q = {'program__id__isnull': False}

        # if we have a program filter active
        if int(program) != 0:
            q = {'program__id': program}
        # if we have an indicator type active
        if int(type) != 0:
            r = {'indicator_type__id': type}
            q.update(r)

        # if we have an indicator id append it to the query filter
        if int(id) != 0:
            s = {'id': id}
            q.update(s)

        countries = getCountry(request.user)

        indicator = Indicator.objects.filter(program__country__in=countries) \
            .filter(**q).values(
                'id', 'program__name', 'baseline', 'level__name', 'lop_target',
                'program__id',
                'external_service_record__external_service__name',
                'key_performance_indicator', 'name', 'indicator_type__id',
                'indicator_type__indicator_type', 'sector__sector')\
            .order_by('create_date')

        indicator_count = Indicator.objects \
            .filter(program__country__in=countries) \
            .filter(**q) \
            .filter(result__isnull=True) \
            .distinct() \
            .count()

        indicator_data_count = Indicator.objects \
            .filter(program__country__in=countries) \
            .filter(**q).filter(result__isnull=False) \
            .distinct() \
            .count()

        indicator_serialized = json.dumps(list(indicator))

        final_dict = {
            'indicator': indicator_serialized,
            'indicator_count': indicator_count,
            'data_count': indicator_data_count
        }

        if request.GET.get('export'):
            indicator_export = Indicator.objects.all().filter(**q)
            dataset = IndicatorResource().export(indicator_export)
            response = HttpResponse(dataset.csv,
                                    content_type='application/ms-excel')

            response['Content-Disposition'] = 'attachment; \
                filename=indicator_data.csv'

            return response

        return JsonResponse(final_dict, safe=False)


class ResultReportData(LoginRequiredMixin, View, AjaxableResponseMixin):
=======
class ResultReportData(View, AjaxableResponseMixin):
>>>>>>> 2b192e56
    """
    This is the Result reports data in JSON format for a specific
    indicator
    """

    def get(self, request, *args, **kwargs):
        countries = getCountry(request.user)
        program = kwargs['program']
        indicator = kwargs['indicator']
        type = kwargs['type']

        q = {'program__id__isnull': False}
        # if we have a program filter active
        if int(program) != 0:
            q = {
                'indicator__program__id': program,
            }
        # if we have an indicator type active
        if int(type) != 0:
            r = {
                'indicator__indicator_type__id': type,
            }
            q.update(r)
        # if we have an indicator id append it to the query filter
        if int(indicator) != 0:
            s = {
                'indicator__id': indicator,
            }
            q.update(s)

        getResult = Result.objects \
            .select_related('periodic_target') \
            .prefetch_related('evidence', 'indicator', 'program',
                              'indicator__objectives',
                              'indicator__strategic_objectives') \
            .filter(program__country__in=countries) \
            .filter(**q) \
            .order_by('indicator__program__name', 'indicator__number') \
            .values(
                'id', 'indicator__id', 'indicator__name',
                'indicator__program__id', 'indicator__program__name',
                'indicator__indicator_type__indicator_type',
                'indicator__indicator_type__id', 'indicator__level__name',
                'indicator__sector__sector', 'date_collected',
                'indicator__baseline', 'indicator__lop_target',
                'indicator__key_performance_indicator',
                'indicator__external_service_record__external_service__name',
                'evidence', 'tola_table', 'periodic_target', 'achieved')

        result_sum = Result.objects \
            .select_related('periodic_target') \
            .filter(program__country__in=countries) \
            .filter(**q) \
            .aggregate(Sum('periodic_target__target'), Sum('achieved'))

        # datetime encoding breaks without using this
        from django.core.serializers.json import DjangoJSONEncoder
        result_serialized = json.dumps(list(getResult),
                                          cls=DjangoJSONEncoder)
        final_dict = {
            'result': result_serialized,
            'result_sum': result_sum
        }
        return JsonResponse(final_dict, safe=False)


def dictfetchall(cursor):
    "Return all rows from a cursor as a dict"
    columns = [col[0] for col in cursor.description]
    return [
        dict(zip(columns, row))
        for row in cursor.fetchall()
    ]


@login_required
def old_program_page(request, program_id, indicator_id, indicator_type_id):
    """ redirect for old /program/<program_id>/<indicator_id>/<indicator_type_id>/ urls to new program page url"""
    program = get_object_or_404(Program, pk=program_id)
    if indicator_id != 0 or indicator_type_id != 0:
        logger.warn('attempt to access program page with filters indicator id {0} and indicator type id {1}'.format(
            indicator_id, indicator_type_id))
    return redirect(program.program_page_url, permanent=True)

@method_decorator(has_program_read_access, name='dispatch')
class ProgramPage(LoginRequiredMixin, ListView):
    model = Indicator
    template_name = 'indicators/program_page.html'
    metrics = False

    def get(self, request, *args, **kwargs):
        # countries = request.user.tola_user.countries.all()
        program_id = int(self.kwargs['program_id'])
        if request.user.is_anonymous:
            return HttpResponseRedirect('/')
        unannotated_program = Program.objects.only(
            'reporting_period_start', 'reporting_period_end',
            'start_date', 'end_date'
            ).get(pk=program_id)
        if unannotated_program.reporting_period_start is None or unannotated_program.reporting_period_end is None:
            context = {
                'program': unannotated_program,
                'redirect_url': request.path
            }
            return render(
                request, 'indicators/program_setup_incomplete.html', context
                )
        program = ProgramWithMetrics.program_page.get(pk=program_id)
        program.indicator_filters = {}
        if self.metrics:
            json_context = {
                'metrics': program.metrics,
                'scope_counts': program.scope_counts
            }
            return JsonResponse(json_context)

        indicators = program.annotated_indicators\
            .annotate(target_period_last_end_date=Max('periodictargets__end_date')).select_related('level')
        site_count = len(program.get_sites())

        pinned_reports = list(program.pinned_reports.filter(tola_user=request.user.tola_user)) + \
                         [PinnedReport.default_report(program.id)]

        readonly = not request.has_write_access

        js_context = {
            'delete_pinned_report_url': str(reverse_lazy('delete_pinned_report')),
            'program': ProgramSerializer(program).data,
            'indicators': IndicatorSerializer(indicators, many=True).data,
            'indicator_on_scope_margin': Indicator.ONSCOPE_MARGIN,
            'readonly': readonly,
        }

        #program.set_metrics(indicators)
        c_data = {
            'program': program,
            'site_count': site_count,
            'percent_complete': program.percent_complete,
            'pinned_reports': pinned_reports,
            'js_context': js_context,
            "readonly": readonly
        }
        return render(request, self.template_name, c_data)


class DisaggregationReportMixin(object):
    def get_context_data(self, **kwargs):
        context = super(DisaggregationReportMixin, self) \
            .get_context_data(**kwargs)

        countries = getCountry(self.request.user)
        programs = Program.objects.filter(funding_status="Funded",
                                          country__in=countries).distinct()

        indicators = Indicator.objects.filter(program__country__in=countries)

        programId = int(kwargs.get('program', 0))
        program_selected = None
        if programId:
            program_selected = Program.objects.filter(id=programId).first()
            if program_selected.indicator_set.count() > 0:
                indicators = indicators.filter(program=programId)

        disagg_query = "SELECT \
                i.id AS IndicatorID, \
                dt.disaggregation_type AS DType,\
                l.customsort AS customsort, \
                l.label AS Disaggregation, \
                SUM(dv.value) AS Actuals \
            FROM indicators_result_disaggregation_value AS cdv \
            INNER JOIN indicators_result AS c \
                ON c.id = cdv.result_id \
            INNER JOIN indicators_indicator AS i ON i.id = c.indicator_id\
            INNER JOIN workflow_program AS p ON p.id = i.program_id \
            INNER JOIN indicators_disaggregationvalue AS dv \
                ON dv.id = cdv.disaggregationvalue_id \
            INNER JOIN indicators_disaggregationlabel AS l \
                ON l.id = dv.disaggregation_label_id \
            INNER JOIN indicators_disaggregationtype AS dt \
                ON dt.id = l.disaggregation_type_id \
            WHERE p.id = %s \
            GROUP BY IndicatorID, DType, customsort, Disaggregation \
            ORDER BY IndicatorID, DType, customsort, Disaggregation;" \
                % programId

        cursor = connection.cursor()
        cursor.execute(disagg_query)
        disdata = dictfetchall(cursor)

        indicator_query = "SELECT DISTINCT \
                p.id as PID, \
                i.id AS IndicatorID, \
                i.number AS INumber, \
                i.name AS Indicator, \
                i.lop_target AS LOP_Target, \
                SUM(cd.achieved) AS Overall \
            FROM indicators_indicator AS i \
            INNER JOIN workflow_program AS p ON p.id = i.program_id \
            LEFT OUTER JOIN indicators_result AS cd \
                ON i.id = cd.indicator_id \
            WHERE p.id = %s \
            GROUP BY PID, IndicatorID \
            ORDER BY Indicator; " % programId

        cursor.execute(indicator_query)
        idata = dictfetchall(cursor)

        for indicator in idata:
            indicator["disdata"] = []
            for i, dis in enumerate(disdata):
                if dis['IndicatorID'] == indicator['IndicatorID']:
                    indicator["disdata"].append(disdata[i])

        context['program_id'] = programId
        context['data'] = idata
        context['getPrograms'] = programs
        context['getIndicators'] = indicators
        context['program_selected'] = program_selected
        if program_selected:
            context['program_name'] = program_selected.name

        return context


class DisaggregationReport(LoginRequiredMixin, DisaggregationReportMixin, TemplateView):
    template_name = 'indicators/disaggregation_report.html'

    def get_context_data(self, **kwargs):
        context = super(DisaggregationReport, self).get_context_data(**kwargs)
        context['disaggregationprint_button'] = True
        return context


class DisaggregationPrint(LoginRequiredMixin, DisaggregationReportMixin, TemplateView):
    template_name = 'indicators/disaggregation_print.html'

    def get(self, request, *args, **kwargs):
        context = super(DisaggregationPrint, self).get_context_data(**kwargs)
        hmtl_string = render(request, self.template_name,
                             {'data': context['data'],
                              'program_selected': context['program_selected']
                              })
        pdffile = HTML(string=hmtl_string.content)

        result = pdffile.write_pdf(stylesheets=[CSS(
            string='@page {\
                size: letter; margin: 1cm;\
                @bottom-right{\
                    content: "Page " counter(page) " of " counter(pages);\
                };\
            }'
        )])
        res = HttpResponse(result, content_type='application/pdf')
        res['Content-Disposition'] = 'attachment; \
            filename=indicators_disaggregation_report.pdf'

        res['Content-Transfer-Encoding'] = 'binary'
        # return super(DisaggregationReport, self).get(
        #   request, *args, **kwargs)
        return res


<<<<<<< HEAD
class TVAPrint(TemplateView):
    template_name = 'indicators/tva_print.html'

    def get(self, request, *args, **kwargs):
        program = Program.objects.filter(
            id=kwargs.get('program', None)).first()

        indicators = Indicator.objects \
            .select_related('sector') \
            .prefetch_related('indicator_type', 'level', 'program') \
            .filter(program=program) \
            .annotate(actuals=Sum('result__achieved'))

        # hmtl_string = render_to_string('indicators/tva_print.html',
        # {'data': context['data'], 'program': context['program']})
        hmtl_string = render(request, 'indicators/tva_print.html',
                             {'data': indicators, 'program': program})

        pdffile = HTML(string=hmtl_string.content)
        # stylesheets=[CSS(string='@page { size: letter; margin: 1cm}')]
        result = pdffile.write_pdf(stylesheets=[CSS(
            string='@page {\
                size: letter; margin: 1cm;\
                @bottom-right{\
                    content: "Page " counter(page) " of " counter(pages);\
                };\
            }'
        )])
        res = HttpResponse(result, content_type='application/pdf')
        # res['Content-Disposition'] = 'inline; filename="ztvareport.pdf"'
        res['Content-Disposition'] = 'attachment; filename=tva.pdf'
        res['Content-Transfer-Encoding'] = 'binary'
        """
        with tempfile.NamedTemporaryFile(delete=True) as output:
            output.write(result)
            output.flush()
            output = open(output.name, 'r')
            res.write(output.read())
        """
        """
        # Create the PDF object, using the response object as its "file."
        p = canvas.Canvas(res)
        p.drawString(100, 100, 'hello world!')
        p.showPage()
        p.save()
        """
        return res


class TVAReport(TemplateView):
    template_name = 'indicators/tva_report.html'

    def get_context_data(self, **kwargs):
        context = super(TVAReport, self).get_context_data(**kwargs)
        countries = getCountry(self.request.user)
        filters = {'program__country__in': countries}

        program = Program.objects.filter(
            id=kwargs.get('program', None)).first()

        indicator_type = IndicatorType.objects.filter(
            id=kwargs.get('type', None)).first()

        indicator = Indicator.objects.filter(
            id=kwargs.get('indicator', None)).first()

        if program:
            filters['program'] = program.pk
        if indicator_type:
            filters['indicator__indicator_type__id'] = indicator_type.pk
        if indicator:
            filters['indicator'] = indicator.pk

        indicators = Indicator.objects \
            .select_related('sector') \
            .prefetch_related('indicator_type', 'level', 'program') \
            .filter(**filters) \
            .annotate(actuals=Sum('result__achieved'))

        context['data'] = indicators
        context['getIndicators'] = Indicator.objects \
            .filter(program__country__in=countries) \
            .exclude(result__isnull=True)

        context['getPrograms'] = Program.objects \
            .filter(funding_status="Funded", country__in=countries).distinct()

        context['getIndicatorTypes'] = IndicatorType.objects.all()
        context['program'] = program
        context['export_to_pdf_url'] = True
        return context


class IndicatorExport(LoginRequiredMixin, View):
=======
class IndicatorExport(View):
>>>>>>> 2b192e56
    """
    Export all indicators to an XLS file
    """
    def get(self, request, *args, **kwargs):
        queryset = ip.indicator_queryset(kwargs['program'])
        wb = ip.create_workbook(queryset)

        response = HttpResponse(content_type='application/ms-excel')
        response['Content-Disposition'] = 'attachment; filename="{}"'.format('indicator_plan.xlsx')
        wb.save(response)
        return response


<<<<<<< HEAD
class IndicatorDataExport(LoginRequiredMixin, View):
    """
    Export all indicators to a CSV file
    """

    def get(self, request, *args, **kwargs):
        if int(kwargs['indicator']) == 0:
            del kwargs['indicator']
        if int(kwargs['program']) == 0:
            del kwargs['program']
        if int(kwargs['type']) == 0:
            del kwargs['type']
        else:
            kwargs['indicator__indicator_type__id'] = kwargs['type']
            del kwargs['type']

        countries = getCountry(request.user)
        queryset = Result.objects \
            .filter(**kwargs) \
            .filter(indicator__program__country__in=countries)

        dataset = ResultResource().export(queryset)
        response = HttpResponse(dataset.csv,
                                content_type='application/ms-excel')
        response['Content-Disposition'] = 'attachment; \
            filename=indicator_data.csv'
        return response


@login_required
=======
>>>>>>> 2b192e56
def api_indicator_view(request, indicator_id):
    """
    API call for viewing an indicator for the program page
    """
    indicator = Indicator.objects.only('program_id', 'sector_id').get(id=indicator_id)
    program = ProgramWithMetrics.program_page.get(pk=indicator.program_id)
    program.indicator_filters = {}

    indicator = program.annotated_indicators \
        .annotate(target_period_last_end_date=Max('periodictargets__end_date')).get(id=indicator_id)

    return JsonResponse(IndicatorSerializer(indicator).data)



"""
class CountryExport(View):
    def get(self, *args, **kwargs):
        country = CountryResource().export()
        response = HttpResponse(country.csv, content_type="csv")
        response['Content-Disposition'] = 'attachment; filename=country.csv'
        return response
"""


def const_table_det_url(url):
    url_data = urlparse(url)
    root = url_data.scheme
    org_host = url_data.netloc
    path = url_data.path
    components = re.split('/', path)

    s = []
    for c in components:
        s.append(c)

    new_url = str(root) + '://' + str(org_host) + '/silo_detail/' + str(
        s[3]) + '/'

    return new_url<|MERGE_RESOLUTION|>--- conflicted
+++ resolved
@@ -1061,129 +1061,7 @@
     )
 
 
-<<<<<<< HEAD
 @login_required
-def program_indicators_json(request, program, indicator, type):
-    template_name = 'indicators/program_indicators_table.html'
-
-    program_obj = Program.objects.get(pk=program)
-    q = {'program__id__isnull': False, 'program__id': program_obj.pk}
-
-    if int(type) != 0:
-        q['indicator_type__id'] = type
-
-    if int(indicator) != 0:
-        q['id'] = indicator
-
-    indicators = Indicator.objects \
-        .select_related('sector') \
-        .prefetch_related('result_set', 'indicator_type', 'level',
-                          'periodictargets') \
-        .filter(**q) \
-        .annotate(data_count=Count('result'),
-                  levelmin=Min('level__customsort'),
-                  target_period_last_end_date=Max('periodictargets__end_date')) \
-        .order_by('levelmin', 'number', 'name')
-
-    return render_to_response(
-        template_name,
-        {'indicators': indicators, 'program': program_obj}
-    )
-
-
-@login_required
-def indicator_report(request, program=0, indicator=0, type=0):
-    countries = request.user.tola_user.countries.all()
-    getPrograms = Program.objects.filter(funding_status="Funded",
-                                         country__in=countries).distinct()
-    getIndicatorTypes = IndicatorType.objects.all()
-
-    filters = {}
-    if int(program) != 0:
-        filters['program__id'] = program
-    if int(type) != 0:
-        filters['indicator_type'] = type
-    if int(indicator) != 0:
-        filters['id'] = indicator
-
-    filters['program__country__in'] = countries
-
-    indicator_data = Indicator.objects.filter(**filters) \
-        .prefetch_related('sector') \
-        .select_related(
-        'program', 'external_service_record', 'indicator_type',
-        'disaggregation', 'reporting_frequency') \
-        .values('id', 'program__name', 'baseline', 'level__name',
-                'lop_target', 'program__id',
-                'external_service_record__external_service__name',
-                'key_performance_indicator', 'name', 'indicator_type__id',
-                'indicator_type__indicator_type', 'sector__sector',
-                'disaggregation__disaggregation_type',
-                'means_of_verification', 'data_collection_method',
-                'reporting_frequency__frequency', 'create_date', 'edit_date',
-                'source', 'method_of_analysis'
-                )
-    data = json.dumps(list(indicator_data), cls=DjangoJSONEncoder)
-
-    # send the keys and vars from the json data to the template along with
-    # submitted feed info and silos for new form
-    return render(request, "indicators/report.html", {
-        'program': program,
-        'getPrograms': getPrograms,
-        'getIndicatorTypes': getIndicatorTypes,
-        'getIndicators': indicator_data,
-        'data': data})
-
-
-class IndicatorReport(LoginRequiredMixin, View, AjaxableResponseMixin):
-    def get(self, request, *args, **kwargs):
-        countries = getCountry(request.user)
-        program = int(self.kwargs['program'])
-        indicator = int(self.kwargs['indicator'])
-        type = int(self.kwargs['type'])
-
-        filters = {}
-        if program != 0:
-            filters['program__id'] = program
-        if type != 0:
-            filters['indicator_type'] = type
-        if indicator != 0:
-            filters['id'] = indicator
-        if program == 0 and type == 0:
-            filters['program__country__in'] = countries
-
-        getIndicators = Indicator.objects.filter(**filters) \
-            .prefetch_related('sector') \
-            .select_related('program', 'external_service_record',
-                            'indicator_type', 'disaggregation',
-                            'reporting_frequency') \
-            .values('id', 'program__name', 'baseline', 'level__name',
-                    'lop_target', 'program__id',
-                    'external_service_record__external_service__name',
-                    'key_performance_indicator', 'name',
-                    'indicator_type__indicator_type', 'sector__sector',
-                    'disaggregation__disaggregation_type',
-                    'means_of_verification', 'data_collection_method',
-                    'reporting_frequency__frequency', 'create_date',
-                    'edit_date', 'source', 'method_of_analysis')
-
-        q = request.GET.get('search', None)
-        if q:
-            getIndicators = getIndicators.filter(
-                Q(indicator_type__indicator_type__contains=q) |
-                Q(name__contains=q) |
-                Q(number__contains=q) |
-                Q(number__contains=q) |
-                Q(sector__sector__contains=q) |
-                Q(definition__contains=q)
-            )
-        get_indicators = json.dumps(list(getIndicators), cls=DjangoJSONEncoder)
-        return JsonResponse(get_indicators, safe=False)
-
-
-@login_required
-=======
->>>>>>> 2b192e56
 def indicator_plan(request, program_id):
     """
     This is the GRID report or indicator plan for a program.
@@ -1201,79 +1079,7 @@
     })
 
 
-<<<<<<< HEAD
-class IndicatorReportData(LoginRequiredMixin, View, AjaxableResponseMixin):
-    """
-    This is the Indicator Visual report data, returns a json object of
-    report data to be displayed in the table report
-    """
-
-    def get(self, request, program, type, id):
-        q = {'program__id__isnull': False}
-
-        # if we have a program filter active
-        if int(program) != 0:
-            q = {'program__id': program}
-        # if we have an indicator type active
-        if int(type) != 0:
-            r = {'indicator_type__id': type}
-            q.update(r)
-
-        # if we have an indicator id append it to the query filter
-        if int(id) != 0:
-            s = {'id': id}
-            q.update(s)
-
-        countries = getCountry(request.user)
-
-        indicator = Indicator.objects.filter(program__country__in=countries) \
-            .filter(**q).values(
-                'id', 'program__name', 'baseline', 'level__name', 'lop_target',
-                'program__id',
-                'external_service_record__external_service__name',
-                'key_performance_indicator', 'name', 'indicator_type__id',
-                'indicator_type__indicator_type', 'sector__sector')\
-            .order_by('create_date')
-
-        indicator_count = Indicator.objects \
-            .filter(program__country__in=countries) \
-            .filter(**q) \
-            .filter(result__isnull=True) \
-            .distinct() \
-            .count()
-
-        indicator_data_count = Indicator.objects \
-            .filter(program__country__in=countries) \
-            .filter(**q).filter(result__isnull=False) \
-            .distinct() \
-            .count()
-
-        indicator_serialized = json.dumps(list(indicator))
-
-        final_dict = {
-            'indicator': indicator_serialized,
-            'indicator_count': indicator_count,
-            'data_count': indicator_data_count
-        }
-
-        if request.GET.get('export'):
-            indicator_export = Indicator.objects.all().filter(**q)
-            dataset = IndicatorResource().export(indicator_export)
-            response = HttpResponse(dataset.csv,
-                                    content_type='application/ms-excel')
-
-            response['Content-Disposition'] = 'attachment; \
-                filename=indicator_data.csv'
-
-            return response
-
-        return JsonResponse(final_dict, safe=False)
-
-
 class ResultReportData(LoginRequiredMixin, View, AjaxableResponseMixin):
-=======
-class ResultReportData(View, AjaxableResponseMixin):
->>>>>>> 2b192e56
     """
     This is the Result reports data in JSON format for a specific
     indicator
@@ -1536,104 +1342,7 @@
         return res
 
 
-<<<<<<< HEAD
-class TVAPrint(TemplateView):
-    template_name = 'indicators/tva_print.html'
-
-    def get(self, request, *args, **kwargs):
-        program = Program.objects.filter(
-            id=kwargs.get('program', None)).first()
-
-        indicators = Indicator.objects \
-            .select_related('sector') \
-            .prefetch_related('indicator_type', 'level', 'program') \
-            .filter(program=program) \
-            .annotate(actuals=Sum('result__achieved'))
-
-        # hmtl_string = render_to_string('indicators/tva_print.html',
-        # {'data': context['data'], 'program': context['program']})
-        hmtl_string = render(request, 'indicators/tva_print.html',
-                             {'data': indicators, 'program': program})
-
-        pdffile = HTML(string=hmtl_string.content)
-        # stylesheets=[CSS(string='@page { size: letter; margin: 1cm}')]
-        result = pdffile.write_pdf(stylesheets=[CSS(
-            string='@page {\
-                size: letter; margin: 1cm;\
-                @bottom-right{\
-                    content: "Page " counter(page) " of " counter(pages);\
-                };\
-            }'
-        )])
-        res = HttpResponse(result, content_type='application/pdf')
-        # res['Content-Disposition'] = 'inline; filename="ztvareport.pdf"'
-        res['Content-Disposition'] = 'attachment; filename=tva.pdf'
-        res['Content-Transfer-Encoding'] = 'binary'
-        """
-        with tempfile.NamedTemporaryFile(delete=True) as output:
-            output.write(result)
-            output.flush()
-            output = open(output.name, 'r')
-            res.write(output.read())
-        """
-        """
-        # Create the PDF object, using the response object as its "file."
-        p = canvas.Canvas(res)
-        p.drawString(100, 100, 'hello world!')
-        p.showPage()
-        p.save()
-        """
-        return res
-
-
-class TVAReport(TemplateView):
-    template_name = 'indicators/tva_report.html'
-
-    def get_context_data(self, **kwargs):
-        context = super(TVAReport, self).get_context_data(**kwargs)
-        countries = getCountry(self.request.user)
-        filters = {'program__country__in': countries}
-
-        program = Program.objects.filter(
-            id=kwargs.get('program', None)).first()
-
-        indicator_type = IndicatorType.objects.filter(
-            id=kwargs.get('type', None)).first()
-
-        indicator = Indicator.objects.filter(
-            id=kwargs.get('indicator', None)).first()
-
-        if program:
-            filters['program'] = program.pk
-        if indicator_type:
-            filters['indicator__indicator_type__id'] = indicator_type.pk
-        if indicator:
-            filters['indicator'] = indicator.pk
-
-        indicators = Indicator.objects \
-            .select_related('sector') \
-            .prefetch_related('indicator_type', 'level', 'program') \
-            .filter(**filters) \
-            .annotate(actuals=Sum('result__achieved'))
-
-        context['data'] = indicators
-        context['getIndicators'] = Indicator.objects \
-            .filter(program__country__in=countries) \
-            .exclude(result__isnull=True)
-
-        context['getPrograms'] = Program.objects \
-            .filter(funding_status="Funded", country__in=countries).distinct()
-
-        context['getIndicatorTypes'] = IndicatorType.objects.all()
-        context['program'] = program
-        context['export_to_pdf_url'] = True
-        return context
-
-
 class IndicatorExport(LoginRequiredMixin, View):
-=======
-class IndicatorExport(View):
->>>>>>> 2b192e56
     """
     Export all indicators to an XLS file
     """
@@ -1647,39 +1356,6 @@
         return response
 
 
-<<<<<<< HEAD
-class IndicatorDataExport(LoginRequiredMixin, View):
-    """
-    Export all indicators to a CSV file
-    """
-
-    def get(self, request, *args, **kwargs):
-        if int(kwargs['indicator']) == 0:
-            del kwargs['indicator']
-        if int(kwargs['program']) == 0:
-            del kwargs['program']
-        if int(kwargs['type']) == 0:
-            del kwargs['type']
-        else:
-            kwargs['indicator__indicator_type__id'] = kwargs['type']
-            del kwargs['type']
-
-        countries = getCountry(request.user)
-        queryset = Result.objects \
-            .filter(**kwargs) \
-            .filter(indicator__program__country__in=countries)
-
-        dataset = ResultResource().export(queryset)
-        response = HttpResponse(dataset.csv,
-                                content_type='application/ms-excel')
-        response['Content-Disposition'] = 'attachment; \
-            filename=indicator_data.csv'
-        return response
-
-
-@login_required
-=======
->>>>>>> 2b192e56
 def api_indicator_view(request, indicator_id):
     """
     API call for viewing an indicator for the program page
