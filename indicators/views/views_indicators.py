import copy
import json
import logging
from datetime import datetime, timedelta
import dateparser
import requests
from django.template.defaultfilters import truncatechars
from weasyprint import HTML, CSS

from django.contrib import messages
from django.core import serializers
from django.core.urlresolvers import reverse_lazy
from django.core.exceptions import PermissionDenied
from django.db import connection, transaction
from django.db.models import (
    Count, Q, Max
)
from django.contrib.auth.decorators import login_required
from django.http import HttpResponse, HttpResponseRedirect, JsonResponse
from django.shortcuts import render, render_to_response, get_object_or_404, redirect, reverse
from django.template.loader import render_to_string
from django.utils import timezone
from django.utils.decorators import method_decorator
from django.utils.translation import gettext as _
from django.views.generic import TemplateView
from django.views.generic.detail import View
from django.views.generic.edit import CreateView, DeleteView, UpdateView
from django.views.generic.list import ListView

<<<<<<< HEAD
from feed.serializers import FlatJsonSerializer
from tola.util import group_excluded, getCountry

from indicators.serializers import (
    IndicatorSerializer, IndicatorSerializerMinimal, ProgramSerializer)
=======
from tola.util import group_excluded
from indicators.serializers import IndicatorSerializer, ProgramSerializer
>>>>>>> 696b3f08
from indicators.views.view_utils import (
    import_indicator,
    generate_periodic_targets,
    dictfetchall
)
from workflow.models import (
    Program, TolaSites, FormGuidance
)
from ..forms import IndicatorForm, ResultForm, PTFormInputsForm
from ..models import (
    Indicator, PeriodicTarget, DisaggregationLabel, DisaggregationValue,
    Result, LevelTier,
    TolaTable, PinnedReport
)
from indicators.queries import ProgramWithMetrics, ResultsIndicator

logger = logging.getLogger(__name__)

from tola_management.models import (
    ProgramAuditLog
)

from tola_management.permissions import (
    indicator_pk_adapter,
    indicator_adapter,
    periodic_target_pk_adapter,
    has_indicator_write_access,
    result_pk_adapter,
    has_result_read_access,
    has_result_write_access,
    has_program_read_access,
    verify_program_access_level_of_any_program,
    verify_program_access_level
)

import indicators.indicator_plan as ip

logger = logging.getLogger(__name__)


# INDICATOR VIEWS:

@login_required
@has_indicator_write_access
def periodic_targets_form(request, program):
    """
    Returns a form for the periodic targets sub-section,
    used by the Indicator Form

    For historical reasons, the input is a POST of the whole indicator form sent via ajax
    from which a subset of fields are used to generate the returned template
    """
    if not request.has_write_access:
        raise PermissionDenied

    program = get_object_or_404(Program, pk=program)

    form = PTFormInputsForm(data=request.POST)

    if not form.is_valid():
        return JsonResponse(form.errors)

    event_name = ''
    start_date = ''
    target_frequency_num_periods = 1
    target_frequency_type = form.cleaned_data.get('target_frequency')

    if target_frequency_type in Indicator.REGULAR_TARGET_FREQUENCIES:
        start_date = program.reporting_period_start
        # target_frequency_num_periods = IPTT_ReportView._get_num_periods(
        #     start_date, program.reporting_period_end, target_frequency_type)
        target_frequency_num_periods = len(
            [p for p in PeriodicTarget.generate_for_frequency(
                target_frequency_type)(start_date, program.reporting_period_end)])

    generated_targets = generate_periodic_targets(
        target_frequency_type, start_date, target_frequency_num_periods, event_name)

    dummy_indicator = Indicator(
        target_frequency=target_frequency_type,
        unit_of_measure_type=form.cleaned_data.get('unit_of_measure_type'),
        is_cumulative=False,
    )

    content = render_to_string('indicators/indicatortargets.html', {
        'indicator': dummy_indicator,
        'periodic_targets': generated_targets
    })

    return JsonResponse({
        'content': content,
    })


class PeriodicTargetJsonValidationError(Exception): pass


class IndicatorFormMixin(object):
    model = Indicator
    form_class = IndicatorForm

    def __init__(self):
        self.guidance = None

    def set_form_guidance(self):
        self.guidance = FormGuidance.objects.filter(form="Indicator").first()

    def get_template_names(self):
        return 'indicators/indicator_form_modal.html'

    def form_invalid(self, form):
        return JsonResponse(form.errors, status=400)

    def noramlize_periodic_target_client_json_dates(self, pt_json):
        """
        The JSON containing periodic targets sent by the client contains dates as: 'Dec 31, 2018'
        The rest of the code expects them to be: '2018-12-31'
        Also changes all pkids of 0 to None
        """
        pt_json = copy.deepcopy(pt_json)

        for pt in pt_json:
            pk = int(pt.get('id'))
            if pk == 0:
                pk = None

            try:
                start_date = dateparser.parse(pt.get('start_date', None))
                start_date = datetime.strftime(start_date, '%Y-%m-%d')
            except (ValueError, TypeError):
                # raise ValueError("Incorrect data value")
                start_date = None

            try:
                end_date = dateparser.parse(pt.get('end_date', None))
                end_date = datetime.strftime(end_date, '%Y-%m-%d')
            except (ValueError, TypeError):
                # raise ValueError("Incorrect data value")
                end_date = None

            pt['id'] = pk
            pt['start_date'] = start_date
            pt['end_date'] = end_date

        return pt_json

    def validate_periodic_target_json_from_client(self, normalized_pt_json, program, target_frequency):
        """
        The client sends the full definition of all periodic targets in JSON
        In the past, the server has just accepted it as gospel
        Instead, do some basic validation to confirm what the client is telling the server is sane

        Takes the client JSON, already deserialized and having the dates and pkid normalized as input.
        """
        # Clients send nothing on LOP only
        if target_frequency == Indicator.LOP:
            return

        # Are all target values >= 0?
        for pt in normalized_pt_json:
            if pt['target'] < 0:
                raise PeriodicTargetJsonValidationError('Target value must be >= 0, found %d' % pt.target)

        # check that event names exist in the future?
        if target_frequency == Indicator.EVENT:
            return

        if target_frequency == Indicator.MID_END:
            if len(normalized_pt_json) != 2:
                raise PeriodicTargetJsonValidationError(
                    'Midline/Endline periodic target count is not 2 and is instead %d' % len(normalized_pt_json))
            return

        # target_frequency_num_periods = IPTT_ReportView._get_num_periods(program.reporting_period_start,
        #                                                                 program.reporting_period_end,
        #                                                                 target_frequency)

        target_frequency_num_periods = len(
            [p for p in PeriodicTarget.generate_for_frequency(
                target_frequency)(program.reporting_period_start, program.reporting_period_end)])

        generated_targets = generate_periodic_targets(target_frequency,
                                                      program.reporting_period_start,
                                                      target_frequency_num_periods)

        if len(generated_targets) != len(normalized_pt_json):
            raise PeriodicTargetJsonValidationError(
                'Number of periodic targets sent by client does not match excepected number of targets on the server (%d vs %d)' % (
                len(generated_targets), len(normalized_pt_json)))

        server_period_dates = [(pt['start_date'], pt['end_date']) for pt in generated_targets]
        client_period_dates = [(pt['start_date'], pt['end_date']) for pt in normalized_pt_json]

        if server_period_dates != client_period_dates:
            raise PeriodicTargetJsonValidationError(
                'Periodic Target start/end dates expected by server do not match what was sent by the client: %s vs %s' % (
                server_period_dates, client_period_dates))


class IndicatorCreate(IndicatorFormMixin, CreateView):

    @method_decorator(login_required)
    @method_decorator(has_indicator_write_access)
    @transaction.atomic
    def dispatch(self, request, *args, **kwargs):
        self.set_form_guidance()
        self.program = Program.objects.get(pk=kwargs['program'])
        self.level_pk = self.request.GET.get('levelId')
        return super(IndicatorCreate, self).dispatch(request, *args, **kwargs)

    def get_context_data(self, **kwargs):
        context = super(IndicatorCreate, self).get_context_data(**kwargs)
        context.update({
            'program': self.program,
            'periodic_targets': []
        })
        return context

    def get_initial(self):
        return {
            'unit_of_measure_type': Indicator.NUMBER,
            'program': self.program,
        }

    def get_form_kwargs(self):
        kwargs = super(IndicatorCreate, self).get_form_kwargs()
        kwargs.update({
            'request': self.request,
            'program': self.program,
            'level': self.level_pk
        })
        return kwargs

    def form_valid(self, form, **kwargs):
        indicator = form.save()

        periodic_targets = self.request.POST.get('periodic_targets')

        # Save completed PeriodicTargets to the DB (will be empty u'[]' for LoP)
        if indicator.target_frequency == Indicator.LOP:
            PeriodicTarget.objects.create(
                indicator=indicator,
                period=PeriodicTarget.LOP_PERIOD,
                target=indicator.lop_target,
                create_date=timezone.now(),
            )
        else:
            # now create/update periodic targets
            pt_json = json.loads(periodic_targets)

            normalized_pt_json = self.noramlize_periodic_target_client_json_dates(pt_json)

            self.validate_periodic_target_json_from_client(normalized_pt_json, indicator.program, indicator.target_frequency)

            for i, pt in enumerate(normalized_pt_json):
                values = dict(
                    period=pt.get('period', ''),
                    target=pt.get('target', 0),
                    start_date=pt['start_date'],
                    end_date=pt['end_date'],
                )

                PeriodicTarget.objects.create(
                    indicator=indicator,
                    customsort=i,
                    create_date=timezone.now(),
                    **values
                )

        ProgramAuditLog.log_indicator_created(
            self.request.user,
            indicator,
            'N/A'
        )

        using_rf = indicator.results_framework

        # success msg strings
        indicator_number = '{}{}'.format(indicator.level_display_ontology, indicator.level_order_display) if using_rf else ''
        result_level_display_ontology = '{} {}'.format(indicator.leveltier_name, indicator.level_display_ontology) if using_rf else ''

        return JsonResponse({
            'success': True,
            'id': indicator.id,
            # These are used the success message - in the future perhaps serialize the indicator/level and
            # make the front-end deal with this display string creation completely
            'using_rf': using_rf,
            'indicator_number': indicator_number,
            'result_level_display_ontology': result_level_display_ontology,
        })


class IndicatorUpdate(IndicatorFormMixin, UpdateView):
    """
    Update and Edit Indicators.
    url: indicator_update/<pk>
    """

    @method_decorator(login_required)
    @method_decorator(group_excluded('ViewOnly', url='workflow/permission'))
    @method_decorator(indicator_pk_adapter(has_indicator_write_access))
    @transaction.atomic
    def dispatch(self, request, *args, **kwargs):
        if request.method == 'GET':
            # If target_frequency is set but not targets are saved then
            # unset target_frequency too.
            indicator = self.get_object()
            reset_indicator_target_frequency(indicator)

        self.set_form_guidance()

        return super(IndicatorUpdate, self).dispatch(request, *args, **kwargs)

    @property
    def _form_title_display_str(self):
        """
        The header of the form when updating - composed here instead of in the template
        such that it can also be used via AJAX
        """
        if self.object.results_framework:
            return '{} {} {}{}'.format(
                self.object.leveltier_name,
                _('indicator'),
                self.object.level_display_ontology,
                self.object.level_order_display,
            )
        else:
            return '{} {}:'.format(
                self.object.old_level,
                _('indicator'),
            )

    @property
    def _form_subtitle_display_str(self):
        return truncatechars(self.object.name, 300)

    def get_context_data(self, **kwargs):
        context = super(IndicatorUpdate, self).get_context_data(**kwargs)
        indicator = self.object
        program = indicator.program

        context['program'] = program

        pts = PeriodicTarget.objects.filter(indicator=indicator) \
            .annotate(num_data=Count('result')).order_by('customsort', 'create_date', 'period')

        ptargets = []
        for pt in pts:
            ptargets.append({
                'id': pt.pk,
                'num_data': pt.num_data,
                'start_date': pt.start_date,
                'end_date': pt.end_date,
                'period': pt.period, # period is deprecated, this should move to .period_name
                'period_name': pt.period_name,
                'target': pt.target
            })

        # if the modal is loaded (not submitted) and the indicator frequency is a periodic
        if self.request.method == 'GET' and indicator.target_frequency in Indicator.REGULAR_TARGET_FREQUENCIES:
            latest_pt_end_date = indicator.periodictargets.aggregate(lastpt=Max('end_date'))['lastpt']

            if latest_pt_end_date is None or latest_pt_end_date == 'None':
                latest_pt_end_date = program.reporting_period_start
            else:
                latest_pt_end_date += timedelta(days=1)

            target_frequency_num_periods = len(
                [p for p in PeriodicTarget.generate_for_frequency(
                    indicator.target_frequency)(latest_pt_end_date, program.reporting_period_end)])
            # target_frequency_num_periods = IPTT_ReportView._get_num_periods(
            #     latest_pt_end_date, program.reporting_period_end, indicator.target_frequency)

            num_existing_targets = pts.count()
            event_name = ''

            generated_targets = generate_periodic_targets(
                indicator.target_frequency, latest_pt_end_date, target_frequency_num_periods, event_name,
                num_existing_targets)

            # combine the list of existing periodic_targets with the newly generated placeholder for missing targets
            ptargets += generated_targets

        context['periodic_targets'] = ptargets

        # redirect user to certain tabs of the form given GET params
        if self.request.GET.get('targetsactive') == 'true':
            context['targetsactive'] = True

        context['readonly'] = not self.request.has_write_access

        context['title_str'] = self._form_title_display_str
        context['subtitle_str'] = self._form_subtitle_display_str

        return context

    def get_initial(self):
        target_frequency_num_periods = self.get_object().target_frequency_num_periods
        if not target_frequency_num_periods:
            target_frequency_num_periods = 1

        initial = {
            'target_frequency_num_periods': target_frequency_num_periods
        }
        return initial

    # add the request to the kwargs
    def get_form_kwargs(self):
        kwargs = super(IndicatorUpdate, self).get_form_kwargs()
        kwargs['request'] = self.request
        program = self.object.program
        kwargs['program'] = program
        return kwargs

    def form_valid(self, form, **kwargs):
        periodic_targets = self.request.POST.get('periodic_targets')
        old_indicator = Indicator.objects.get(pk=self.kwargs.get('pk'))
        existing_target_frequency = old_indicator.target_frequency
        new_target_frequency = form.cleaned_data.get('target_frequency')
        lop = form.cleaned_data.get('lop_target')
        rationale = form.cleaned_data.get('rationale')
        old_indicator_values = old_indicator.logged_fields

        # if existing_target_frequency != new_target_frequency
        # then either existing_target_frequency is None or LoP
        # It shouldn't be anything else as the user should have to delete all targets first

        # Disassociate existing records and delete old PeriodicTargets
        if existing_target_frequency != new_target_frequency:
            PeriodicTarget.objects.filter(indicator=old_indicator).delete()

        # Save completed PeriodicTargets to the DB)
        if new_target_frequency == Indicator.LOP:
            lop_pt, created = PeriodicTarget.objects.update_or_create(
                indicator=old_indicator,
                period=PeriodicTarget.LOP_PERIOD,
                defaults={
                    'target': lop,

                }
            )

            if created:
                lop_pt.create_date = timezone.now()
                lop_pt.save()

                # Redirect results to new LoP target
                Result.objects.filter(indicator=old_indicator).update(periodic_target=lop_pt)
        else:
            # now create/update periodic targets (will be empty u'[]' for LoP)
            pt_json = json.loads(periodic_targets)

            normalized_pt_json = self.noramlize_periodic_target_client_json_dates(pt_json)

            self.validate_periodic_target_json_from_client(normalized_pt_json, old_indicator.program, new_target_frequency)

            generated_pt_ids = []
            for i, pt in enumerate(normalized_pt_json):
                defaults = {
                    'period': pt.get('period', ''),
                    'target': pt.get('target', 0),
                    'customsort': i,
                    'start_date': pt['start_date'],
                    'end_date': pt['end_date'],
                    'edit_date': timezone.now()
                }

                periodic_target, created = PeriodicTarget.objects \
                    .update_or_create(indicator=old_indicator, id=pt['id'], defaults=defaults)

                if created:
                    periodic_target.create_date = timezone.now()
                    periodic_target.save()
                    generated_pt_ids.append(periodic_target.id)

            # Reassign results to newly created PTs
            if generated_pt_ids:
                pts = PeriodicTarget.objects.filter(indicator=old_indicator, pk__in=generated_pt_ids)
                for pt in pts:
                    Result.objects.filter(
                        indicator=old_indicator,
                        date_collected__range=[pt.start_date, pt.end_date]
                    ).update(periodic_target=pt)


        # save the indicator form
        form.save()
        self.object.refresh_from_db()

        # Write to audit log if results attached
        results_count = Result.objects.filter(indicator=self.object).count()
        if results_count > 0:
            ProgramAuditLog.log_indicator_updated(
                self.request.user,
                self.object,
                old_indicator_values,
                self.object.logged_fields,
                rationale
            )

        # refresh the periodic targets form such that pkids of new PeriodicTargets are submitted in the future
        content = render_to_string('indicators/indicatortargets.html', {
            'indicator': self.object,
            'periodic_targets': PeriodicTarget.objects.filter(indicator=self.object).annotate(num_data=Count('result'))
        })

        return JsonResponse({
            'content': content,
            'title_str': self._form_title_display_str,
            'subtitle_str': self._form_subtitle_display_str,
        })


class IndicatorDelete(DeleteView):
    model = Indicator
    form_class = IndicatorForm

    @method_decorator(login_required)
    @method_decorator(group_excluded('ViewOnly', url='workflow/permission'))
    @method_decorator(indicator_pk_adapter(has_indicator_write_access))
    def dispatch(self, request, *args, **kwargs):
        return super(IndicatorDelete, self).dispatch(request, *args, **kwargs)

    def form_invalid(self, form):
        messages.error(self.request, 'Invalid Form', fail_silently=False)
        return self.render_to_response(self.get_context_data(form=form))

    def form_valid(self, form):
        form.save()
        messages.success(self.request, _('Success, Indicator Deleted!'))
        return self.render_to_response(self.get_context_data(form=form))

    def delete(self, request, *args, **kwargs):
        if request.is_ajax():
            indicator = self.get_object()
            if not request.POST.get('rationale'):
                # if an indicator has results and no rationale is provided, fail:
                if indicator.result_set.all().count() > 0:
                    return JsonResponse(
                        {"status": "failed", "msg": _("Reason for change is required.")},
                        status=400
                    )
                # otherwise the rationale is this default:
                else:
                    rationale = _("Reason for change is not required when deleting an indicator with no linked results.")
            else:
                rationale = request.POST.get('rationale')
            indicator_values = indicator.logged_fields
            program_page_url = indicator.program.program_page_url
            indicator.delete()
            ProgramAuditLog.log_indicator_deleted(self.request.user, indicator, indicator_values, rationale)
            success_message = _("The indicator was successfully deleted.")
            response_context = {'status': 'success'}
            if request.POST.get('redirect'):
                response_context['redirect_url'] = program_page_url
                # message tagged "pnotify" to display a success popup after redirect
                messages.success(request, success_message, extra_tags="pnotify pnotify-success")
            else:
                response_context['msg'] = success_message
            return JsonResponse(response_context)
        else:
            return super(IndicatorDelete, self).delete(request, *args, **kwargs)

    def get_success_url(self):
        return self.object.program.program_page_url

# PERIODIC TARGET VIEWS:


@method_decorator(login_required, name='dispatch')
@method_decorator(indicator_adapter(has_indicator_write_access), name='dispatch')
class PeriodicTargetDeleteAllView(View):
    """
    Delete all targets view
    """
    model = PeriodicTarget

    def post(self, request, *args, **kwargs):
        indicator = Indicator.objects.get(
            pk=self.kwargs.get('indicator', None))

        rationale = request.POST.get('rationale')
        if not rationale:
            if indicator.result_set.all().exists():
                return JsonResponse(
                    {"status": "failed", "msg": _("Reason for change is required")},
                    status=400
                )
            else:
                rationale = _('No reason for change required.')

        periodic_targets = PeriodicTarget.objects.filter(
            indicator=indicator)

        old = indicator.logged_fields

        for pt in periodic_targets:
            pt.result_set.all().update(periodic_target=None)
            pt.delete()

        indicator.target_frequency = None
        indicator.target_frequency_num_periods = 1
        indicator.target_frequency_start = None
        indicator.target_frequency_custom = None
        indicator.lop_target = None  # since lop target is auto-calculated, unset it when PTs are destroyed
        indicator.save()

        ProgramAuditLog.log_indicator_updated(self.request.user, indicator, old, indicator.logged_fields, rationale)

        return JsonResponse({"status": "success"})


def reset_indicator_target_frequency(ind):
    if ind.target_frequency and ind.target_frequency != 1 and not ind.periodictargets.count():
        ind.target_frequency = None
        ind.target_frequency_start = None
        ind.target_frequency_num_periods = 1
        ind.save()
        return True
    return False


@method_decorator(login_required, name='dispatch')
@method_decorator(periodic_target_pk_adapter(has_indicator_write_access), name='dispatch')
class PeriodicTargetDeleteView(DeleteView):
    """
    url periodic_target_delete/<pk>

    Deletes a single target - used only for deleting individual events currently
    """
    model = PeriodicTarget

    def delete(self, request, *args, **kwargs):
        result_count = self.get_object().result_set.count()
        rationale = request.POST.get('rationale')
        indicator = self.get_object().indicator
        old_indicator_values = indicator.logged_fields
        if result_count > 0:
            if not rationale:
                return JsonResponse(
                    {"status": "failed", "msg": _("Reason for change is required")},
                    status=400
                )
            else:
                self.get_object().result_set.all().update(
                    periodic_target=None)
        if not rationale and result_count == 0:
            rationale = _('No reason for change required.')
        self.get_object().delete()
        if indicator.periodictargets.count() == 0:
            indicator.target_frequency = None
            indicator.target_frequency_num_periods = 1
            indicator.target_frequency_start = None
            indicator.target_frequency_custom = None

        indicator.lop_target = indicator.calculated_lop_target
        indicator.save()

        ProgramAuditLog.log_indicator_updated(
                request.user,
                indicator,
                old_indicator_values,
                indicator.logged_fields,
                rationale
            )

        return JsonResponse({"status": "success"})


class ResultFormMixin(object):
    def get_template_names(self):
        return 'indicators/result_form_modal.html'

    def form_invalid(self, form):
        if self.request.is_ajax():
            return JsonResponse(form.errors, status=400)
        messages.error(self.request, 'Invalid Form', fail_silently=False)
        return self.render_to_response(self.get_context_data(form=form))


class ResultCreate(ResultFormMixin, CreateView):
    """Create new Result called by result_add as modal"""
    model = Result
    form_class = ResultForm

    @method_decorator(login_required)
    @method_decorator(group_excluded('ViewOnly', url='workflow/permission'))
    @method_decorator(indicator_adapter(has_result_write_access))
    def dispatch(self, request, *args, **kwargs):
        if not request.has_write_access:
            raise PermissionDenied

        self.indicator = get_object_or_404(Indicator, pk=self.kwargs['indicator'])
        return super(ResultCreate, self).dispatch(request, *args, **kwargs)

    def get_context_data(self, **kwargs):
        custom_disaggregation_labels = DisaggregationLabel.objects.filter(disaggregation_type__indicator=self.indicator.id)
        standard_disaggregation_labels = DisaggregationLabel.get_standard_labels()

        context = super(ResultCreate, self).get_context_data(**kwargs)
        context['indicator'] = self.indicator
        context['custom_disaggregation_labels'] = custom_disaggregation_labels
        context['standard_disaggregation_labels'] = standard_disaggregation_labels
        context['title_str'] = '{}: {}'.format(
            self.indicator.form_title_level,
            self.indicator.name
        )
        return context

    def get_form_kwargs(self):
        kwargs = super(ResultCreate, self).get_form_kwargs()
        kwargs['user'] = self.request.user
        kwargs['indicator'] = self.indicator
        kwargs['program'] = self.indicator.program
        kwargs['request'] = self.request
        return kwargs

    def form_valid(self, form):
        indicator = self.request.POST['indicator']
        disaggregation_labels = DisaggregationLabel.objects.filter(
            Q(disaggregation_type__indicator__id=indicator) |
            Q(disaggregation_type__standard=True))

        # update the count with the value of Table unique count
        if form.instance.update_count_tola_table and form.instance.tola_table:
            try:
                tola_table_id = self.request.POST['tola_table']
                table = TolaTable.objects.get(id=tola_table_id)
            except DisaggregationLabel.DoesNotExist:
                table = None

            if table:
                # remove trailing slash since TT api does not like it.
                url = table.url if table.url[-1:] != "/" else table.url[:-1]
                url = url if url[-5:] != "/data" else url[:-5]
                count = getTableCount(url, table.table_id)
            else:
                count = 0
            form.instance.achieved = count

        new = form.save()

        # The following code appears to be accomplishing the following
        # The for submitted contains key/vals for all disaggregation_labels on creation
        # if 1 or more values are present, create values in the DB for all key/vals
        # otherwise leave the disaggregation_value associates completely empty
        # In other words, save key/vals as all or nothing

        disaggregation_label_ids = set([str(dl.id) for dl in disaggregation_labels])
        process_disaggregation = False
        for k, v in self.request.POST.iteritems():
            if k in disaggregation_label_ids and v:
                process_disaggregation = True
                break

        if process_disaggregation is True:
            for label in disaggregation_labels:
                form_id_for_label = str(label.id)
                form_disagg_value = self.request.POST.get(form_id_for_label, '')
                new.disaggregation_value.create(disaggregation_label=label, value=form_disagg_value)

        ProgramAuditLog.log_result_created(self.request.user, new.indicator, new)

        if self.request.is_ajax():
            data = {
                'pk' : new.pk,
                'url': reverse('result_update', kwargs={'pk': new.pk})
            }
            return JsonResponse(data)

        messages.success(self.request, _('Success, Data Created!'))
        redirect_url = new.indicator.program.program_page_url
        return HttpResponseRedirect(redirect_url)


class ResultUpdate(ResultFormMixin, UpdateView):
    """Update Result view called by result_update as modal"""
    model = Result
    form_class = ResultForm

    @method_decorator(login_required)
    @method_decorator(group_excluded('ViewOnly', url='workflow/permission'))
    @method_decorator(result_pk_adapter(has_result_write_access))
    def dispatch(self, request, *args, **kwargs):
        self.result = get_object_or_404(Result, pk=self.kwargs.get('pk'))
        self.indicator = self.result.indicator
        return super(ResultUpdate, self).dispatch(request, *args, **kwargs)

    def get_context_data(self, **kwargs):
        custom_disaggregation_values = DisaggregationValue.objects.filter(
            result=self.result).exclude(
            disaggregation_label__disaggregation_type__standard=True)

        standard_disaggregation_values = DisaggregationValue.objects.filter(
            result=self.result).filter(
            disaggregation_label__disaggregation_type__standard=True)
        standard_disaggregation_labels = DisaggregationLabel.get_standard_labels()
        custom_disaggregation_labels = DisaggregationLabel.objects.filter(
            disaggregation_type__indicator=self.indicator.id)
        context = super(ResultUpdate, self).get_context_data(**kwargs)
        context['indicator'] = self.indicator

        context['readonly'] = not self.request.has_write_access
        context['custom_disaggregation_labels'] = custom_disaggregation_labels
        context['custom_disaggregation_values'] = custom_disaggregation_values
        context['standard_disaggregation_labels'] = standard_disaggregation_labels
        context['standard_disaggregation_values'] = standard_disaggregation_values
        context['title_str'] = '{}: {}'.format(
            self.indicator.form_title_level,
            self.indicator.name
        )
        return context

    def get_form_kwargs(self):
        kwargs = super(ResultUpdate, self).get_form_kwargs()
        kwargs['user'] = self.request.user
        kwargs['indicator'] = self.indicator
        kwargs['program'] = self.indicator.program
        kwargs['request'] = self.request
        return kwargs

    def form_valid(self, form):
        old_result = Result.objects.get(id=self.kwargs['pk'])

        getDisaggregationLabel = DisaggregationLabel.objects.filter(
            Q(disaggregation_type__indicator__id=old_result.indicator_id) |
            Q(disaggregation_type__standard=True)).distinct()

        # update the count with the value of Table unique count
        if form.instance.update_count_tola_table and form.instance.tola_table:
            try:
                table = TolaTable.objects.get(
                    id=self.request.POST['tola_table'])

            except TolaTable.DoesNotExist:
                table = None
            if table:
                # remove trainling slash since TT api does not like it.
                url = table.url if table.url[-1:] != "/" else table.url[:-1]
                url = url if url[-5:] != "/data" else url[:-5]
                count = getTableCount(url, table.table_id)
            else:
                count = 0
            form.instance.achieved = count

        # save the form then update manytomany relationships
        old_values = old_result.logged_fields
        new_result = form.save()  # internally this clears disaggregation_value m2m relationships!

        # like the create view, create disaggregation values as all or nothing

        disaggregation_label_ids = set([str(dl.id) for dl in getDisaggregationLabel])
        process_disaggregation = False
        for k, v in self.request.POST.iteritems():
            if k in disaggregation_label_ids and v:
                process_disaggregation = True
                break

        if process_disaggregation:
            for label in getDisaggregationLabel:
                form_id_for_label = str(label.id)
                form_disagg_value = self.request.POST.get(form_id_for_label, '')
                new_result.disaggregation_value.create(
                    disaggregation_label=label, value=form_disagg_value)

        # Result.achieved comes back different from the DB than from the ResultForm
        new_result.refresh_from_db()
        ProgramAuditLog.log_result_updated(self.request.user, new_result.indicator, old_values,
                                           new_result.logged_fields, form.cleaned_data.get('rationale'))

        if self.request.is_ajax():
            data = serializers.serialize('json', [self.object])
            return HttpResponse(data)

        messages.success(self.request, _('Success, Data Updated!'))
        redirect_url = new_result.program.program_page_url

        return HttpResponseRedirect(redirect_url)


class ResultDelete(DeleteView):
    """TODO: This should handle GET differently - currently returns a nonexistent template"""
    model = Result

    @method_decorator(login_required)
    @method_decorator(group_excluded('ViewOnly', url='workflow/permission'))
    @method_decorator(result_pk_adapter(has_result_write_access))
    def dispatch(self, request, *args, **kwargs):
        return super(ResultDelete, self).dispatch(
            request, *args, **kwargs)

    def delete(self, request, *args, **kwargs):
        if request.is_ajax():
            if not request.POST.get('rationale'):
                return JsonResponse(
                    {"status": "failed", "msg": _("Reason for change is required")},
                    status=401
                )

            result = self.get_object()
            result_values = result.logged_fields
            result.delete()
            ProgramAuditLog.log_result_deleted(self.request.user, result.indicator, result_values, self.request.POST['rationale'])

            return JsonResponse(
                {"status": "success", "msg": "Result Deleted"}
            )
        else:
            return super(ResultDelete, self).delete(request, *args, **kwargs)

    def get_success_url(self):
        return self.object.program.program_page_url


def getTableCount(url, table_id):
    """
    Count the number of rowns in a TolaTable
    """
    token = TolaSites.objects.get(site_id=1)
    if token.tola_tables_token:
        headers = {
            'content-type': 'application/json',
            'Authorization': 'Token %s' % token.tola_tables_token
        }
    else:
        headers = {
            'content-type': 'application/json'
        }
        print "Token Not Found"

    response = requests.get(url, headers=headers, verify=True)
    data = json.loads(response.content)
    count = None

    try:
        count = data['data_count']
        TolaTable.objects.filter(table_id=table_id).update(unique_count=count)
    except KeyError:
        pass

    return count


def merge_two_dicts(x, y):
    """
    merges two dictionaries -- shallow
    """
    z = x.copy()
    z.update(y)
    return z


@login_required
def service_json(request, service):
    """
    For populating service indicators in dropdown
    :param service: The remote data service
    :return: JSON object of the indicators from the service
    """
    if service == 0:
        # no service (this is selecting a custom indicator)
        return HttpResponse(status=204)

    # Permission check
    verify_program_access_level_of_any_program(request, 'high')

    service_indicators = import_indicator(service)
    return JsonResponse(service_indicators, safe=False)


@login_required
@indicator_adapter(has_result_read_access)
def result_view(request, indicator, program):
    """Returns the results table for an indicator - used to expand rows on the Program Page"""
    indicator = ResultsIndicator.results_view.get(pk=indicator)
    reset_indicator_target_frequency(indicator)
    template_name = 'indicators/result_table.html'
    program_obj = indicator.program
    program = program_obj.id
    periodictargets = indicator.annotated_targets
    on_track_lower = 100 - 100 * Indicator.ONSCOPE_MARGIN
    on_track_upper = 100 + 100 * Indicator.ONSCOPE_MARGIN
    on_track = True if (on_track_lower <= indicator.lop_percent_met <= on_track_upper) else False
    is_editable = False if request.GET.get('edit') == 'false' else True

    readonly = not request.has_write_access

    return render_to_response(
        template_name, {
            'indicator': indicator,
            'periodictargets': periodictargets,
            'program_id': program,
            'program': program_obj,
            'is_editable': is_editable,
            'on_track': on_track,
            'readonly': readonly
        }
    )


@login_required
def indicator_plan(request, program):
    """
    This is the GRID report or indicator plan for a program.
    Shows a simple list of indicators sorted by level
    and number. Lives in the "Indicator" home page as a link.
    """
    program = get_object_or_404(Program, id=program)

    verify_program_access_level(request, program.id, 'low')

    indicators = ip.indicator_queryset(program.pk)

    return render(request, "indicators/indicator_plan.html", {
        'program': program,
        'column_names': ip.column_names(),
        'rows': [ip.row(i) for i in indicators]
    })



@login_required
def old_program_page(request, program_id, indicator_id, indicator_type_id):
    """ redirect for old /program/<program_id>/<indicator_id>/<indicator_type_id>/ urls to new program page url"""
    program = get_object_or_404(Program, pk=program_id)
    if indicator_id != 0 or indicator_type_id != 0:
        logger.warn('attempt to access program page with filters indicator id {0} and indicator type id {1}'.format(
            indicator_id, indicator_type_id))
    return redirect(program.program_page_url, permanent=True)


@method_decorator(login_required, name='dispatch')
@method_decorator(has_program_read_access, name='dispatch')
class ProgramPage(ListView):
    model = Indicator
    template_name = 'indicators/program_page.html'

    def get(self, request, *args, **kwargs):
        # countries = request.user.tola_user.countries.all()
        program_id = int(self.kwargs['program'])
        if request.user.is_anonymous:
            return HttpResponseRedirect('/')
        unannotated_program = Program.objects.only(
            'reporting_period_start', 'reporting_period_end',
            'start_date', 'end_date', '_using_results_framework'
            ).get(pk=program_id)
        if unannotated_program.reporting_period_start is None or unannotated_program.reporting_period_end is None:
            context = {
                'program': unannotated_program,
                'redirect_url': request.path
            }
            return render(
                request, 'indicators/program_setup_incomplete.html', context
                )
        if unannotated_program.results_framework:
            second_leveltier = LevelTier.objects.filter(program_id=program_id, tier_depth=2)
            if second_leveltier.exists():
                second_tier_name = second_leveltier.first().name
            else:
                second_tier_name = _('Outcome')
        else:
            second_tier_name = None
        program = ProgramWithMetrics.program_page.get(pk=program_id)
        program.indicator_filters = {}

        indicators = program.annotated_indicators\
            .annotate(target_period_last_end_date=Max('periodictargets__end_date')).select_related('level')

        site_count = len(program.get_sites())

        pinned_reports = list(program.pinned_reports.filter(tola_user=request.user.tola_user)) + \
                         [PinnedReport.default_report(program.id)]

        readonly = not request.has_write_access

        js_context = {
            'delete_pinned_report_url': str(reverse_lazy('delete_pinned_report')),
            'program': ProgramSerializer(program).data,
            'result_chain_filter': _('by %(tier)s chain') % {'tier': second_tier_name},
            'indicators': IndicatorSerializer(indicators, many=True).data,
            'indicator_on_scope_margin': Indicator.ONSCOPE_MARGIN,
            'readonly': readonly,  # controls "Add indicator" link
        }

        #program.set_metrics(indicators)
        c_data = {
            'program': program,
            'site_count': site_count,
            'percent_complete': program.percent_complete,
            'pinned_reports': pinned_reports,
            'js_context': js_context,
            "readonly": readonly  # controls "Add sites" link, and Program period modal
        }
        return render(request, self.template_name, c_data)


class DisaggregationReportMixin(object):
    def get_context_data(self, **kwargs):
        context = super(DisaggregationReportMixin, self) \
            .get_context_data(**kwargs)
        programs = self.request.user.tola_user.available_programs
        indicators = Indicator.objects.filter(program__in=programs)

        programId = int(kwargs.get('program', 0))
        program_selected = None
        if programId:
            program_selected = Program.objects.filter(id=programId).first()
            if program_selected.indicator_set.count() > 0:
                indicators = indicators.filter(program=programId)

        disagg_query = "SELECT \
                i.id AS IndicatorID, \
                dt.disaggregation_type AS DType,\
                l.customsort AS customsort, \
                l.label AS Disaggregation, \
                SUM(dv.value) AS Actuals \
            FROM indicators_result_disaggregation_value AS cdv \
            INNER JOIN indicators_result AS c \
                ON c.id = cdv.result_id \
            INNER JOIN indicators_indicator AS i ON i.id = c.indicator_id\
            INNER JOIN workflow_program AS p ON p.id = i.program_id \
            INNER JOIN indicators_disaggregationvalue AS dv \
                ON dv.id = cdv.disaggregationvalue_id \
            INNER JOIN indicators_disaggregationlabel AS l \
                ON l.id = dv.disaggregation_label_id \
            INNER JOIN indicators_disaggregationtype AS dt \
                ON dt.id = l.disaggregation_type_id \
            WHERE p.id = %s \
            GROUP BY IndicatorID, DType, customsort, Disaggregation \
            ORDER BY IndicatorID, DType, customsort, Disaggregation;" \
                % programId

        cursor = connection.cursor()
        cursor.execute(disagg_query)
        disdata = dictfetchall(cursor)

        indicator_query = "SELECT DISTINCT \
                p.id as PID, \
                i.id AS IndicatorID, \
                i.number AS INumber, \
                i.name AS Indicator, \
                i.lop_target AS LOP_Target, \
                SUM(cd.achieved) AS Overall \
            FROM indicators_indicator AS i \
            INNER JOIN workflow_program AS p ON p.id = i.program_id \
            LEFT OUTER JOIN indicators_result AS cd \
                ON i.id = cd.indicator_id \
            WHERE p.id = %s \
            GROUP BY PID, IndicatorID \
            ORDER BY Indicator; " % programId

        cursor.execute(indicator_query)
        idata = dictfetchall(cursor)

        for indicator in idata:
            indicator["disdata"] = []
            for i, dis in enumerate(disdata):
                if dis['IndicatorID'] == indicator['IndicatorID']:
                    indicator["disdata"].append(disdata[i])

        context['program_id'] = programId
        context['data'] = idata
        context['getPrograms'] = programs
        context['getIndicators'] = indicators
        context['program_selected'] = program_selected
        if program_selected:
            context['program_name'] = program_selected.name

        return context

@method_decorator(login_required, name='dispatch')
class DisaggregationReportQuickstart(TemplateView):
    template_name = 'indicators/disaggregation_report.html'

    def get_context_data(self, **kwargs):
        context = super(DisaggregationReportQuickstart, self).get_context_data(**kwargs)
        context['program_id'] = 0
        context['data'] = []
        context['getPrograms'] = self.request.user.tola_user.available_programs
        context['disaggregationprint_button'] = False
        context['disaggregationcsv_button'] = False
        return context

@method_decorator(login_required, name='dispatch')
@method_decorator(has_program_read_access, name='dispatch')
class DisaggregationReport(DisaggregationReportMixin, TemplateView):
    template_name = 'indicators/disaggregation_report.html'

    def get_context_data(self, **kwargs):
        context = super(DisaggregationReport, self).get_context_data(**kwargs)
        context['disaggregationprint_button'] = True
        context['disaggregationcsv_button'] = True
        return context


@method_decorator(login_required, name='dispatch')
@method_decorator(has_program_read_access, name='dispatch')
class DisaggregationPrint(DisaggregationReportMixin, TemplateView):
    template_name = 'indicators/disaggregation_print.html'

    def get(self, request, *args, **kwargs):
        context = super(DisaggregationPrint, self).get_context_data(**kwargs)
        hmtl_string = render(request, self.template_name,
                             {'data': context['data'],
                              'program_selected': context['program_selected']
                              })
        pdffile = HTML(string=hmtl_string.content)

        result = pdffile.write_pdf(stylesheets=[CSS(
            string='@page {\
                size: letter; margin: 1cm;\
                @bottom-right{\
                    content: "Page " counter(page) " of " counter(pages);\
                };\
            }'
        )])
        res = HttpResponse(result, content_type='application/pdf')
        res['Content-Disposition'] = 'attachment; \
            filename=indicators_disaggregation_report.pdf'

        res['Content-Transfer-Encoding'] = 'binary'
        # return super(DisaggregationReport, self).get(
        #   request, *args, **kwargs)
        return res


@method_decorator(login_required, name='dispatch')
@method_decorator(has_program_read_access, name='dispatch')
class IndicatorExport(View):
    """
    Export all indicators to an XLS file
    """
    def get(self, request, *args, **kwargs):
        queryset = ip.indicator_queryset(kwargs['program'])
        wb = ip.create_workbook(queryset)

        response = HttpResponse(content_type='application/ms-excel')
        response['Content-Disposition'] = 'attachment; filename="{}"'.format('indicator_plan.xlsx')
        wb.save(response)
        return response


@login_required
@indicator_adapter(has_program_read_access)
def api_indicator_view(request, indicator, program):
    """
    API call for viewing an indicator for the program page
    """
    indicator = Indicator.objects.only('program_id', 'sector_id').get(pk=indicator)
    program = ProgramWithMetrics.program_page.get(pk=indicator.program_id)
    program.indicator_filters = {}

    indicator = program.annotated_indicators \
        .annotate(target_period_last_end_date=Max('periodictargets__end_date')).get(pk=indicator.pk)

    return JsonResponse(IndicatorSerializer(indicator).data)<|MERGE_RESOLUTION|>--- conflicted
+++ resolved
@@ -27,16 +27,9 @@
 from django.views.generic.edit import CreateView, DeleteView, UpdateView
 from django.views.generic.list import ListView
 
-<<<<<<< HEAD
-from feed.serializers import FlatJsonSerializer
-from tola.util import group_excluded, getCountry
-
+from tola.util import group_excluded
 from indicators.serializers import (
     IndicatorSerializer, IndicatorSerializerMinimal, ProgramSerializer)
-=======
-from tola.util import group_excluded
-from indicators.serializers import IndicatorSerializer, ProgramSerializer
->>>>>>> 696b3f08
 from indicators.views.view_utils import (
     import_indicator,
     generate_periodic_targets,
