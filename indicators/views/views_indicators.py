--- conflicted
+++ resolved
@@ -102,8 +102,11 @@
 
     if target_frequency_type in Indicator.REGULAR_TARGET_FREQUENCIES:
         start_date = program.reporting_period_start
-        target_frequency_num_periods = IPTT_ReportView._get_num_periods(
-            start_date, program.reporting_period_end, target_frequency_type)
+        # target_frequency_num_periods = IPTT_ReportView._get_num_periods(
+        #     start_date, program.reporting_period_end, target_frequency_type)
+        target_frequency_num_periods = len(
+            [p for p in PeriodicTarget.generate_for_frequency(
+                target_frequency_type)(start_date, program.reporting_period_end)])
 
     generated_targets = generate_periodic_targets(
         target_frequency_type, start_date, target_frequency_num_periods, event_name)
@@ -203,9 +206,13 @@
                     'Midline/Endline periodic target count is not 2 and is instead %d' % len(normalized_pt_json))
             return
 
-        target_frequency_num_periods = IPTT_ReportView._get_num_periods(program.reporting_period_start,
-                                                                        program.reporting_period_end,
-                                                                        target_frequency)
+        # target_frequency_num_periods = IPTT_ReportView._get_num_periods(program.reporting_period_start,
+        #                                                                 program.reporting_period_end,
+        #                                                                 target_frequency)
+
+        target_frequency_num_periods = len(
+            [p for p in PeriodicTarget.generate_for_frequency(
+                target_frequency)(program.reporting_period_start, program.reporting_period_end)])
 
         generated_targets = generate_periodic_targets(target_frequency,
                                                       program.reporting_period_start,
@@ -352,17 +359,12 @@
                 latest_pt_end_date = program.reporting_period_start
             else:
                 latest_pt_end_date += timedelta(days=1)
-<<<<<<< HEAD
-
-            target_frequency_num_periods = IPTT_ReportView._get_num_periods(
-                latest_pt_end_date, program.reporting_period_end, indicator.target_frequency)
-=======
+
             target_frequency_num_periods = len(
                 [p for p in PeriodicTarget.generate_for_frequency(
-                    getIndicator.target_frequency)(latest_pt_end_date, program.reporting_period_end)])
-            # target_frequency_num_periods = IPTT_Mixin._get_num_periods(
-            #     latest_pt_end_date, program.reporting_period_end, getIndicator.target_frequency)
->>>>>>> 8c2af62e
+                    indicator.target_frequency)(latest_pt_end_date, program.reporting_period_end)])
+            # target_frequency_num_periods = IPTT_ReportView._get_num_periods(
+            #     latest_pt_end_date, program.reporting_period_end, indicator.target_frequency)
 
             num_existing_targets = pts.count()
             event_name = ''
