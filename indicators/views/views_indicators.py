import json
import logging
import re
from datetime import datetime, timedelta
import dateparser
import requests
from weasyprint import HTML, CSS

from django.contrib import messages
from django.core import serializers
from django.core.serializers.json import DjangoJSONEncoder
from django.core.urlresolvers import reverse_lazy
from django.core.exceptions import PermissionDenied
from django.db import connection, transaction
from django.db.models import (
    Count, Q, Sum, Avg, Max
)
from django.contrib.auth.decorators import login_required
from django.http import HttpResponse, HttpResponseRedirect, JsonResponse
from django.shortcuts import render, render_to_response, get_object_or_404, redirect, reverse
from django.template.loader import render_to_string
from django.utils import timezone
from django.utils.decorators import method_decorator
from django.utils.translation import gettext as _
from django.views.generic import TemplateView
from django.views.generic.detail import View
from django.views.generic.edit import CreateView, DeleteView, UpdateView
from django.views.generic.list import ListView

from feed.serializers import FlatJsonSerializer
from tola.util import getCountry, group_excluded

from indicators.serializers import IndicatorSerializer, ProgramSerializer
from indicators.views.view_utils import (
    handleDataCollectedRecords,
    import_indicator,
    generate_periodic_targets,
    generate_periodic_target_single,
    dictfetchall
)
from workflow.models import (
    Program, Sector, TolaSites, FormGuidance
)
from ..forms import IndicatorForm, ResultForm
from ..models import (
    Indicator, PeriodicTarget, DisaggregationLabel, DisaggregationValue,
    Result, IndicatorType, Level, ExternalServiceRecord,
    ExternalService, TolaTable, PinnedReport
)
from indicators.queries import ProgramWithMetrics, ResultsIndicator
<<<<<<< HEAD
import indicators.indicator_plan as ip

logger = logging.getLogger(__name__)


def generate_periodic_target_single(tf, start_date, nthTargetPeriod, event_name='', num_existing_targets=0):
    i = nthTargetPeriod
    j = i + 1
    target_period = ''
    period_num = num_existing_targets
    if period_num == 0:
        period_num = j

    if tf == Indicator.LOP:
        return {'period': PeriodicTarget.LOP_PERIOD, 'period_name': PeriodicTarget.generate_lop_period_name()}
    elif tf == Indicator.MID_END:
        return [{'period': PeriodicTarget.MIDLINE, 'period_name': PeriodicTarget.generate_midline_period_name()},
                {'period': PeriodicTarget.ENDLINE, 'period_name': PeriodicTarget.generate_endline_period_name()}]
    elif tf == Indicator.EVENT:
        if i == 0:
            return {'period': event_name, 'period_name': PeriodicTarget.generate_event_period_name(event_name)}
        else:
            return {'period': ''}

    if tf == Indicator.ANNUAL:
        start = ((start_date + relativedelta(years=+i)).replace(day=1)).strftime('%Y-%m-%d')
        end = ((start_date + relativedelta(years=+j)) + relativedelta(days=-1)).strftime('%Y-%m-%d')
        period_label = '{period} {period_num}'.format(
            period=PeriodicTarget.ANNUAL_PERIOD, period_num=period_num
        )
        target_period = {'period': period_label, 'start_date': start, 'end_date': end, 'period_name': PeriodicTarget.generate_annual_quarterly_period_name(tf, period_num)}

    elif tf == Indicator.SEMI_ANNUAL:
        start = ((start_date + relativedelta(months=+(i * 6))).replace(day=1)).strftime('%Y-%m-%d')
        end = ((start_date + relativedelta(months=+(j * 6))) + relativedelta(days=-1)).strftime('%Y-%m-%d')
        period_label = '{period} {period_num}'.format(
            period=PeriodicTarget.SEMI_ANNUAL_PERIOD, period_num=period_num
        )
        target_period = {'period': period_label, 'start_date': start, 'end_date': end, 'period_name': PeriodicTarget.generate_annual_quarterly_period_name(tf, period_num)}

    elif tf == Indicator.TRI_ANNUAL:
        start = ((start_date + relativedelta(months=+(i * 4))).replace(day=1)).strftime('%Y-%m-%d')
        end = ((start_date + relativedelta(months=+(j * 4))) + relativedelta(days=-1)).strftime('%Y-%m-%d')
        period_label = '{period} {period_num}'.format(
            period=PeriodicTarget.TRI_ANNUAL_PERIOD, period_num=period_num
        )
        target_period = {'period': period_label, 'start_date': start, 'end_date': end, 'period_name': PeriodicTarget.generate_annual_quarterly_period_name(tf, period_num)}

    elif tf == Indicator.QUARTERLY:
        start = ((start_date + relativedelta(months=+(i * 3))).replace(day=1)).strftime('%Y-%m-%d')
        end = ((start_date + relativedelta(months=+(j * 3))) + relativedelta(days=-1)).strftime('%Y-%m-%d')
        period_label = '{period} {period_num}'.format(
            period=PeriodicTarget.QUARTERLY_PERIOD, period_num=period_num
        )
        target_period = {'period': period_label, 'start_date': start, 'end_date': end, 'period_name': PeriodicTarget.generate_annual_quarterly_period_name(tf, period_num)}

    elif tf == Indicator.MONTHLY:
        target_period_start_date = start_date + relativedelta(months=+i)
        name = PeriodicTarget.generate_monthly_period_name(target_period_start_date)

        start = ((start_date + relativedelta(months=+i)).replace(day=1)).strftime('%Y-%m-%d')
        end = ((start_date + relativedelta(months=+j)) + relativedelta(days=-1)).strftime('%Y-%m-%d')
        target_period = {'period': name, 'start_date': start, 'end_date': end, 'period_name': name}

    return target_period
=======
from .views_reports import IPTT_ReportView
>>>>>>> 5953f9de

from tola_management.models import (
    ProgramAuditLog
)

from tola_management.permissions import (
    indicator_pk_adapter,
    indicator_adapter,
    periodic_target_pk_adapter,
    has_indicator_read_access,
    has_indicator_write_access,
    result_pk_adapter,
    has_result_read_access,
    has_result_write_access,
    has_program_read_access,
    verify_program_access_level_of_any_program,
    verify_program_access_level
)

import indicators.indicator_plan as ip

logger = logging.getLogger(__name__)


# INDICATOR VIEWS:

@login_required
@has_indicator_write_access
def indicator_create(request, program=0):
    """
    url: indicator_create/<program>
    Step one in Indicator creation.
    Passed on to IndicatorCreate to do the creation [or  not]
    """
    if not request.has_write_access:
        raise PermissionDenied
    get_indicator_types = IndicatorType.objects.all()
    program = Program.objects.get(pk=program)
    countries = ', '.join(program.country.all().order_by('country').values_list('country', flat=True))
    get_services = ExternalService.objects.all()

    if request.method == 'POST':
        indicator_type, created = IndicatorType.objects.get_or_create(indicator_type="custom")
        program = Program.objects.get(id=request.POST['program'])
        service = request.POST['services']
        level = None
        node_id = request.POST.get('service_indicator')
        sector = None
        # add a temp name for custom indicators
        name = request.POST.get('name', _("Temporary"))
        source = None
        definition = None
        external_service_record = None

        # check for service indicator and update based on values
        if node_id is not None and node_id != "" and int(node_id) != 0:
            get_imported_indicators = import_indicator(service)
            for item in get_imported_indicators:
                if item['nid'] == node_id:
                    sector, created = Sector.objects.get_or_create(sector=item['sector']) if item['sector'] is not None else (None, False)
                    level, created = Level.objects.get_or_create(name=item['level'].title()) if item['level'] is not None else (None, False)
                    name = item['title']
                    source = item['source']
                    definition = item['definition']
                    # replace HTML tags if they are in the string
                    definition = re.sub("<.*?>", "", definition)
                    getService = ExternalService.objects.get(id=service)
                    full_url = getService.url + "/" + item['nid']
                    external_service_record = ExternalServiceRecord(
                        record_id=item['nid'], external_service=getService, full_url=full_url
                    )
                    external_service_record.save()
                    indicator_type, created = IndicatorType.objects.get_or_create(indicator_type=item['type'].title())
        # save form
        new_indicator = Indicator(
            sector=sector, name=name, source=source, definition=definition,
            external_service_record=external_service_record,
            program=program,
            level=level
        )
        new_indicator.save()
        new_indicator.indicator_type.add(indicator_type)


        ProgramAuditLog.log_indicator_created(
            request.user,
            new_indicator,
            'N/A'
        )

        latest = new_indicator.id

        # redirect to update page
        messages.success(request, _('Success, Basic Indicator Created!'))
        redirect_url = reverse_lazy('indicator_update', kwargs={'pk': latest})
        return HttpResponseRedirect(redirect_url)

    # send the keys and vars from the json data to the template along with
    # submitted feed info and silos for new form
    return render(request, "indicators/indicator_create.html",
                  {'country': countries, 'program': program,
                   'getIndicatorTypes': get_indicator_types,
                   'getServices': get_services,
                   'result_count': 0})

class IndicatorUpdate(UpdateView):
    """
    Update and Edit Indicators.
    url: indicator_update/<pk>
    """
    model = Indicator
    form_class = IndicatorForm

    def get_template_names(self):
        if self.request.GET.get('modal'):
            return 'indicators/indicator_form_modal.html'
        return 'indicators/indicator_form.html'

    @method_decorator(login_required)
    @method_decorator(group_excluded('ViewOnly', url='workflow/permission'))
    @method_decorator(indicator_pk_adapter(has_indicator_write_access))
    @transaction.atomic
    def dispatch(self, request, *args, **kwargs):

        if request.method == 'GET':
            # If target_frequency is set but not targets are saved then
            # unset target_frequency too.
            indicator = self.get_object()
            reset_indicator_target_frequency(indicator)
        try:
            self.guidance = FormGuidance.objects.get(form="Indicator")
        except FormGuidance.DoesNotExist:
            self.guidance = None
        return super(IndicatorUpdate, self).dispatch(request, *args, **kwargs)

    def get_context_data(self, **kwargs):
        context = super(IndicatorUpdate, self).get_context_data(**kwargs)
        context.update({'id': self.kwargs['pk']})
        getIndicator = Indicator.objects.get(id=self.kwargs['pk'])
        program = getIndicator.program

        context.update({'i_name': getIndicator.name})
        context['programId'] = program.id

        pts = PeriodicTarget.objects.filter(indicator=getIndicator) \
            .annotate(num_data=Count('result')).order_by('customsort', 'create_date', 'period')

        ptargets = []
        # context['periodic_targets']
        for pt in pts:
            ptargets.append({
                'id': pt.pk,
                'num_data': pt.num_data,
                'start_date': pt.start_date,
                'end_date': pt.end_date,
                'period': pt.period, # period is deprecated, this should move to .period_name
                'period_name': pt.period_name,
                'target': pt.target
            })

        # if the modal is loaded (not submitted) and the indicator frequency is a periodic
        if self.request.method == 'GET' and getIndicator.target_frequency in [
                Indicator.ANNUAL, Indicator.SEMI_ANNUAL, Indicator.TRI_ANNUAL,
                Indicator.QUARTERLY, Indicator.MONTHLY]:

            latest_pt_end_date = getIndicator.periodictargets.aggregate(lastpt=Max('end_date'))['lastpt']
            if latest_pt_end_date is None or latest_pt_end_date == 'None':
                latest_pt_end_date = program.reporting_period_start
            else:
                latest_pt_end_date += timedelta(days=1)
            target_frequency_num_periods = len(
                [p for p in PeriodicTarget.generate_for_frequency(
                    getIndicator.target_frequency)(latest_pt_end_date, program.reporting_period_end)])
            # target_frequency_num_periods = IPTT_Mixin._get_num_periods(
            #     latest_pt_end_date, program.reporting_period_end, getIndicator.target_frequency)

            num_existing_targets = pts.count()
            event_name = ''

            generatedTargets = generate_periodic_targets(
                getIndicator.target_frequency, latest_pt_end_date, target_frequency_num_periods, event_name,
                num_existing_targets)

            # combine the list of existing periodic_targets with the newly generated placeholder for missing targets
            ptargets += generatedTargets

        context['periodic_targets'] = ptargets
        context['targets_sum'] = PeriodicTarget.objects \
            .filter(indicator=getIndicator).aggregate(Sum('target'))['target__sum']

        context['targets_avg'] = PeriodicTarget.objects \
            .filter(indicator=getIndicator).aggregate(Avg('target'))['target__avg']

        # get external service data if any
        try:
            getExternalServiceRecord = ExternalServiceRecord.objects \
                .filter(indicator__id=self.kwargs['pk'])
        except ExternalServiceRecord.DoesNotExist:
            getExternalServiceRecord = None

        context.update({'getExternalServiceRecord': getExternalServiceRecord})
        if self.request.GET.get('targetsonly') == 'true':
            context['targetsonly'] = True
        elif self.request.GET.get('targetsactive') == 'true':
            context['targetsactive'] = True

        context['readonly'] = not self.request.has_write_access

        return context

    def get_initial(self):
        target_frequency_num_periods = self.get_object().target_frequency_num_periods
        if not target_frequency_num_periods:
            target_frequency_num_periods = 1

        initial = {
            'target_frequency_num_periods': target_frequency_num_periods
        }
        return initial

    # add the request to the kwargs
    def get_form_kwargs(self):
        kwargs = super(IndicatorUpdate, self).get_form_kwargs()
        kwargs['request'] = self.request
        program = self.object.program
        kwargs['program'] = program
        return kwargs

    def form_invalid(self, form):
        if self.request.is_ajax():
            # print("...............%s.........................." % form.errors)
            return HttpResponse(status=400)
        else:
            messages.error(self.request, _('Invalid Form'), fail_silently=False)
            # print("...............%s.........................." % form.errors)
            return self.render_to_response(self.get_context_data(form=form))

    def form_valid(self, form, **kwargs):
        periodic_targets = self.request.POST.get('periodic_targets', None)
        indicatr = Indicator.objects.get(pk=self.kwargs.get('pk'))
        generatedTargets = []
        existing_target_frequency = indicatr.target_frequency
        new_target_frequency = form.cleaned_data.get('target_frequency', None)
        lop = form.cleaned_data.get('lop_target', None)
        program = pk=form.cleaned_data.get('program')
        rationale = form.cleaned_data.get('rationale')
        old_indicator_values = indicatr.logged_fields

        if periodic_targets == 'generateTargets':
            # handle (delete) association of colelctedData records if necessary
            handleDataCollectedRecords(indicatr, lop, existing_target_frequency, new_target_frequency)

            event_name = form.cleaned_data.get('target_frequency_custom', '')
            start_date = ''
            target_frequency_num_periods = 1
            target_frequency_type = form.cleaned_data.get('target_frequency', 1)

            if target_frequency_type in [
                    Indicator.ANNUAL, Indicator.SEMI_ANNUAL, Indicator.TRI_ANNUAL,
                    Indicator.QUARTERLY, Indicator.MONTHLY]:
                start_date = program.reporting_period_start
                target_frequency_num_periods = IPTT_ReportView._get_num_periods(
                    start_date, program.reporting_period_end, target_frequency_type)
            elif target_frequency_type == Indicator.EVENT:
                # This is only case in which target fequency comes from the form
                target_frequency_num_periods = form.cleaned_data.get('target_frequency_num_periods', 1)

            generatedTargets = generate_periodic_targets(
                new_target_frequency, start_date, target_frequency_num_periods, event_name)

        if periodic_targets and periodic_targets != 'generateTargets':
            # now create/update periodic targets
            pt_json = json.loads(periodic_targets)
            generated_pt_ids = []
            for i, pt in enumerate(pt_json):
                pk = int(pt.get('id'))
                if pk == 0:
                    pk = None

                try:
                    start_date = dateparser.parse(pt.get('start_date', None))
                    start_date = datetime.strftime(start_date, '%Y-%m-%d')
                except (ValueError, TypeError):
                    # raise ValueError("Incorrect data value")
                    start_date = None

                try:
                    end_date = dateparser.parse(pt.get('end_date', None))
                    end_date = datetime.strftime(end_date, '%Y-%m-%d')
                except (ValueError, TypeError):
                    # raise ValueError("Incorrect data value")
                    end_date = None

                defaults = {
                    'period': pt.get('period', ''),
                    'target': pt.get('target', 0), 'customsort': i,
                    'start_date': start_date, 'end_date': end_date,
                    'edit_date': timezone.now()
                }

                # Validate PeriodicTarget target field is > 0... throws with ValidationError
                # Needed to be done here since the form itself does not check
                # Front-end validation exists which is why we are not bothering with UI feedback
                PeriodicTarget(indicator=indicatr, **defaults).clean_fields()

                periodic_target, created = PeriodicTarget.objects \
                    .update_or_create(indicator=indicatr, id=pk, defaults=defaults)

                if created:
                    periodic_target.create_date = timezone.now()
                    periodic_target.save()
                    generated_pt_ids.append(periodic_target.id)

            # handle related result objects for new periodic targets
            handleDataCollectedRecords(indicatr, lop, existing_target_frequency, new_target_frequency,
                                       generated_pt_ids)

        # save the indicator form
        self.object = form.save()
        self.object.refresh_from_db()

        results_count = Result.objects.filter(indicator=self.object).count()

        # Logging now happens when either when the "save changes" or "create targets" is pressed
        # this is done since other form changes could have happened when the create targets button was pressed
        # Conditions for logging:
        # * Results are attached
        # * tracked fields have changed
        if results_count > 0:
            previous_entry_json = json.dumps(old_indicator_values, cls=DjangoJSONEncoder)
            new_entry_json = json.dumps(self.object.logged_fields, cls=DjangoJSONEncoder)
            if new_entry_json != previous_entry_json:
                if rationale == '':
                    # front end validation was bypassed?
                    # raise exception here instead of returning an HttpResponse to rollback DB transaction
                    raise Exception('rationale string missing on indicator form')

                ProgramAuditLog.log_indicator_updated(
                    self.request.user,
                    self.object,
                    old_indicator_values,
                    self.object.logged_fields,
                    rationale
                )

        # fetch all existing periodic_targets for this indicator
        periodic_targets = PeriodicTarget.objects.filter(indicator=indicatr) \
            .annotate(num_data=Count('result')) \
            .order_by('customsort', 'create_date', 'period')

        if self.request.is_ajax():
            indicatorjson = serializers.serialize('json', [self.object])
            # pts = FlatJsonSerializer().serialize(periodic_targets)

            try:
                last_targetperiod_enddate = indicatr.periodictargets.aggregate(lastpt=Max('end_date'))['lastpt']
                if program.reporting_period_end > last_targetperiod_enddate:
                    remove_missing_targts_link = False
                else:
                    remove_missing_targts_link = True
            except TypeError:
                remove_missing_targts_link = True

            if generatedTargets:
                params = {'indicator': self.object, 'periodic_targets': generatedTargets}
                content = render_to_string('indicators/indicatortargets.html', params)
            else:
                params = {'indicator': self.object, 'periodic_targets': periodic_targets}
                content = render_to_string('indicators/indicatortargets.html', params)

            targets_sum = self.get_context_data().get('targets_sum')
            if targets_sum is None:
                targets_sum = "0"

            targets_avg = self.get_context_data().get('targets_avg')
            if targets_avg is None:
                targets_avg = "0"

            data = {
                "indicatorjson": str(indicatorjson),
                "targets_sum": str(targets_sum),
                "targets_avg": str(targets_avg),
                "content": content,
                "remove_missing_targts_link": remove_missing_targts_link
            }
            return HttpResponse(json.dumps(data))
        else:
            messages.success(self.request, _('Success, Indicator Updated!'))
        return self.render_to_response(self.get_context_data(form=form))

class IndicatorDelete(DeleteView):
    model = Indicator
    form_class = IndicatorForm

    @method_decorator(login_required)
    @method_decorator(group_excluded('ViewOnly', url='workflow/permission'))
    @method_decorator(indicator_pk_adapter(has_indicator_write_access))
    def dispatch(self, request, *args, **kwargs):
        return super(IndicatorDelete, self).dispatch(request, *args, **kwargs)

    def form_invalid(self, form):
        messages.error(self.request, 'Invalid Form', fail_silently=False)
        return self.render_to_response(self.get_context_data(form=form))

    def form_valid(self, form):
        form.save()
        messages.success(self.request, _('Success, Indicator Deleted!'))
        return self.render_to_response(self.get_context_data(form=form))

    def delete(self, request, *args, **kwargs):
        if request.is_ajax():
            indicator = self.get_object()
            if not request.POST.get('rationale'):
                # if an indicator has results and no rationale is provided, fail:
                if indicator.result_set.all().count() > 0:
                    return JsonResponse(
                        {"status": "failed", "msg": _("Reason for change is required.")},
                        status=400
                    )
                # otherwise the rationale is this default:
                else:
                    rationale = "Reason for change is not required when deleting an indicator with no linked results."
            else:
                rationale = request.POST.get('rationale')
            indicator_values = indicator.logged_fields
            program_page_url = indicator.program.program_page_url
            indicator.delete()
            ProgramAuditLog.log_indicator_deleted(self.request.user, indicator, indicator_values, rationale)
            success_message = _("The indicator was successfully deleted.")
            response_context = {'status': 'success'}
            if request.POST.get('redirect'):
                response_context['redirect_url'] = program_page_url
                # message tagged "pnotify" to display a success popup after redirect
                messages.success(request, success_message, extra_tags="pnotify pnotify-success")
            else:
                response_context['msg'] = success_message
            return JsonResponse(response_context)
        else:
            return super(IndicatorDelete, self).delete(request, *args, **kwargs)

    def get_success_url(self):
        return self.object.program.program_page_url

# PERIODIC TARGET VIEWS:


@method_decorator(login_required, name='dispatch')
@method_decorator(indicator_adapter(has_indicator_write_access), name='dispatch')
class PeriodicTargetView(View):
    """
    This view generates periodic targets or deleting them (via POST)
    """
    model = PeriodicTarget

    def get(self, request, *args, **kwargs):
        indicator = Indicator.objects.get(
            pk=self.kwargs.get('indicator', None))

        if request.GET.get('existingTargetsOnly'):
            pts = FlatJsonSerializer().serialize(
                indicator.periodictargets.all()
                .order_by('customsort', 'create_date', 'period'))

            return HttpResponse(pts)
        try:
            numTargets = int(request.GET.get('numTargets', None))
        except Exception:
            numTargets = PeriodicTarget.objects.filter(
                indicator=indicator).count() + 1

        pt_generated = generate_periodic_target_single(
            indicator.target_frequency, indicator.target_frequency_start,
            (numTargets - 1), ''
        )

        pt_generated_json = json.dumps(pt_generated, cls=DjangoJSONEncoder)
        return HttpResponse(pt_generated_json)

    def post(self, request, *args, **kwargs):
        indicator = Indicator.objects.get(
            pk=self.kwargs.get('indicator', None))

        rationale = request.POST.get('rationale')
        if not rationale:
            if indicator.result_set.all().exists():
                return JsonResponse(
                    {"status": "failed", "msg": _("Reason for change is required")},
                    status=400
                )
            else:
                rationale = 'No reason for change required.'

        deleteall = self.kwargs.get('deleteall', None)
        if deleteall == 'true':
            periodic_targets = PeriodicTarget.objects.filter(
                indicator=indicator)

            old = indicator.logged_fields

            for pt in periodic_targets:
                pt.result_set.all().update(periodic_target=None)
                pt.delete()
            indicator.target_frequency = None
            indicator.target_frequency_num_periods = 1
            indicator.target_frequency_start = None
            indicator.target_frequency_custom = None
            indicator.save()
            ProgramAuditLog.log_indicator_updated(self.request.user, indicator, old, indicator.logged_fields, rationale)

        return HttpResponse('{"status": "success", \
                            "message": "Request processed successfully!"}')


def reset_indicator_target_frequency(ind):
    if ind.target_frequency and ind.target_frequency != 1 and not ind.periodictargets.count():
        ind.target_frequency = None
        ind.target_frequency_start = None
        ind.target_frequency_num_periods = 1
        ind.save()
        return True
    return False


@method_decorator(login_required, name='dispatch')
@method_decorator(periodic_target_pk_adapter(has_indicator_write_access), name='dispatch')
class PeriodicTargetDeleteView(DeleteView):
    """
    url periodic_target_delete/<pk>
    """
    model = PeriodicTarget

    def delete(self, request, *args, **kwargs):
        result_count = self.get_object().result_set.count()
        rationale = request.POST.get('rationale')
        indicator = self.get_object().indicator
        old_indicator_values = indicator.logged_fields
        if result_count > 0:
            if not rationale:
                return JsonResponse(
                    {"status": "failed", "msg": _("Reason for change is required")},
                    status=400
                )
            else:
                self.get_object().result_set.all().update(
                    periodic_target=None)
        if not rationale and result_count == 0:
            rationale = 'No reason for change required.'
        self.get_object().delete()
        if indicator.periodictargets.count() == 0:
            indicator.target_frequency = None
            indicator.target_frequency_num_periods = 1
            indicator.target_frequency_start = None
            indicator.target_frequency_custom = None
            indicator.save()
        ProgramAuditLog.log_indicator_updated(
                request.user,
                indicator,
                old_indicator_values,
                indicator.logged_fields,
                rationale
            )

        indicator = None
        return JsonResponse({"status": "success"})


class ResultFormMixin(object):
    def get_template_names(self):
        return 'indicators/result_form_modal.html'

    def form_invalid(self, form):
        if self.request.is_ajax():
            return JsonResponse(form.errors, status=400)
        messages.error(self.request, 'Invalid Form', fail_silently=False)
        return self.render_to_response(self.get_context_data(form=form))


class ResultCreate(ResultFormMixin, CreateView):
    """Create new Result called by result_add as modal"""
    model = Result
    form_class = ResultForm

    @method_decorator(login_required)
    @method_decorator(group_excluded('ViewOnly', url='workflow/permission'))
    @method_decorator(indicator_adapter(has_result_write_access))
    def dispatch(self, request, *args, **kwargs):
        if not request.has_write_access:
            raise PermissionDenied

        self.indicator = get_object_or_404(Indicator, pk=self.kwargs['indicator'])
        return super(ResultCreate, self).dispatch(request, *args, **kwargs)

    def get_context_data(self, **kwargs):
        custom_disaggregation_labels = DisaggregationLabel.objects.filter(disaggregation_type__indicator=self.indicator.id)
        standard_disaggregation_labels = DisaggregationLabel.get_standard_labels()

        context = super(ResultCreate, self).get_context_data(**kwargs)
        context['indicator'] = self.indicator
        context['custom_disaggregation_labels'] = custom_disaggregation_labels
        context['standard_disaggregation_labels'] = standard_disaggregation_labels
        return context

    def get_form_kwargs(self):
        kwargs = super(ResultCreate, self).get_form_kwargs()
        kwargs['user'] = self.request.user
        kwargs['indicator'] = self.indicator
        kwargs['program'] = self.indicator.program
        kwargs['request'] = self.request
        return kwargs

    def form_valid(self, form):
        indicator = self.request.POST['indicator']
        disaggregation_labels = DisaggregationLabel.objects.filter(
            Q(disaggregation_type__indicator__id=indicator) |
            Q(disaggregation_type__standard=True))

        # update the count with the value of Table unique count
        if form.instance.update_count_tola_table and form.instance.tola_table:
            try:
                tola_table_id = self.request.POST['tola_table']
                table = TolaTable.objects.get(id=tola_table_id)
            except DisaggregationLabel.DoesNotExist:
                table = None

            if table:
                # remove trailing slash since TT api does not like it.
                url = table.url if table.url[-1:] != "/" else table.url[:-1]
                url = url if url[-5:] != "/data" else url[:-5]
                count = getTableCount(url, table.table_id)
            else:
                count = 0
            form.instance.achieved = count

        new = form.save()

        # The following code appears to be accomplishing the following
        # The for submitted contains key/vals for all disaggregation_labels on creation
        # if 1 or more values are present, create values in the DB for all key/vals
        # otherwise leave the disaggregation_value associates completely empty
        # In other words, save key/vals as all or nothing

        disaggregation_label_ids = set([str(dl.id) for dl in disaggregation_labels])
        process_disaggregation = False
        for k, v in self.request.POST.iteritems():
            if k in disaggregation_label_ids and v:
                process_disaggregation = True
                break

        if process_disaggregation is True:
            for label in disaggregation_labels:
                form_id_for_label = str(label.id)
                form_disagg_value = self.request.POST.get(form_id_for_label, '')
                new.disaggregation_value.create(disaggregation_label=label, value=form_disagg_value)

        ProgramAuditLog.log_result_created(self.request.user, new.indicator, new)

        if self.request.is_ajax():
            data = {
                'pk' : new.pk,
                'url': reverse('result_update', kwargs={'pk': new.pk})
            }
            return JsonResponse(data)

        messages.success(self.request, _('Success, Data Created!'))
        redirect_url = new.indicator.program.program_page_url
        return HttpResponseRedirect(redirect_url)


class ResultUpdate(ResultFormMixin, UpdateView):
    """Update Result view called by result_update as modal"""
    model = Result
    form_class = ResultForm

    @method_decorator(login_required)
    @method_decorator(group_excluded('ViewOnly', url='workflow/permission'))
    @method_decorator(result_pk_adapter(has_result_write_access))
    def dispatch(self, request, *args, **kwargs):
        self.result = get_object_or_404(Result, pk=self.kwargs.get('pk'))
        self.indicator = self.result.indicator
        return super(ResultUpdate, self).dispatch(request, *args, **kwargs)

    def get_context_data(self, **kwargs):
        custom_disaggregation_values = DisaggregationValue.objects.filter(
            result=self.result).exclude(
            disaggregation_label__disaggregation_type__standard=True)

        standard_disaggregation_values = DisaggregationValue.objects.filter(
            result=self.result).filter(
            disaggregation_label__disaggregation_type__standard=True)
        standard_disaggregation_labels = DisaggregationLabel.get_standard_labels()
        custom_disaggregation_labels = DisaggregationLabel.objects.filter(
            disaggregation_type__indicator=self.indicator.id)
        context = super(ResultUpdate, self).get_context_data(**kwargs)
        context['indicator'] = self.indicator

        context['readonly'] = not self.request.has_write_access
        context['custom_disaggregation_labels'] = custom_disaggregation_labels
        context['custom_disaggregation_values'] = custom_disaggregation_values
        context['standard_disaggregation_labels'] = standard_disaggregation_labels
        context['standard_disaggregation_values'] = standard_disaggregation_values
        return context

    def get_form_kwargs(self):
        kwargs = super(ResultUpdate, self).get_form_kwargs()
        kwargs['user'] = self.request.user
        kwargs['indicator'] = self.indicator
        kwargs['program'] = self.indicator.program
        kwargs['request'] = self.request
        return kwargs

    def form_valid(self, form):
        old_result = Result.objects.get(id=self.kwargs['pk'])

        getDisaggregationLabel = DisaggregationLabel.objects.filter(
            Q(disaggregation_type__indicator__id=old_result.indicator_id) |
            Q(disaggregation_type__standard=True)).distinct()

        # update the count with the value of Table unique count
        if form.instance.update_count_tola_table and form.instance.tola_table:
            try:
                table = TolaTable.objects.get(
                    id=self.request.POST['tola_table'])

            except TolaTable.DoesNotExist:
                table = None
            if table:
                # remove trainling slash since TT api does not like it.
                url = table.url if table.url[-1:] != "/" else table.url[:-1]
                url = url if url[-5:] != "/data" else url[:-5]
                count = getTableCount(url, table.table_id)
            else:
                count = 0
            form.instance.achieved = count

        # save the form then update manytomany relationships
        old_values = old_result.logged_fields
        new_result = form.save()  # internally this clears disaggregation_value m2m relationships!

        # like the create view, create disaggregation values as all or nothing

        disaggregation_label_ids = set([str(dl.id) for dl in getDisaggregationLabel])
        process_disaggregation = False
        for k, v in self.request.POST.iteritems():
            if k in disaggregation_label_ids and v:
                process_disaggregation = True
                break

        if process_disaggregation:
            for label in getDisaggregationLabel:
                form_id_for_label = str(label.id)
                form_disagg_value = self.request.POST.get(form_id_for_label, '')
                new_result.disaggregation_value.create(
                    disaggregation_label=label, value=form_disagg_value)

        # Result.achieved comes back different from the DB than from the ResultForm
        new_result.refresh_from_db()
        ProgramAuditLog.log_result_updated(self.request.user, new_result.indicator, old_values,
                                           new_result.logged_fields, form.cleaned_data.get('rationale'))

        if self.request.is_ajax():
            data = serializers.serialize('json', [self.object])
            return HttpResponse(data)

        messages.success(self.request, _('Success, Data Updated!'))
        redirect_url = new_result.program.program_page_url

        return HttpResponseRedirect(redirect_url)


class ResultDelete(DeleteView):
    """TODO: This should handle GET differently - currently returns a nonexistent template"""
    model = Result

    @method_decorator(login_required)
    @method_decorator(group_excluded('ViewOnly', url='workflow/permission'))
    @method_decorator(result_pk_adapter(has_result_write_access))
    def dispatch(self, request, *args, **kwargs):
        return super(ResultDelete, self).dispatch(
            request, *args, **kwargs)

    def delete(self, request, *args, **kwargs):
        if request.is_ajax():
            if not request.POST.get('rationale'):
                return JsonResponse(
                    {"status": "failed", "msg": _("Reason for change is required")},
                    status=401
                )

            result = self.get_object()
            result_values = result.logged_fields
            result.delete()
            ProgramAuditLog.log_result_deleted(self.request.user, result.indicator, result_values, self.request.POST['rationale'])

            return JsonResponse(
                {"status": "success", "msg": "Result Deleted"}
            )
        else:
            return super(ResultDelete, self).delete(request, *args, **kwargs)

    def get_success_url(self):
        return self.object.program.program_page_url


def getTableCount(url, table_id):
    """
    Count the number of rowns in a TolaTable
    """
    token = TolaSites.objects.get(site_id=1)
    if token.tola_tables_token:
        headers = {
            'content-type': 'application/json',
            'Authorization': 'Token %s' % token.tola_tables_token
        }
    else:
        headers = {
            'content-type': 'application/json'
        }
        print "Token Not Found"

    response = requests.get(url, headers=headers, verify=True)
    data = json.loads(response.content)
    count = None

    try:
        count = data['data_count']
        TolaTable.objects.filter(table_id=table_id).update(unique_count=count)
    except KeyError:
        pass

    return count


def merge_two_dicts(x, y):
    """
    merges two dictionaries -- shallow
    """
    z = x.copy()
    z.update(y)
    return z


@login_required
def service_json(request, service):
    """
    For populating service indicators in dropdown
    :param service: The remote data service
    :return: JSON object of the indicators from the service
    """
    if service == 0:
        # no service (this is selecting a custom indicator)
        return HttpResponse(status=204)

    # Permission check
    verify_program_access_level_of_any_program(request, 'high')

    service_indicators = import_indicator(service)
    return JsonResponse(service_indicators, safe=False)


@login_required
@indicator_adapter(has_result_read_access)
def result_view(request, indicator, program):
    """Returns the results table for an indicator - used to expand rows on the Program Page"""
    indicator = ResultsIndicator.results_view.get(pk=indicator)
    reset_indicator_target_frequency(indicator)
    template_name = 'indicators/result_table.html'
    program_obj = indicator.program
    program = program_obj.id
    periodictargets = indicator.annotated_targets
    on_track_lower = 100 - 100 * Indicator.ONSCOPE_MARGIN
    on_track_upper = 100 + 100 * Indicator.ONSCOPE_MARGIN
    on_track = True if (on_track_lower <= indicator.lop_percent_met <= on_track_upper) else False
    is_editable = False if request.GET.get('edit') == 'false' else True

    readonly = not request.has_write_access

    return render_to_response(
        template_name, {
            'indicator': indicator,
            'periodictargets': periodictargets,
            'program_id': program,
            'program': program_obj,
            'is_editable': is_editable,
            'on_track': on_track,
            'readonly': readonly
        }
    )


@login_required
def indicator_plan(request, program):
    """
    This is the GRID report or indicator plan for a program.
    Shows a simple list of indicators sorted by level
    and number. Lives in the "Indicator" home page as a link.
    """
    program = get_object_or_404(Program, id=program)

    verify_program_access_level(request, program.id, 'low')

    indicators = ip.indicator_queryset(program.pk)

    return render(request, "indicators/indicator_plan.html", {
        'program': program,
        'column_names': ip.column_names(),
        'rows': [ip.row(i) for i in indicators]
    })



@login_required
def old_program_page(request, program_id, indicator_id, indicator_type_id):
    """ redirect for old /program/<program_id>/<indicator_id>/<indicator_type_id>/ urls to new program page url"""
    program = get_object_or_404(Program, pk=program_id)
    if indicator_id != 0 or indicator_type_id != 0:
        logger.warn('attempt to access program page with filters indicator id {0} and indicator type id {1}'.format(
            indicator_id, indicator_type_id))
    return redirect(program.program_page_url, permanent=True)


@method_decorator(login_required, name='dispatch')
@method_decorator(has_program_read_access, name='dispatch')
class ProgramPage(ListView):
    model = Indicator
    template_name = 'indicators/program_page.html'

    def get(self, request, *args, **kwargs):
        # countries = request.user.tola_user.countries.all()
        program_id = int(self.kwargs['program'])
        if request.user.is_anonymous:
            return HttpResponseRedirect('/')
        unannotated_program = Program.objects.only(
            'reporting_period_start', 'reporting_period_end',
            'start_date', 'end_date'
            ).get(pk=program_id)
        if unannotated_program.reporting_period_start is None or unannotated_program.reporting_period_end is None:
            context = {
                'program': unannotated_program,
                'redirect_url': request.path
            }
            return render(
                request, 'indicators/program_setup_incomplete.html', context
                )
        program = ProgramWithMetrics.program_page.get(pk=program_id)
        program.indicator_filters = {}

        indicators = program.annotated_indicators\
            .annotate(target_period_last_end_date=Max('periodictargets__end_date')).select_related('level')
        site_count = len(program.get_sites())

        pinned_reports = list(program.pinned_reports.filter(tola_user=request.user.tola_user)) + \
                         [PinnedReport.default_report(program.id)]

        readonly = not request.has_write_access

        js_context = {
            'delete_pinned_report_url': str(reverse_lazy('delete_pinned_report')),
            'program': ProgramSerializer(program).data,
            'indicators': IndicatorSerializer(indicators, many=True).data,
            'indicator_on_scope_margin': Indicator.ONSCOPE_MARGIN,
            'readonly': readonly,
        }

        #program.set_metrics(indicators)
        c_data = {
            'program': program,
            'site_count': site_count,
            'percent_complete': program.percent_complete,
            'pinned_reports': pinned_reports,
            'js_context': js_context,
            "readonly": readonly
        }
        return render(request, self.template_name, c_data)


class DisaggregationReportMixin(object):
    def get_context_data(self, **kwargs):
        context = super(DisaggregationReportMixin, self) \
            .get_context_data(**kwargs)
        programs = self.request.user.tola_user.available_programs
        indicators = Indicator.objects.filter(program__in=programs)

        programId = int(kwargs.get('program', 0))
        program_selected = None
        if programId:
            program_selected = Program.objects.filter(id=programId).first()
            if program_selected.indicator_set.count() > 0:
                indicators = indicators.filter(program=programId)

        disagg_query = "SELECT \
                i.id AS IndicatorID, \
                dt.disaggregation_type AS DType,\
                l.customsort AS customsort, \
                l.label AS Disaggregation, \
                SUM(dv.value) AS Actuals \
            FROM indicators_result_disaggregation_value AS cdv \
            INNER JOIN indicators_result AS c \
                ON c.id = cdv.result_id \
            INNER JOIN indicators_indicator AS i ON i.id = c.indicator_id\
            INNER JOIN workflow_program AS p ON p.id = i.program_id \
            INNER JOIN indicators_disaggregationvalue AS dv \
                ON dv.id = cdv.disaggregationvalue_id \
            INNER JOIN indicators_disaggregationlabel AS l \
                ON l.id = dv.disaggregation_label_id \
            INNER JOIN indicators_disaggregationtype AS dt \
                ON dt.id = l.disaggregation_type_id \
            WHERE p.id = %s \
            GROUP BY IndicatorID, DType, customsort, Disaggregation \
            ORDER BY IndicatorID, DType, customsort, Disaggregation;" \
                % programId

        cursor = connection.cursor()
        cursor.execute(disagg_query)
        disdata = dictfetchall(cursor)

        indicator_query = "SELECT DISTINCT \
                p.id as PID, \
                i.id AS IndicatorID, \
                i.number AS INumber, \
                i.name AS Indicator, \
                i.lop_target AS LOP_Target, \
                SUM(cd.achieved) AS Overall \
            FROM indicators_indicator AS i \
            INNER JOIN workflow_program AS p ON p.id = i.program_id \
            LEFT OUTER JOIN indicators_result AS cd \
                ON i.id = cd.indicator_id \
            WHERE p.id = %s \
            GROUP BY PID, IndicatorID \
            ORDER BY Indicator; " % programId

        cursor.execute(indicator_query)
        idata = dictfetchall(cursor)

        for indicator in idata:
            indicator["disdata"] = []
            for i, dis in enumerate(disdata):
                if dis['IndicatorID'] == indicator['IndicatorID']:
                    indicator["disdata"].append(disdata[i])

        context['program_id'] = programId
        context['data'] = idata
        context['getPrograms'] = programs
        context['getIndicators'] = indicators
        context['program_selected'] = program_selected
        if program_selected:
            context['program_name'] = program_selected.name

        return context

@method_decorator(login_required, name='dispatch')
class DisaggregationReportQuickstart(TemplateView):
    template_name = 'indicators/disaggregation_report.html'

    def get_context_data(self, **kwargs):
        context = super(DisaggregationReportQuickstart, self).get_context_data(**kwargs)
        context['program_id'] = 0
        context['data'] = []
        context['getPrograms'] = self.request.user.tola_user.available_programs
        context['disaggregationprint_button'] = False
        context['disaggregationcsv_button'] = False
        return context

@method_decorator(login_required, name='dispatch')
@method_decorator(has_program_read_access, name='dispatch')
class DisaggregationReport(DisaggregationReportMixin, TemplateView):
    template_name = 'indicators/disaggregation_report.html'

    def get_context_data(self, **kwargs):
        context = super(DisaggregationReport, self).get_context_data(**kwargs)
        context['disaggregationprint_button'] = True
        context['disaggregationcsv_button'] = True
        return context


@method_decorator(login_required, name='dispatch')
@method_decorator(has_program_read_access, name='dispatch')
class DisaggregationPrint(DisaggregationReportMixin, TemplateView):
    template_name = 'indicators/disaggregation_print.html'

    def get(self, request, *args, **kwargs):
        context = super(DisaggregationPrint, self).get_context_data(**kwargs)
        hmtl_string = render(request, self.template_name,
                             {'data': context['data'],
                              'program_selected': context['program_selected']
                              })
        pdffile = HTML(string=hmtl_string.content)

        result = pdffile.write_pdf(stylesheets=[CSS(
            string='@page {\
                size: letter; margin: 1cm;\
                @bottom-right{\
                    content: "Page " counter(page) " of " counter(pages);\
                };\
            }'
        )])
        res = HttpResponse(result, content_type='application/pdf')
        res['Content-Disposition'] = 'attachment; \
            filename=indicators_disaggregation_report.pdf'

        res['Content-Transfer-Encoding'] = 'binary'
        # return super(DisaggregationReport, self).get(
        #   request, *args, **kwargs)
        return res


@method_decorator(login_required, name='dispatch')
@method_decorator(has_program_read_access, name='dispatch')
class IndicatorExport(View):
    """
    Export all indicators to an XLS file
    """
    def get(self, request, *args, **kwargs):
        queryset = ip.indicator_queryset(kwargs['program'])
        wb = ip.create_workbook(queryset)

        response = HttpResponse(content_type='application/ms-excel')
        response['Content-Disposition'] = 'attachment; filename="{}"'.format('indicator_plan.xlsx')
        wb.save(response)
        return response


@login_required
@indicator_adapter(has_program_read_access)
def api_indicator_view(request, indicator, program):
    """
    API call for viewing an indicator for the program page
    """
    indicator = Indicator.objects.only('program_id', 'sector_id').get(pk=indicator)
    program = ProgramWithMetrics.program_page.get(pk=indicator.program_id)
    program.indicator_filters = {}

    indicator = program.annotated_indicators \
        .annotate(target_period_last_end_date=Max('periodictargets__end_date')).get(pk=indicator.pk)

    return JsonResponse(IndicatorSerializer(indicator).data)<|MERGE_RESOLUTION|>--- conflicted
+++ resolved
@@ -28,7 +28,7 @@
 from django.views.generic.list import ListView
 
 from feed.serializers import FlatJsonSerializer
-from tola.util import getCountry, group_excluded
+from tola.util import group_excluded
 
 from indicators.serializers import IndicatorSerializer, ProgramSerializer
 from indicators.views.view_utils import (
@@ -48,75 +48,8 @@
     ExternalService, TolaTable, PinnedReport
 )
 from indicators.queries import ProgramWithMetrics, ResultsIndicator
-<<<<<<< HEAD
-import indicators.indicator_plan as ip
 
 logger = logging.getLogger(__name__)
-
-
-def generate_periodic_target_single(tf, start_date, nthTargetPeriod, event_name='', num_existing_targets=0):
-    i = nthTargetPeriod
-    j = i + 1
-    target_period = ''
-    period_num = num_existing_targets
-    if period_num == 0:
-        period_num = j
-
-    if tf == Indicator.LOP:
-        return {'period': PeriodicTarget.LOP_PERIOD, 'period_name': PeriodicTarget.generate_lop_period_name()}
-    elif tf == Indicator.MID_END:
-        return [{'period': PeriodicTarget.MIDLINE, 'period_name': PeriodicTarget.generate_midline_period_name()},
-                {'period': PeriodicTarget.ENDLINE, 'period_name': PeriodicTarget.generate_endline_period_name()}]
-    elif tf == Indicator.EVENT:
-        if i == 0:
-            return {'period': event_name, 'period_name': PeriodicTarget.generate_event_period_name(event_name)}
-        else:
-            return {'period': ''}
-
-    if tf == Indicator.ANNUAL:
-        start = ((start_date + relativedelta(years=+i)).replace(day=1)).strftime('%Y-%m-%d')
-        end = ((start_date + relativedelta(years=+j)) + relativedelta(days=-1)).strftime('%Y-%m-%d')
-        period_label = '{period} {period_num}'.format(
-            period=PeriodicTarget.ANNUAL_PERIOD, period_num=period_num
-        )
-        target_period = {'period': period_label, 'start_date': start, 'end_date': end, 'period_name': PeriodicTarget.generate_annual_quarterly_period_name(tf, period_num)}
-
-    elif tf == Indicator.SEMI_ANNUAL:
-        start = ((start_date + relativedelta(months=+(i * 6))).replace(day=1)).strftime('%Y-%m-%d')
-        end = ((start_date + relativedelta(months=+(j * 6))) + relativedelta(days=-1)).strftime('%Y-%m-%d')
-        period_label = '{period} {period_num}'.format(
-            period=PeriodicTarget.SEMI_ANNUAL_PERIOD, period_num=period_num
-        )
-        target_period = {'period': period_label, 'start_date': start, 'end_date': end, 'period_name': PeriodicTarget.generate_annual_quarterly_period_name(tf, period_num)}
-
-    elif tf == Indicator.TRI_ANNUAL:
-        start = ((start_date + relativedelta(months=+(i * 4))).replace(day=1)).strftime('%Y-%m-%d')
-        end = ((start_date + relativedelta(months=+(j * 4))) + relativedelta(days=-1)).strftime('%Y-%m-%d')
-        period_label = '{period} {period_num}'.format(
-            period=PeriodicTarget.TRI_ANNUAL_PERIOD, period_num=period_num
-        )
-        target_period = {'period': period_label, 'start_date': start, 'end_date': end, 'period_name': PeriodicTarget.generate_annual_quarterly_period_name(tf, period_num)}
-
-    elif tf == Indicator.QUARTERLY:
-        start = ((start_date + relativedelta(months=+(i * 3))).replace(day=1)).strftime('%Y-%m-%d')
-        end = ((start_date + relativedelta(months=+(j * 3))) + relativedelta(days=-1)).strftime('%Y-%m-%d')
-        period_label = '{period} {period_num}'.format(
-            period=PeriodicTarget.QUARTERLY_PERIOD, period_num=period_num
-        )
-        target_period = {'period': period_label, 'start_date': start, 'end_date': end, 'period_name': PeriodicTarget.generate_annual_quarterly_period_name(tf, period_num)}
-
-    elif tf == Indicator.MONTHLY:
-        target_period_start_date = start_date + relativedelta(months=+i)
-        name = PeriodicTarget.generate_monthly_period_name(target_period_start_date)
-
-        start = ((start_date + relativedelta(months=+i)).replace(day=1)).strftime('%Y-%m-%d')
-        end = ((start_date + relativedelta(months=+j)) + relativedelta(days=-1)).strftime('%Y-%m-%d')
-        target_period = {'period': name, 'start_date': start, 'end_date': end, 'period_name': name}
-
-    return target_period
-=======
-from .views_reports import IPTT_ReportView
->>>>>>> 5953f9de
 
 from tola_management.models import (
     ProgramAuditLog
@@ -126,7 +59,6 @@
     indicator_pk_adapter,
     indicator_adapter,
     periodic_target_pk_adapter,
-    has_indicator_read_access,
     has_indicator_write_access,
     result_pk_adapter,
     has_result_read_access,
