--- conflicted
+++ resolved
@@ -1,3 +1,4 @@
+# -*- coding: utf-8 -*-
 """
     Program views: logframe, program page api, etc.
 """
@@ -67,7 +68,6 @@
         levels += get_child_levels(levels_by_pk[child_pk], levels_by_pk)
     return levels
 
-<<<<<<< HEAD
 
 def clean_unicode(value):
     if value is None or value is False:
@@ -75,8 +75,6 @@
     if isinstance(value, str):
         return value.encode('utf-8')
     return value
-=======
->>>>>>> 715cc5d6
 
 
 @login_required
@@ -102,11 +100,7 @@
     wb = openpyxl.Workbook()
     wb.remove(wb.active)
     ws = wb.create_sheet(gettext('Logframe'))
-<<<<<<< HEAD
-    add_title_cell(ws, 1, 1, clean_unicode(program['name']))
-=======
     add_title_cell(ws, 1, 1, program['name'])
->>>>>>> 715cc5d6
     ws.merge_cells(
         start_row=1, end_row=1,
         start_column=1, end_column=4
@@ -122,8 +116,8 @@
             gettext('Means of verification'),
             gettext('Assumptions')
         ]):
-            add_header_cell(ws, 3, col+1, name)
-            ws.column_dimensions[openpyxl.utils.get_column_letter(col + 1)].width = 50
+        add_header_cell(ws, 3, col+1, name)
+        ws.column_dimensions[openpyxl.utils.get_column_letter(col + 1)].width = 50
     levels = program['levels']
     if request.GET.get('groupby') == "2":
         sorted_levels = sorted(levels, key=itemgetter('level_depth', 'ontology'))
@@ -213,13 +207,8 @@
         cell = ws.cell(row=merge_start, column=4)
         cell.border = BORDER_TOP
     response = HttpResponse(content_type="application/ms-excel")
-<<<<<<< HEAD
-    response['Content-Disposition'] = u'attachment; filename="{}"'.format(
-        u'{} - {}.xlsx'.format(program['name'], gettext('Logframe'))
-=======
     response['Content-Disposition'] = 'attachment; filename="{}"'.format(
         '{} - {}.xlsx'.format(program['name'], gettext('Logframe'))
->>>>>>> 715cc5d6
     )
     wb.save(response)
     return response
@@ -290,11 +279,6 @@
         row = [str(s) for s in row]
         writer.writerow(row)
     return response
-<<<<<<< HEAD
-=======
-
-
->>>>>>> 715cc5d6
 
 # API views:
 
