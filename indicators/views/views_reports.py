--- conflicted
+++ resolved
@@ -5,12 +5,8 @@
 from collections import OrderedDict
 from datetime import datetime
 from dateutil import rrule, parser
-<<<<<<< HEAD
+from dateutil.relativedelta import relativedelta
 from django.utils import timezone
-=======
->>>>>>> 91352d38
-from dateutil.relativedelta import relativedelta
-from django.utils import formats, timezone
 from django.core.urlresolvers import reverse_lazy
 from django.db.models import Sum, Avg, Subquery, OuterRef, Case, When, Q, F, Max
 from django.views.generic import TemplateView, FormView
@@ -1183,7 +1179,7 @@
         super(IPTT_CSVExport, self)._update_filter_form_initial(formdata)
         default_values = {
             'timeperiods': Indicator.MONTHLY,
-            'timeframe': 2, 
+            'timeframe': 2,
         }
         default_values.update(self.filter_form_initial_data)
         self.filter_form_initial_data = default_values
