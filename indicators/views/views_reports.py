--- conflicted
+++ resolved
@@ -1,45 +1,21 @@
 # -*- coding: utf-8 -*-
 """ View functions for generating IPTT Reports (HTML and Excel)"""
 
-<<<<<<< HEAD
 import openpyxl
 from openpyxl import styles
-=======
-import bisect
-import csv
-from collections import OrderedDict
-from datetime import datetime, date
-from dateutil import rrule, parser
-from django.utils import formats, timezone
-from dateutil.relativedelta import relativedelta
-from datetime import datetime
-from django.core.urlresolvers import reverse_lazy
-from django.contrib.auth.decorators import login_required
-from django.db.models import Sum, Avg, Subquery, OuterRef, Case, When, Q, F, Max, Value, IntegerField
-from django.views.decorators.http import require_POST
-from django.views.generic import TemplateView, FormView
-from django.utils.translation import ugettext_lazy as _
-from django.utils.decorators import method_decorator
-from django.http import HttpResponseRedirect, HttpResponse, HttpResponseBadRequest
-from django.contrib import messages
-from django.shortcuts import get_object_or_404
-from openpyxl import Workbook
-from openpyxl.utils import get_column_letter
-from openpyxl.styles import Font, PatternFill, Alignment
-from openpyxl.worksheet.cell_range import CellRange
->>>>>>> 5953f9de
-
-from tola.l10n_utils import l10n_date_medium, l10n_date_long, l10n_monthname
 from workflow.models import Program
 from indicators.models import Indicator, PeriodicTarget, PinnedReport, Level, LevelTier
 from indicators.forms import PinnedReportForm
 from indicators.queries import IPTTIndicator
-
-<<<<<<< HEAD
-from django.utils import timezone
+from tola.l10n_utils import l10n_date_medium, l10n_date_long, l10n_monthname
+from tola_management.permissions import verify_program_access_level
+
+from django.contrib.auth.decorators import login_required
 from django.core.urlresolvers import reverse
 from django.views.decorators.http import require_POST
 from django.views.generic import TemplateView, View
+from django.shortcuts import get_object_or_404
+from django.utils import timezone
 from django.utils.translation import (
     ugettext,
     ugettext_lazy as _
@@ -48,1068 +24,14 @@
 from django.contrib.auth.mixins import LoginRequiredMixin
 
 
-=======
-from tola_management.permissions import (
-    has_iptt_read_access,
-    verify_program_access_level
-)
-
-class IPTT_Mixin(object):
-    """
-    A mixin that abstracts all of the common functionality for IPTT reports
-    """
-    template_name = 'indicators/iptt_report.html'
-    REPORT_TYPE_TIMEPERIODS = 'timeperiods'
-    REPORT_TYPE_TARGETPERIODS = 'targetperiods'
-
-    MONTHS_PER_MONTH = 1
-    MONTHS_PER_QUARTER = 3
-    MONTHS_PER_TRIANNUAL = 4
-    MONTHS_PER_SEMIANNUAL = 6
-    MONTHS_PER_YEAR = 12
-
-    FROM = 'from'
-    TO = 'to'
-
-    def __init__(self, **kwargs):
-        self.program = None
-        self.annotations = {}
-        self.filter_form_initial_data = {}
-
-    @staticmethod
-    def _get_num_months(period):
-        """
-        Returns the number of months for a given time-period
-        """
-        try:
-            return {
-                Indicator.ANNUAL: IPTT_Mixin.MONTHS_PER_YEAR,
-                Indicator.SEMI_ANNUAL: IPTT_Mixin.MONTHS_PER_SEMIANNUAL,
-                Indicator.TRI_ANNUAL: IPTT_Mixin.MONTHS_PER_TRIANNUAL,
-                Indicator.QUARTERLY: IPTT_Mixin.MONTHS_PER_QUARTER,
-                Indicator.MONTHLY: IPTT_Mixin.MONTHS_PER_MONTH
-            }[period]
-        except KeyError:
-            return 0
-
-    @staticmethod
-    def _get_period_name(period):
-        """
-        Returns the name of the period
-        """
-        try:
-            return {
-                Indicator.ANNUAL: _('Year'),
-                Indicator.SEMI_ANNUAL: _('Semi-annual'),
-                Indicator.TRI_ANNUAL: _('Tri-annual'),
-                Indicator.QUARTERLY: _('Quarter'),
-                Indicator.MONTHLY: _('Month')
-            }[period]
-        except KeyError:
-            return 0
-
-    def _get_first_period(self, start_date, num_months_in_period):
-        # TODO: Delete it
-        if start_date is None:
-            num_months_in_period = 0
-
-        if num_months_in_period == IPTT_Mixin.MONTHS_PER_MONTH:
-            # if interval is monthly, set the start_date to the first of the month
-            period_start_date = start_date.replace(day=1)
-        elif num_months_in_period == IPTT_Mixin.MONTHS_PER_QUARTER:
-            # if interval is quarterly, set period_start_date to first calendar quarter
-            quarter_start = [start_date.replace(month=month, day=1) for month in (1, 4, 7, 10)]
-            index = bisect.bisect(quarter_start, start_date)
-            period_start_date = quarter_start[index - 1]
-        elif num_months_in_period == IPTT_Mixin.MONTHS_PER_TRIANNUAL:
-            # if interval is tri-annual, set period_start_date to first calendar tri-annual
-            tri_annual_start = [start_date.replace(month=month, day=1) for month in (1, 5, 9)]
-            index = bisect.bisect(tri_annual_start, start_date)
-            period_start_date = tri_annual_start[index - 1]
-        elif num_months_in_period == IPTT_Mixin.MONTHS_PER_SEMIANNUAL:
-            # if interval is semi-annual, set period_start_date to first calendar semi-annual
-            semi_annual = [start_date.replace(month=month, day=1) for month in (1, 7)]
-            index = bisect.bisect(semi_annual, start_date)
-            period_start_date = semi_annual[index - 1]
-        elif num_months_in_period == IPTT_Mixin.MONTHS_PER_YEAR:
-            # if interval is annual, set period_start_date to first calendar year
-            period_start_date = start_date.replace(month=1, day=1)
-        else:
-            period_start_date = None
-
-        return period_start_date
-
-    def _generate_annotations(self, timeperiods, period, reporttype):
-        """
-        Generates queryset annotation(sum, avg, last data record). All three annotations are calculated
-        because one of these three values will be used depending on how an indicator is configured.
-        timeperiods = [{start, end, customsort},], period = frequency (int), reporttype = targetperiods/timeperiods
-        """
-        i = 0
-        if period == Indicator.LOP:
-            self.annotations = {}
-        elif period == Indicator.MID_END:
-            # Create annotations for MIDLINE TargetPeriod
-            last_data_record = Result.objects.filter(
-                indicator=OuterRef('pk'),
-                periodic_target__customsort=0) \
-                .order_by('-date_collected', '-pk')
-            midline_sum = Sum(
-                Case(
-                    When(
-                        Q(unit_of_measure_type=Indicator.NUMBER) &
-                        Q(result__periodic_target__customsort=0),
-                        then=F('result__achieved')
-                    )
-                )
-            )
-
-            midline_last = Max(
-                Case(
-                    When(
-                        Q(unit_of_measure_type=Indicator.PERCENTAGE) &
-                        # Q(is_cumulative=True) &
-                        Q(result__periodic_target__customsort=0),
-                        then=Subquery(last_data_record.values('achieved')[:1])
-                    )
-                )
-            )
-            # Get the midline target value
-            midline_target = Max(
-                Case(
-                    When(
-                        Q(result__periodic_target__customsort=0),
-                        then=Subquery(last_data_record.values('periodic_target__target')[:1])
-                    )
-                )
-            )
-
-            # Create annotations for ENDLINE TargetPeriod
-            last_data_record = Result.objects.filter(
-                indicator=OuterRef('pk'),
-                periodic_target__customsort=1) \
-                .order_by('-date_collected', '-pk')
-            endline_sum = Sum(
-                Case(
-                    When(
-                        Q(unit_of_measure_type=Indicator.NUMBER) &
-                        Q(result__periodic_target__customsort=1),
-                        then=F('result__achieved')
-                    )
-                )
-            )
-            endline_last = Max(
-                Case(
-                    When(
-                        Q(unit_of_measure_type=Indicator.PERCENTAGE) &
-                        # Q(is_cumulative=True) &
-                        Q(result__periodic_target__customsort=1),
-                        then=Subquery(last_data_record.values('achieved')[:1])
-                    )
-                )
-            )
-            # Get the endline target value
-            endline_target = Max(
-                Case(
-                    When(
-                        Q(result__periodic_target__customsort=1),
-                        then=Subquery(last_data_record.values('periodic_target__target')[:1])
-                        # Q(periodictargets__period=PeriodicTarget.ENDLINE),
-                        # then=F('periodictargets__target')
-                    )
-                )
-            )
-            self.annotations["0_target"] = midline_target
-            self.annotations["1_target"] = endline_target
-            self.annotations['0_sum'] = midline_sum
-            # self.annotations['Midline_avg'] = midline_avg
-            self.annotations['0_last'] = midline_last
-            self.annotations['1_sum'] = endline_sum
-            # self.annotations['Endline_avg'] = endline_avg
-            self.annotations['1_last'] = endline_last
-        else:
-            #for k, v in timeperiods.items():
-            for sequence_count, date_range in enumerate(timeperiods):
-                start_date = date_range['start']
-                end_date = date_range['end']
-                #start_date = datetime.strftime(v[0], '%Y-%m-%d') # TODO: localize this date
-                #end_date = datetime.strftime(v[1], '%Y-%m-%d') # TODO: localize this date
-
-                last_data_record = Result.objects.filter(
-                    indicator=OuterRef('pk'),
-                    date_collected__gte=start_date,
-                    date_collected__lte=end_date) \
-                    .order_by('-date_collected', '-pk')
-
-                # 1.) If the indicator is NUMBER and CUMULATIVE then do include all data
-                # for the first period up to the first period's end_date. In other words,
-                # do not limit data records by the current period's start date because if a
-                # user selected most_recent=2 then we want the first most_recent period to include
-                # all of the data from the periods that the user excluded by specifying num_recents=2
-                # since it is a cumulative indicator.
-                # 2.) If it is not a cumulative indicator then restrict it both by start_date and end_date
-                # 3.) If it is not the first target_period then still restrict it by both start_date and
-                # end_date otherwise it will double count the data prior to the first_period's start_date
-                # for cumulative indicators
-                if i == 0:
-                    annotation_sum = Sum(
-                        Case(
-                            When(
-                                Q(unit_of_measure_type=Indicator.NUMBER) &
-                                Q(is_cumulative=True) &
-                                Q(result__date_collected__lte=end_date),
-                                then=F('result__achieved')
-                            ),
-                            When(
-                                Q(unit_of_measure_type=Indicator.NUMBER) &
-                                Q(result__date_collected__gte=start_date) &
-                                Q(result__date_collected__lte=end_date),
-                                then=F('result__achieved')
-                            )
-                        )
-                    )
-                else:
-                    annotation_sum = Sum(
-                        Case(
-                            When(
-                                Q(unit_of_measure_type=Indicator.NUMBER) &
-                                Q(result__date_collected__gte=start_date) &
-                                Q(result__date_collected__lte=end_date),
-                                then=F('result__achieved')
-                            )
-                        )
-                    )
-                i += 1
-                annotation_result_count = Sum(
-                    Case(
-                        When(
-                            Q(result__date_collected__gte=start_date) &
-                            Q(result__date_collected__lte=end_date),
-                            then=Value(1)
-                        ),
-                        default=Value(0),
-                        output_field=IntegerField()
-                    )
-                )
-                annotation_last = Max(
-                    Case(
-                        When(
-                            Q(unit_of_measure_type=Indicator.PERCENTAGE) &
-                            # Q(is_cumulative=True) &
-                            Q(result__date_collected__gte=start_date) &
-                            Q(result__date_collected__lte=end_date),
-                            then=Subquery(last_data_record.values('achieved')[:1])
-                        )
-                    )
-                )
-
-                # if this is targetperiods IPTT report then get the target value for each period
-                if reporttype == self.REPORT_TYPE_TARGETPERIODS:
-                    annotation_target = Max(
-                        Case(
-                            When(
-                                Q(result__date_collected__gte=start_date) &
-                                Q(result__date_collected__lte=end_date),
-                                then=Subquery(last_data_record.values('periodic_target__target')[:1])
-                                # Q(periodictargets__start_date__gte=start_date) &
-                                # Q(periodictargets__end_date__lte=end_date),
-                                # then=F('periodictargets__target')
-                            )
-                        )
-                    )
-                    self.annotations[u"{}_target".format(sequence_count)] = annotation_target
-
-                # the following becomes annotations for the queryset
-                # e.g.
-                # 0_sum=..., 1_sum=..., etc.
-                # 0_last=..., 1_last=..., etc.
-                #
-                self.annotations[u"{}_sum".format(sequence_count)] = annotation_sum
-                # self.annotations[u"{}_avg".format(k)] = annotation_avg
-                self.annotations[u"{}_count".format(sequence_count)] = annotation_result_count
-                self.annotations[u"{}_last".format(sequence_count)] = annotation_last
-        return self.annotations
-
-    @staticmethod
-    def _get_num_periods(start_date, end_date, period):
-        """
-        Returns the number of periods, in months, depending on the period
-        """
-        num_months_in_period = IPTT_Mixin._get_num_months(period)
-        total_num_months = len(list(rrule.rrule(rrule.MONTHLY, dtstart=start_date, until=end_date)))
-        try:
-            num_periods = total_num_months / num_months_in_period
-            remainder_months = total_num_months % num_months_in_period
-            if remainder_months > 0:
-                num_periods += 1
-        except ZeroDivisionError:
-            num_periods = 0
-        return num_periods
-
-    def _generate_targetperiods(self, period):
-        num_recents = self.filter_form_initial_data.get('numrecentperiods', 0)
-        show_all = self.filter_form_initial_data.get('timeframe', 0)
-        all_date_ranges = [date_range for date_range in self.program.get_periods_for_frequency(period)]
-        if show_all == 0:
-            try:
-                start_date = parser.parse(self.filter_form_initial_data.get('start_period')).date()
-            except TypeError, ValueError:
-                start_date = self.program.reporting_period_start
-            try:
-                end_date = parser.parse(self.filter_form_initial_data.get('end_period')).date()
-            except TypeError, ValueError:
-                end_date = self.program.reporting_period_end
-            filtered_date_ranges = [
-                date_range for date_range in all_date_ranges
-                if date_range['start'] >= start_date and date_range['start'] <= end_date
-                ]
-        elif show_all == 2 and num_recents is not None and num_recents > 0 and num_recents <= len(all_date_ranges):
-            start_date = self.program.reporting_period_start
-            end_date = date.today()
-            if end_date > self.program.reporting_period_end:
-                end_date = self.program.reporting_period_end
-            filtered_date_ranges = [
-                date_range for date_range in all_date_ranges
-                if date_range['start'] >= start_date and date_range['start'] <= end_date
-            ]
-
-            if filtered_date_ranges:
-                filtered_date_ranges = filtered_date_ranges[-num_recents:]
-            else:
-                # in case of reporting period in the future, don't crash
-                filtered_date_ranges = all_date_ranges
-        else:
-            filtered_date_ranges = all_date_ranges
-        if period == Indicator.MID_END:
-            all_date_ranges = self.program.get_periods_for_frequency(Indicator.LOP)
-        # for x in range(filtered_date_ranges):
-        #     filtered_date_ranges[x]['targets'] = [target for target in periodic_targets if start_date < ]
-        report_end_date = filtered_date_ranges[-1]['end']
-        return (report_end_date, all_date_ranges, filtered_date_ranges)
-
-
-    def _update_filter_form_initial(self, formdata):
-        """ updates self.filter_form_initial_data dict with reqeust.GET values """
-        for k in formdata:
-            v = formdata.getlist(k)
-            if k == 'csrfmiddlewaretoken' or k == 'program':
-                continue
-            if isinstance(v, list) and len(v) == 1:
-                v = v[0]
-            if k == self.REPORT_TYPE_TIMEPERIODS or k == self.REPORT_TYPE_TARGETPERIODS:
-                try:
-                    v = int(v)
-                except ValueError:
-                    v = int(Indicator.ANNUAL)  # defaults to annual
-
-            if k in ['numrecentperiods', 'timeframe']:
-                try:
-                    v = int(v)
-                except ValueError:
-                    continue
-            self.filter_form_initial_data[k] = v
-
-    def _get_filters(self, data):
-        filters = {}
-        try:
-            filters['level__in'] = data['level'] if isinstance(data['level'], list) else [data['level']]
-        except KeyError:
-            pass
-
-        try:
-            filters['sector__in'] = data['sector'] if isinstance(data['sector'], list) else [data['sector']]
-        except KeyError:
-            pass
-
-        try:
-            filters['indicator_type__in'] = data['ind_type'] if isinstance(data['ind_type'], list) else [
-                data['ind_type']]
-        except KeyError:
-            pass
-
-        try:
-            filters['result__site__in'] = data['site'] if isinstance(data['site'], list) else [data['site']]
-        except KeyError:
-            pass
-
-        try:
-            filters['id__in'] = data['indicators'] if isinstance(data['indicators'], list) else [data['indicators']]
-        except KeyError:
-            pass
-
-        return filters
-
-    def prepare_indicators(self, reporttype, period, periods_date_ranges, indicators):
-        # Calculate the cumulative sum across timeperiods for indicators that are NUMBER and CUMULATIVE
-        for i, ind in enumerate(indicators):
-            running_total = 0
-            # process indicator number
-            if ind['number'] is None:
-                ind['number'] = u''
-
-            # process level
-            if ind['lastlevel'] is None:
-                ind['lastlevel'] = u''
-
-            # process unit_of_measure
-            if ind['unit_of_measure'] is None:
-                ind['unit_of_measure'] = u''
-
-            # process direction_of_change
-            ind['direction_of_change'] = symbolize_change(ind['direction_of_change'])
-
-            # process indicator is_cumulative status
-            if ind['target_frequency'] == Indicator.LOP:
-                ind['cumulative'] = _("N/A")
-            elif ind['is_cumulative'] is True:
-                ind['cumulative'] = _("Cumulative")
-            elif ind['is_cumulative'] is False:
-                ind['cumulative'] = _("Non-cumulative")
-
-            # process indicator_unit_type
-            ind['unittype'] = symbolize_measuretype(ind['unit_of_measure_type'])
-
-            # process baseline
-            if ind['baseline_na'] is True:
-                ind['baseline'] = _("N/A")
-            elif ind['baseline'] is None:
-                ind['baseline'] = u''
-            elif ind['unit_of_measure_type'] == Indicator.PERCENTAGE:
-                ind['baseline'] = u"{0}%".format(ind['baseline'])
-            # process lop_target
-            try:
-                lop_target = float(ind['lop_target'])
-                if ind['unit_of_measure_type'] == Indicator.PERCENTAGE:
-                    ind['lop_target'] = u"{}%".format(formatFloat(lop_target))
-                else:
-                    ind['lop_target'] = formatFloat(lop_target)
-            except (ValueError, TypeError):
-                lop_target = u'N/A'
-                ind['lop_target'] = lop_target
-
-            # process lop_actual
-            lop_actual = u'N/A'
-            percent = u''
-            if ind['unit_of_measure_type'] == Indicator.NUMBER:
-                if ind['actualsum'] is not None:
-                    lop_actual = float(ind['actualsum'])
-            elif ind['unit_of_measure_type'] == Indicator.PERCENTAGE:
-                if ind['lastdata'] is not None:
-                    lop_actual = float(ind['lastdata'])
-                    percent = u"%"
-            try:
-                ind['lop_actual'] = u"{}{}".format(formatFloat(lop_actual), percent)
-            except TypeError:
-                ind['lop_actual'] = u'N/A'
-
-            # process lop_percent_met
-            try:
-                ind['lop_percent_met'] = lop_actual / lop_target * 100
-            except TypeError:
-                ind['lop_percent_met'] = _('N/A')
-            except ZeroDivisionError:
-                ind['lop_percent_met'] = _('N/A')
-
-            if period in [Indicator.ANNUAL, Indicator.SEMI_ANNUAL, Indicator.TRI_ANNUAL, Indicator.QUARTERLY,
-                          Indicator.MONTHLY, Indicator.MID_END]:
-                # if the frequency (period) is periodic, i.e., time-aware then go through each period
-                # and calculate the cumulative total achieved across date ranges (periods)
-                #for k, v in periods_date_ranges.items():
-                for sequence_count, date_range in enumerate(periods_date_ranges):
-                    if ind['unit_of_measure_type'] == Indicator.NUMBER and ind['is_cumulative'] is True:
-                        current_sum = ind[u"{}_sum".format(sequence_count)]
-                        if current_sum is not None:
-                            # current_sum = 0
-                            key = u"{}_rsum".format(sequence_count)
-                            running_total = running_total + current_sum
-                            ind[key] = running_total
-
-                    # process target_period actual value
-                    actual = u'{}_actual'.format(sequence_count)
-                    actual_val = ''
-                    percent_sign = ''
-                    if ind['unit_of_measure_type'] == Indicator.NUMBER:
-                        if ind['is_cumulative'] is True:
-                            try:
-                                actual_val = ind[u"{}_rsum".format(sequence_count)]
-                                result_count = ind.get(u"{}_count".format(sequence_count), None)
-                                if result_count == 0:
-                                    actual_val = None
-                            except KeyError:
-                                actual_val = None
-                        else:  # if it is not set to cumulative then default to non-cumulative even it is it not set
-                            actual_val = ind[u"{}_sum".format(sequence_count)]
-                    elif ind['unit_of_measure_type'] == Indicator.PERCENTAGE:
-                        percent_sign = u'%'
-                        actual_val = ind[u"{}_last".format(sequence_count)]
-
-                    if actual_val is not None and actual_val != '':
-                        ind[actual] = u"{}{}".format(formatFloat(actual_val), percent_sign)
-                    else:
-                        ind[actual] = u'N/A'
-
-                    if reporttype == self.REPORT_TYPE_TARGETPERIODS:
-                        # process target_period target value
-                        target_key = u"{}_target".format(sequence_count)
-                        if ind[target_key] is None:
-                            target_val = u''
-                        else:
-                            target_val = formatFloat(float(ind[target_key]))
-
-                        if ind['unit_of_measure_type'] == Indicator.PERCENTAGE:
-                            if target_val > 0 and target_val != '':
-                                ind[u'{}_period_target'.format(sequence_count)] = u"{}%".format(target_val)
-                            else:
-                                ind[u'{}_period_target'.format(sequence_count)] = ''
-                        else:
-                            ind[u'{}_period_target'.format(sequence_count)] = target_val
-
-                        # process target_period percent_met value
-                        try:
-                            percent_met = u'{}_percent_met'.format(sequence_count)
-                            target = float(ind[u"{}_target".format(sequence_count)])
-                            if ind['unit_of_measure_type'] == Indicator.NUMBER:
-                                if ind['is_cumulative'] is True:
-                                    rsum = float(ind[u"{}_rsum".format(sequence_count)])
-                                    percent_met_val = rsum / target * 100
-                                else:
-                                    percent_met_val = formatFloat(round(float(ind[u"{}_sum".format(sequence_count)]) / target * 100))
-                                ind[percent_met] = percent_met_val
-                            elif ind['unit_of_measure_type'] == Indicator.PERCENTAGE:
-                                percent_met_val = formatFloat(round(float(ind[u"{}_last".format(sequence_count)]) / target * 100))
-                                ind[percent_met] = percent_met_val
-                        except (TypeError, KeyError):
-                            ind[percent_met] = u''
-                        except ZeroDivisionError:
-                            ind[percent_met] = _("N/A")
-        return indicators
-
-    def prepare_iptt_period_dateranges(self, period, periods_date_ranges):
-        """
-        formats date_ranges with optgroup by year for all target_frequencies
-        except ANNUAL, LOP, and MID_END.
-        """
-        if period in [Indicator.ANNUAL]:
-            all_periods_start = [
-                (date_range['start'], '{0} {1}'.format(
-                    date_range['name'],
-                    '({})'.format(date_range['label']) if date_range['label'] else ''))
-                for date_range in periods_date_ranges]
-            all_periods_end = [
-                (date_range['end'], '{0} {1}'.format(
-                    date_range['name'],
-                    '({})'.format(date_range['label']) if date_range['label'] else ''))
-                for date_range in periods_date_ranges]
-        elif period in [Indicator.LOP, Indicator.MID_END]:
-            all_periods_start = [
-                (date_range['start'], l10n_date_medium(periods_date_ranges[0]['start']))
-                for date_range in periods_date_ranges]
-            all_periods_end = [
-                (date_range['end'], l10n_date_medium(periods_date_ranges[0]['end']))
-                for date_range in periods_date_ranges]
-        else:
-            all_periods_start = []
-            all_periods_end = []
-            this_year = periods_date_ranges[0]['start'].year
-            these_starts = []
-            these_ends = []
-            for date_range in periods_date_ranges:
-                if date_range['start'].year != this_year:
-                    all_periods_start.append((this_year, these_starts))
-                    all_periods_end.append((this_year, these_ends))
-                    this_year = date_range['start'].year
-                    these_starts = []
-                    these_ends = []
-                these_starts.append(
-                    (date_range['start'], '{0} {1}'.format(
-                        date_range['name'],
-                        '({})'.format(date_range['label']) if date_range['label'] else ''))
-                )
-                these_ends.append(
-                    (date_range['end'], '{0} {1}'.format(
-                        date_range['name'],
-                        '({})'.format(date_range['label']) if date_range['label'] else ''))
-                )
-            all_periods_start.append((this_year, these_starts))
-            all_periods_end.append((this_year, these_ends))
-        return all_periods_start, all_periods_end
-
-
-    def get_context_data(self, **kwargs):
-        """based on url + request params, populate context variables with all IPTT elements"""
-        context = super(IPTT_Mixin, self).get_context_data(**kwargs)
-        # reporttype = targetperiods/timeperiods
-        reporttype = kwargs.get('reporttype', self.REPORT_TYPE_TARGETPERIODS)
-
-        # get the program (url parameter)
-        try:
-            self.program = Program.objects.get(pk=kwargs.get('program'))
-        except Program.DoesNotExist:
-            context['redirect'] = reverse_lazy('iptt_quickstart')
-            messages.info(self.request, _("Please select a valid program."))
-            return context
-
-        # populate self.filter_form_initial with GET parameters
-        self._update_filter_form_initial(self.request.GET)
-        # use the GET parameter values to filter indicators (by level/sector/site/id)
-        filters = self._get_filters(self.filter_form_initial_data)
-
-        # period is from the GET param 'timeperiods' or 'targetperiods'
-        period = self.filter_form_initial_data.get(reporttype)
-
-        # calculate aggregated actuals (sum, avg, last) per reporting period
-        # (monthly, quarterly, tri-annually, seminu-annualy, and yearly) for each indicator
-        lastlevel = Level.objects.filter(indicator__id=OuterRef('pk')).order_by('-id')
-        last_data_record = Result.objects.filter(indicator=OuterRef('pk')).order_by('-date_collected')
-        indicators = self.program.indicator_set.filter(
-            **filters
-            ).annotate(actualsum=Sum('result__achieved'),
-                      actualavg=Avg('result__achieved'),
-                      lastlevel=Subquery(lastlevel.values('name')[:1]),
-                      lastlevelcustomsort=Subquery(lastlevel.values('customsort')[:1]),
-                      lastdata=Subquery(last_data_record.values('achieved')[:1])) \
-            .values(
-            'id', 'number', 'name', 'program', 'target_frequency', 'lastlevel', 'sector', 'unit_of_measure',
-            'direction_of_change', 'unit_of_measure_type', 'is_cumulative', 'baseline', 'baseline_na',
-            'lop_target', 'actualsum', 'actualavg', 'lastdata', 'lastlevelcustomsort')
-
-        if reporttype == self.REPORT_TYPE_TIMEPERIODS:
-            period = Indicator.MONTHLY if period is None else period
-            report_end_date, all_date_ranges, periods_date_ranges = self._generate_targetperiods(period)
-
-        elif reporttype == self.REPORT_TYPE_TARGETPERIODS:
-            target_frequencies = self.program.indicator_set.filter(
-                target_frequency__isnull=False) \
-                .exclude(target_frequency=Indicator.EVENT) \
-                .values_list('target_frequency') \
-                .distinct() \
-                .order_by('target_frequency')
-            if period is None or (period,) not in target_frequencies:
-                period = target_frequencies[0][0]
-
-            report_end_date, all_date_ranges, periods_date_ranges = self._generate_targetperiods(period)
-            indicators = indicators.filter(target_frequency=period)
-        else:
-            context['redirect'] = reverse_lazy('iptt_quickstart')
-            messages.info(self.request, _("Please select a valid report type."))
-            return context
-
-        all_periods_start, all_periods_end = self.prepare_iptt_period_dateranges(period, all_date_ranges)
-        period_start_initial = periods_date_ranges[0]['start']
-        period_end_initial = periods_date_ranges[-1]['end']
-        # this removes the "Life Of Program" date range from the report so it doesn't duplicate the LOP values
-        # shown for all indicators:
-        if period == Indicator.LOP:
-            periods_date_ranges.pop()
-        self.filter_form_initial_data['period_choices_start'] = tuple(all_periods_start)
-        self.filter_form_initial_data['period_choices_end'] = tuple(all_periods_end)
-        self.filter_form_initial_data['period_start_initial'] = period_start_initial
-        self.filter_form_initial_data['period_end_initial'] = period_end_initial
-        # update report start date with filter date or program period start:
-        if period_start_initial is not None:
-            report_start_date = period_start_initial
-        else:
-            report_start_date = self.program.reporting_period_start
-        if period_end_initial is not None:
-            report_end_date = period_end_initial
-        elif report_end_date is None:
-            report_end_date = self.program.reporting_period_end
-
-        self.annotations = self._generate_annotations(periods_date_ranges, period, reporttype)
-        # update the queryset with annotations for timeperiods
-        indicators = indicators.annotate(**self.annotations).order_by('lastlevelcustomsort', 'number', 'name')
-        indicators = self.prepare_indicators(reporttype, period, periods_date_ranges, indicators)
-        context['report_end_date_actual'] = report_end_date
-        context['report_start_date'] = report_start_date
-        context['report_end_date'] = report_end_date
-        context['report_date_ranges'] = periods_date_ranges  # collections.OrderedDict
-        context['indicators'] = indicators  # iterable of dict()
-        context['program'] = self.program
-        context['reporttype'] = reporttype
-        return context
-
-def set_cell_value(cell, value, percent=False):
-    value = l10n_number(value)
-    if isinstance(value, str):
-        value = value
-    elif isinstance(value, unicode):
-        value = value.encode('utf-8')
-    else:
-        # more catches?
-        value = str(value)
-    if percent and len(value) > 1 and value[-1] != '%' and value not in ['N/A', 'N/A']:
-        value = value + '%'
-    cell.value = value
-
-
-
-@method_decorator(login_required, name='dispatch')
-@method_decorator(has_iptt_read_access, name='dispatch')
-class IPTT_ExcelExport(IPTT_Mixin, TemplateView):
-    # TODO: should be localize dates in the Excel format
-    headers = ['Program ID', 'Indicator ID', 'No.', 'Indicator', 'Level', 'Unit of measure',
-               'Change', 'C / NC', '# / %', 'Baseline']
-    indicator_attributes = ['id', 'number', 'name', 'lastlevel', 'unit_of_measure',
-                            'direction_of_change', 'cumulative', 'unittype', 'baseline',
-                            'lop_target', 'lop_actual', 'lop_percent_met']
-
-    def get_filename(self, reporttype):
-        report = 'TvA'
-        if reporttype == self.REPORT_TYPE_TIMEPERIODS:
-            report = "Actuals only"
-        filename = u'IPTT {} report {}.xlsx'.format(report, timezone.now().strftime('%b %d, %Y'))
-        return filename
-
-    def style_range(self, ws, cell_range, font, fill):
-        # first_cell = ws[cell_range.split(":")[0]]
-
-        rows = ws[cell_range]
-        for row in rows:
-            for cell in row:
-                if fill:
-                    cell.fill = fill
-                if font:
-                    cell.font = font
-
-    def add_headers(self, ws, data):
-        report_header_font = Font(size=18)
-        headers_font = Font(bold=True)
-
-        alignment = Alignment(horizontal='center',
-                              vertical='bottom',
-                              text_rotation=0,
-                              wrap_text=False,
-                              shrink_to_fit=False,
-                              indent=0)
-        alignment_right = Alignment(horizontal='right')
-
-        bgcolor = PatternFill('solid', "EEEEEE")
-        set_cell_value(ws['C1'], _("Indicator Performance Tracking Report"))
-        ws['C1'].font = report_header_font
-        ws.merge_cells('C1:J1')
-
-        set_cell_value(ws['C2'], u"{0} - {1}".format(l10n_date_long(data['report_start_date']),
-                                                     l10n_date_long(data['report_end_date'])))
-        ws['C2'].font = report_header_font
-        ws.merge_cells('C2:J2')
-
-        ws['C3'] = data['program'].name
-        ws['C3'].font = report_header_font
-        ws.merge_cells('C3:J3')
-        for col, header in enumerate(self.headers):
-            set_cell_value(ws.cell(column=col+1, row=4), _(header))
-
-        ws.merge_cells(start_row=3, start_column=len(self.headers)+1, end_row=3, end_column=len(self.headers)+3)
-        #ws.cell(row=3, column=len(self.headers)+1).value = str(_('Life of Program'))
-        set_cell_value(ws.cell(row=3, column=len(self.headers)+1), _('Life of Program'))
-        ws.cell(row=3, column=len(self.headers)+1).alignment = alignment
-        ws.cell(row=3, column=len(self.headers)+1).font = headers_font
-        for col, header in enumerate([_('Target'), _('Actual'), _('% Met')]):
-            #ws.cell(row=4, column=len(self.headers)+col+1).value = _(header)
-            set_cell_value(ws.cell(row=4, column=len(self.headers)+col+1), header)
-            ws.cell(row=4, column=len(self.headers)+col+1).alignment = alignment_right
-        periods = data['report_date_ranges']
-        col_offset = 0
-        #col = 0
-        periods_start_col = len(self.headers) + 4
-        #col = len(self.headers) + 4
-        for period in periods:
-            col = periods_start_col + col_offset
-            try:
-                start_date = l10n_date_medium(period['start'])
-                end_date = l10n_date_medium(period['end'])
-            except TypeError:
-                start_date = u''
-                end_date = u''
-            # note: period['name'] comes from the model already translated (no gettext required)
-            set_cell_value(ws.cell(row=2, column=col), period['name'])
-            ws.cell(row=2, column=col).alignment = alignment
-            ws.cell(row=2, column=col).font = headers_font
-
-            set_cell_value(ws.cell(row=3, column=col), u"{} - {}".format(start_date, end_date))
-            ws.cell(row=3, column=col).alignment = alignment
-            ws.cell(row=3, column=col).font = headers_font
-            if data['reporttype'] == self.REPORT_TYPE_TARGETPERIODS:
-                ws.merge_cells(start_row=2, start_column=col, end_row=2, end_column=col + 2)
-                ws.merge_cells(start_row=3, start_column=col, end_row=3, end_column=col + 2)
-
-                # Translators: The goal value the user wishes to reach
-                set_cell_value(ws.cell(row=4, column=col), _('Target'))
-                ws.cell(row=4, column=col).alignment = alignment_right
-                # Translators: The current value of the indicator
-                set_cell_value(ws.cell(row=4, column=col + 1), _('Actual'))
-                ws.cell(row=4, column=col + 1).alignment = alignment_right
-                # Translators: The ratio of the actual value to the target value as a precentage
-                set_cell_value(ws.cell(row=4, column=col + 2), _('% Met'))
-                ws.cell(row=4, column=col + 2).alignment = alignment_right
-                col_offset += 3
-            elif data['reporttype'] == self.REPORT_TYPE_TIMEPERIODS:
-                ws.column_dimensions[get_column_letter(col)].width = 30
-
-                set_cell_value(ws.cell(row=4, column=col), _("Actual"))
-                ws.cell(row=4, column=col).alignment = alignment_right
-                col_offset += 1
-
-        header_range = CellRange(min_col=1, min_row=4, max_col=col, max_row=4).coord
-        self.style_range(ws, header_range, headers_font, bgcolor)
-        return ws
-
-    def add_data(self, wb, ws, context):
-        alignment = Alignment(wrap_text=True)
-        indicators = context['indicators']
-        program = context['program']
-        periods = context['report_date_ranges']
-        row = 5
-        for indicator in indicators:
-            wb.guess_types = False
-            ws.cell(row=row, column=1).value = u'{0}'.format(program.id)
-            is_percent = indicator.get('unittype') == '%'
-            for col, attribute in enumerate(self.indicator_attributes):
-                try:
-                    value = indicator.get(attribute, u'N/A')
-                except UnicodeDecodeError:
-                    value = 'N/A'
-                percent = col == 11 or (col == 10 and is_percent)
-                set_cell_value(ws.cell(row=row, column=col+2), value, percent=percent)
-            for col in [2, 4]:
-                ws.cell(row=row, column=col).alignment = alignment
-            for col in [1, 2]:
-                value = ws.cell(row=row, column=col).value
-                set_cell_value(ws.cell(row=row, column=col), int(value))
-
-            col_offset = 0
-            period_column_start = len(self.indicator_attributes) + 2 # program_id
-            for c, period in enumerate(periods):
-                col = period_column_start + col_offset
-                if context['reporttype'] == self.REPORT_TYPE_TARGETPERIODS:
-                    set_cell_value(ws.cell(row=row, column=col),
-                                   indicator.get(u'{0}_period_target'.format(period['customsort'])))
-                    set_cell_value(ws.cell(row=row, column=col+1),
-                                           indicator.get(u'{0}_actual'.format(period['customsort'])),
-                                           percent=is_percent)
-                    set_cell_value(ws.cell(row=row, column=col+2),
-                                   indicator.get(u'{0}_percent_met'.format(period['customsort'])),
-                                   percent=True)
-                    col_offset += 3
-                elif context['reporttype'] == self.REPORT_TYPE_TIMEPERIODS:
-                    set_cell_value(ws.cell(row=row, column=col),
-                                   indicator.get(u'{0}_actual'.format(c)),
-                                   percent=is_percent)
-                    col_offset += 1
-            row += 1
-        return ws
-
-    def set_column_widths(self, ws):
-        widths = [10, 10, 10, 100, 12, 40, 8, 12]
-        for i, w in enumerate(widths):
-            ws.column_dimensions[get_column_letter(i + 1)].width = w
-        # collapse the first two columns (hidden program_id and indicator_id)
-        ws.column_dimensions['A'].hidden = True
-        ws.column_dimensions['B'].hidden = True
-        return ws
-
-    def get(self, request, *args, **kwargs):
-        context = self.get_context_data(**kwargs)
-        wb = Workbook()
-        # wb.guess_types = True
-        ws = wb.active
-
-        ws = self.add_headers(ws, context)
-        ws = self.add_data(wb, ws, context)
-        self.set_column_widths(ws)
-
-        response = HttpResponse(content_type='application/ms-excel')
-        response['Content-Disposition'] = 'attachment; filename="{}"'.format(self.get_filename(context['reporttype']))
-        wb.save(response)
-        return response
-
-
-@method_decorator(login_required, name='dispatch')
-class IPTT_ReportIndicatorsWithVariedStartDate(TemplateView):
-    template_name = "indicators/iptt_indicators_varied_startdates.html"
-
-    def get_context_data(self, **kwargs):
-        context = super(IPTT_ReportIndicatorsWithVariedStartDate, self).get_context_data(**kwargs)
-        program_id = kwargs.get('program_id')
-
-        try:
-            program = Program.objects.get(pk=program_id)
-        except Program.DoesNotExist:
-            context['redirect'] = reverse_lazy('iptt_quickstart')
-            messages.info(self.request, _("Please select a valid program."))
-            return context
-
-        if program.do_periodictargets_match_reporting_date is True:
-            context['redirect'] = reverse_lazy('iptt_quickstart')
-        context['program'] = program
-        context['indicators'] = program.get_indicators_in_need_of_targetperiods_fixing
-        return context
-
-    def get(self, request, *args, **kwargs):
-        context = self.get_context_data(**kwargs)
-        try:
-            redirect_url = context['redirect']
-            return HttpResponseRedirect(redirect_url)
-        except KeyError:
-            pass
-        return self.render_to_response(context)
-
-
-@method_decorator(login_required, name='dispatch')
-class IPTTReportQuickstartView(FormView):
-    template_name = 'indicators/iptt_quickstart.html'
-    form_class = IPTTReportQuickstartForm
-    FORM_PREFIX_TIME = 'timeperiods'
-    FORM_PREFIX_TARGET = 'targetperiods'
-
-    def get_initial(self):
-        # initial values for built-in `form`
-        initial = super(IPTTReportQuickstartView, self).get_initial()
-        initial['numrecentperiods'] = 2
-
-        program_id = self.request.GET.get('program_id')
-        initial['program'] = program_id
-
-        return initial
-
-    def get_form_kwargs(self):
-        # other variables passed into default `form`
-        kwargs = super(IPTTReportQuickstartView, self).get_form_kwargs()
-        kwargs['prefix'] = self.FORM_PREFIX_TIME
-        kwargs['request'] = self.request
-        return kwargs
-
-    def get_context_data(self, **kwargs):
-        context = super(IPTTReportQuickstartView, self).get_context_data(**kwargs)
-        # form - created by ctor - "recent progress form" - values passed in by other FormView methods
-        # form2 - created below - "periodic targets vs actuals"
-        program_id = self.request.GET.get('program_id')
-
-        if 'form2' not in context:
-            context['form2'] = self.form_class(request=self.request, prefix=self.FORM_PREFIX_TARGET, initial={'program': program_id})
-        return context
-
-    def post(self, request, *args, **kwargs):
-        targetprefix = request.POST.get('%s-formprefix' % self.FORM_PREFIX_TARGET)
-        timeprefix = request.POST.get('%s-formprefix' % self.FORM_PREFIX_TIME)
-        program_id = request.POST.get('targetperiods-program', None)
-        if program_id:
-            program = Program.objects.get(pk=program_id)
-            if program.do_periodictargets_match_reporting_date is False:
-                return HttpResponseRedirect(reverse_lazy('iptt_redirect', kwargs={'program_id': program_id}))
-
-        # set prefix to the current form
-        if targetprefix is not None:
-            prefix = targetprefix
-        else:
-            prefix = timeprefix
-
-        form = IPTTReportQuickstartForm(self.request.POST, prefix=prefix, request=self.request)
-
-        # call the form_valid/invalid with the correct prefix and form
-        if form.is_valid():
-            return self.form_valid(**{'form': form, 'prefix': prefix})
-        else:
-            return self.form_invalid(**{'form': form, 'prefix': prefix})
-
-    def form_valid(self, **kwargs):
-        context = self.get_context_data()
-        form = kwargs.get('form')
-        prefix = kwargs.get('prefix')
-
-        if prefix == self.FORM_PREFIX_TARGET:
-            period = form.cleaned_data.get('targetperiods')
-            context['form2'] = form
-            context['form'] = self.form_class(request=self.request,
-                                              prefix=self.FORM_PREFIX_TIME)
-        else:
-            prefix = self.FORM_PREFIX_TIME
-            period = form.cleaned_data.get('timeperiods')
-            context['form'] = form
-            context['form2'] = self.form_class(request=self.request,
-                                               prefix=self.FORM_PREFIX_TARGET)
-
-        program = form.cleaned_data.get('program')
-        num_recents = form.cleaned_data.get('numrecentperiods')
-        timeframe = form.cleaned_data.get('timeframe')
-        redirect_url = reverse_lazy('iptt_report', kwargs={'program': program.id, 'reporttype': prefix})
-
-        redirect_url = u"{}?{}={}&timeframe={}".format(redirect_url, prefix, period, timeframe)
-        if num_recents:
-            redirect_url = u"{}&numrecentperiods={}".format(redirect_url, num_recents)
-        return HttpResponseRedirect(redirect_url)
-
-    def form_invalid(self, form, **kwargs):
-        context = self.get_context_data()
-        form = kwargs.get('form')
-        if kwargs.get('prefix') == self.FORM_PREFIX_TARGET:
-            context['form2'] = form
-            context['form'] = self.form_class(request=self.request, prefix=self.FORM_PREFIX_TIME)
-        else:
-            context['form'] = form
-            context['form2'] = self.form_class(request=self.request, prefix=self.FORM_PREFIX_TARGET)
-        return self.render_to_response(context)
-
-
-@method_decorator(login_required, name='dispatch')
-@method_decorator(has_iptt_read_access, name='dispatch')
-class IPTT_ReportView(IPTT_Mixin, TemplateView):
-    def get(self, request, *args, **kwargs):
-        context = self.get_context_data(**kwargs)
-
-        # If program period is set in the future, do not run report
-        program = context['program']
-        if not program.has_started:
-            messages.error(self.request, _('IPTT report cannot be run on a program with a reporting period set in the future.'))
-            return HttpResponseRedirect(program.program_page_url)
-
-        form_kwargs = {'request': request, 'program': context['program']}
-        context['form'] = IPTTReportFilterForm(initial=self.filter_form_initial_data, **form_kwargs)
-
-        # Data used by JS
-        context['js_context'] = {
-            'program_id': context['program'].id,
-            'report_type': context['reporttype'],
-            'qs': request.GET.urlencode(),
-            'create_pinned_report_url': str(reverse_lazy('create_pinned_report')),
-        }
-
-        return self.render_to_response(context)
-
-    def post(self, request, *args, **kwargs):
-        filterdata = request.POST.copy()
-        # no need to include this token in querystring
-        if 'csrfmiddlewaretoken' in filterdata:
-            del (filterdata['csrfmiddlewaretoken'])
-        url_kwargs = {
-            'program': filterdata['program'],
-            'reporttype': kwargs['reporttype'],
-        }
-        # do not include it in the querystring because it is already part of the url kwargs
-        del filterdata['program']
-
-        # if show_all or most_recent is specified then do not filter
-        # by period_start or period_end dates.
-        if filterdata.get('timeframe', None) is not None:
-            try:
-                del (filterdata['start_period'])
-                del (filterdata['end_period'])
-            except KeyError:
-                pass
-
-        redirect_url = u"{}?{}".format(reverse_lazy('iptt_report', kwargs=url_kwargs),
-                                      filterdata.urlencode())
-        return HttpResponseRedirect(redirect_url)
-
 @login_required
->>>>>>> 5953f9de
 @require_POST
 def create_pinned_report(request):
     """
     AJAX call for creating a PinnedReport
     """
     try:
-        program = Program.objects.get(pk=request.POST.get('program'))
+        Program.objects.get(pk=request.POST.get('program'))
     except Program.DoesNotExist:
         return HttpResponseBadRequest('program does not exist')
     verify_program_access_level(request, request.POST.get('program'), 'low', super_admin_override=True)
@@ -1130,9 +52,10 @@
     """
     AJAX call for deleting a PinnedReport
     """
-<<<<<<< HEAD
-    pinned_report_id = request.POST.get('pinned_report_id')
-    PinnedReport.objects.filter(id=pinned_report_id, tola_user_id=request.user.tola_user.id).delete()
+    pinned_report = get_object_or_404(PinnedReport, pk=request.POST.get('pinned_report_id'),
+                                      tola_user_id=request.user.tola_user.id)
+    verify_program_access_level(request, pinned_report.program.pk, 'low', super_admin_override=True)
+    pinned_report.delete()
     return HttpResponse()
 
 
@@ -1388,7 +311,7 @@
         levels = Level.objects.filter(program_id=int(program_id))
         level_data = []
         for level in levels:
-            level_item ={
+            level_item = {
                 'id': level.pk,
                 'name': level.name,
                 'tier': level.leveltier.name,
@@ -1455,7 +378,7 @@
             indicators.append(this_indicator)
         second_leveltier = LevelTier.objects.filter(program_id=int(request.GET.get('programId')),
                                                     tier_depth=2)
-        if second_leveltier.exists():        
+        if second_leveltier.exists():
             second_tier_name = second_leveltier.first().name
         else:
             second_tier_name = ugettext('Outcome')
@@ -1683,11 +606,4 @@
         response = HttpResponse(content_type='application/ms-excel')
         response['Content-Disposition'] = 'attachment; filename="{}"'.format(self.get_filename())
         self.wb.save(response)
-        return response
-=======
-    pinned_report = get_object_or_404(PinnedReport, pk=request.POST.get('pinned_report_id'),
-                                       tola_user_id=request.user.tola_user.id)
-    verify_program_access_level(request, pinned_report.program.pk, 'low', super_admin_override=True)
-    pinned_report.delete()
-    return HttpResponse()
->>>>>>> 5953f9de
+        return response