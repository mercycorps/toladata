--- conflicted
+++ resolved
@@ -1,15 +1,9 @@
 from django.core.urlresolvers import reverse_lazy
-from django.db.models import Sum, Avg, Subquery, OuterRef
 from django.views.generic import TemplateView, FormView
 from django.http import HttpResponseRedirect
 from workflow.models import Program
-<<<<<<< HEAD
 from ..models import Indicator
 from ..forms import IPTTReportQuickstartForm, IPTTReportFilterForm
-=======
-from ..models import Indicator, CollectedData
-from ..forms import IPTTReportQuickstartForm
->>>>>>> 2c8bc568
 
 
 class ReportMixin(object):
@@ -83,11 +77,18 @@
     def post(self, request, *args, **kwargs):
         targetprefix = request.POST.get('%s-formprefix' % self.FORM_PREFIX_TARGET)
         timeprefix = request.POST.get('%s-formprefix' % self.FORM_PREFIX_TIME)
+        prefix = None
 
-        # set prefix to the current form
+        # populate the correct form with POST data
         if targetprefix is not None:
+            form = IPTTReportQuickstartForm(self.request.POST,
+                                            prefix=self.FORM_PREFIX_TARGET,
+                                            request=self.request)
             prefix = targetprefix
         else:
+            form = IPTTReportQuickstartForm(self.request.POST,
+                                            prefix=self.FORM_PREFIX_TIME,
+                                            request=self.request)
             prefix = timeprefix
 
         form = IPTTReportQuickstartForm(self.request.POST, prefix=prefix, request=self.request)
@@ -98,10 +99,6 @@
         else:
             return self.form_invalid(**{'form': form, 'prefix': prefix})
 
-<<<<<<< HEAD
-
-class IPTT_ReportView(ReportMixin, TemplateView):
-=======
     def form_valid(self, **kwargs):
         context = self.get_context_data()
         form = kwargs.get('form')
@@ -138,7 +135,6 @@
 
 
 class IPTT_ReportView(TemplateView):
->>>>>>> 2c8bc568
     template_name = 'indicators/iptt_report.html'
 
     def get(self, request, *args, **kwargs):
