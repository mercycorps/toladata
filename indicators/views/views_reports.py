import bisect
from collections import OrderedDict
from dateutil import rrule
from dateutil.relativedelta import relativedelta
from datetime import datetime
from django.core.urlresolvers import reverse_lazy
from django.db.models import Sum, Avg, Subquery, OuterRef, Case, When, Q, F, Min, Max
from django.views.generic import TemplateView, FormView
from django.utils.translation import ugettext_lazy as _
from django.http import HttpResponseRedirect
from django.contrib import messages
from workflow.models import Program
from ..models import Indicator, CollectedData, Level, PeriodicTarget
from ..forms import IPTTReportQuickstartForm


class IPTTReportQuickstartView(FormView):
    template_name = 'indicators/iptt_quickstart.html'
    form_class = IPTTReportQuickstartForm
    FORM_PREFIX_TIME = 'timeperiods'
    FORM_PREFIX_TARGET = 'targetperiods'

    def get_context_data(self, **kwargs):
        context = super(IPTTReportQuickstartView, self).get_context_data(**kwargs)

        # Add two instances of the same form to context if they're not present
        if 'form' not in context:
            context['form'] = self.form_class(request=self.request, prefix=self.FORM_PREFIX_TIME)
        if 'form2' not in context:
            context['form2'] = self.form_class(request=self.request, prefix=self.FORM_PREFIX_TARGET)
        return context

    def get_form_kwargs(self):
        kwargs = super(IPTTReportQuickstartView, self).get_form_kwargs()
        kwargs['request'] = self.request
        return kwargs

    def post(self, request, *args, **kwargs):
        targetprefix = request.POST.get('%s-formprefix' % self.FORM_PREFIX_TARGET)
        timeprefix = request.POST.get('%s-formprefix' % self.FORM_PREFIX_TIME)

        # set prefix to the current form
        if targetprefix is not None:
            prefix = targetprefix
        else:
            prefix = timeprefix

        form = IPTTReportQuickstartForm(self.request.POST, prefix=prefix, request=self.request)

        # call the form_valid/invalid with the correct prefix and form
        if form.is_valid():
            return self.form_valid(**{'form': form, 'prefix': prefix})
        else:
            return self.form_invalid(**{'form': form, 'prefix': prefix})

    def form_valid(self, **kwargs):
        context = self.get_context_data()
        form = kwargs.get('form')
        prefix = kwargs.get('prefix')

        if prefix == self.FORM_PREFIX_TARGET:
            period = form.cleaned_data.get('targetperiods')
            context['form2'] = form
            context['form'] = self.form_class(request=self.request,
                                              prefix=self.FORM_PREFIX_TIME)
        else:
            prefix = self.FORM_PREFIX_TIME
            period = form.cleaned_data.get('timeperiods')
            context['form'] = form
            context['form2'] = self.form_class(request=self.request,
                                               prefix=self.FORM_PREFIX_TARGET)

        program = form.cleaned_data.get('program')
        num_recents = form.cleaned_data.get('numrecentperiods')
        redirect_url = reverse_lazy('iptt_report', kwargs={'program_id': program.id, 'reporttype': prefix})

        redirect_url = "{}?period={}&numrecentperiods={}".format(redirect_url, period, num_recents)
        return HttpResponseRedirect(redirect_url)

    def form_invalid(self, form, **kwargs):
        context = self.get_context_data()
        form = kwargs.get('form')
        if kwargs.get('prefix') == self.FORM_PREFIX_TARGET:
            context['form2'] = form
            context['form'] = self.form_class(request=self.request, prefix=self.FORM_PREFIX_TIME)
        else:
            context['form'] = form
            context['form2'] = self.form_class(request=self.request, prefix=self.FORM_PREFIX_TARGET)
        return self.render_to_response(context)


class IPTT_ReportView(TemplateView):
    template_name = 'indicators/iptt_report.html'
    annotations = {}
    MONTHS_PER_MONTH = 1
    MONTHS_PER_QUARTER = 3
    MONTHS_PER_TRIANNUAL = 4
    MONTHS_PER_SEMIANNUAL = 6
    MONTHS_PER_YEAR = 12

    @staticmethod
    def _get_num_months(period):
        """
        Returns the number of months for a given time-period
        """
        try:
            return {
                1: IPTT_ReportView.MONTHS_PER_YEAR,
                2: IPTT_ReportView.MONTHS_PER_SEMIANNUAL,
                3: IPTT_ReportView.MONTHS_PER_TRIANNUAL,
                4: IPTT_ReportView.MONTHS_PER_QUARTER,
                5: IPTT_ReportView.MONTHS_PER_MONTH
                }[period]
        except KeyError:
            return 0

    @staticmethod
    def _get_period_name(period):
        """
        Returns the name of the period
        """
        try:
            return {
                1: 'Year',
                2: 'Semi-annual',
                3: 'Tri-annual',
                4: 'Quarter',
                5: 'Month'
            }[period]
        except KeyError:
            return 0

    def _get_first_period(self, start_date, num_months_in_period):
        if start_date is None:
            num_months_in_period = 0

        if num_months_in_period == IPTT_ReportView.MONTHS_PER_MONTH:
            # if interval is monthly, set the start_date to the first of the month
            period_start_date = start_date.replace(day=1)
        elif num_months_in_period == IPTT_ReportView.MONTHS_PER_QUARTER:
            # if interval is quarterly, set period_start_date to first calendar quarter
            quarter_start = [start_date.replace(month=month, day=1) for month in (1, 4, 7, 10)]
            index = bisect.bisect(quarter_start, start_date)
            period_start_date = quarter_start[index-1]
        elif num_months_in_period == IPTT_ReportView.MONTHS_PER_TRIANNUAL:
            # if interval is tri-annual, set period_start_date to first calendar tri-annual
            tri_annual_start = [start_date.replace(month=month, day=1) for month in (1, 5, 9)]
            index = bisect.bisect(tri_annual_start, start_date)
            period_start_date = tri_annual_start[index-1]
        elif num_months_in_period == IPTT_ReportView.MONTHS_PER_SEMIANNUAL:
            # if interval is semi-annual, set period_start_date to first calendar semi-annual
            semi_annual = [start_date.replace(month=month, day=1) for month in (1, 7)]
            index = bisect.bisect(semi_annual, start_date)
            period_start_date = semi_annual[index-1]
        elif num_months_in_period == IPTT_ReportView.MONTHS_PER_YEAR:
            # if interval is annual, set period_start_date to first calendar year
            period_start_date = start_date.replace(month=1, day=1)
        else:
            period_start_date = None

        return period_start_date

    def _generate_timperiod_annotations(self, timeperiods):
        """
        Generates queryset annotation(sum, avg, last data record). All three annotations are calculated
        because one of these three values will be used depending on how an indicator is configured.
        """
        last_data_record = CollectedData.objects.filter(indicator=OuterRef('pk')).order_by('-id')
        for k, v in timeperiods.items():
            annotation_sum = Sum(
                Case(
                    When(
                        Q(collecteddata__date_collected__gte=datetime.strftime(v[0], '%Y-%m-%d')) &
                        Q(collecteddata__date_collected__lte=datetime.strftime(v[1], '%Y-%m-%d')),
                        then=F('collecteddata__achieved')
                        )
                    )
                )

            annotation_avg = Avg(
                Case(
                    When(
                        Q(collecteddata__date_collected__gte=datetime.strftime(v[0], '%Y-%m-%d')) &
                        Q(collecteddata__date_collected__lte=datetime.strftime(v[1], '%Y-%m-%d')),
                        then=F('collecteddata__achieved')
                        )
                    )
                )

            annotation_last = Max(
                Case(
                    When(
                        Q(collecteddata__date_collected__gte=datetime.strftime(v[0], '%Y-%m-%d')) &
                        Q(collecteddata__date_collected__lte=datetime.strftime(v[1], '%Y-%m-%d')),
                        then=Subquery(last_data_record.values('achieved')[:1])
                        )
                    )
                )

            # the following becomes annotations for the queryset
            # e.g.
            # Year 1_sum=..., Year2_sum=..., etc.
            # Year 1_avg=..., Year2_avg=..., etc.
            # Year 1_last=..., Year2_last=..., etc.
            #
            self.annotations["{}_sum".format(k)] = annotation_sum
            self.annotations["{}_avg".format(k)] = annotation_avg
            self.annotations["{}_last".format(k)] = annotation_last
        return self.annotations

    def _get_num_periods(self, start_date, end_date, period):
        """
        Returns the number of periods depending on the period is in terms of months
        """
        num_months_in_period = self._get_num_months(period)
        total_num_months = len(list(rrule.rrule(rrule.MONTHLY, dtstart=start_date, until=end_date)))
        try:
            num_periods = total_num_months / num_months_in_period
            remainder_months = total_num_months % num_months_in_period
            if remainder_months > 0:
                num_periods += 1
        except ZeroDivisionError:
            num_periods = 0
        return num_periods

    def _generate_timeperiods(self, period_start_date, period, num_periods, num_recents):
        """
        Create date ranges for time-periods.
        """
        timeperiods = OrderedDict()
        if period_start_date is None:
            return timeperiods

        period_name = self._get_period_name(period)
        num_months_in_period = self._get_num_months(period)

        # if uesr specified num_recents periods then set it to retrieve only the last N entries
        if num_recents > 0:
            num_recents = num_periods - num_recents

        # bump up num_periods by 1 because the loop starts from 1 instead of 0
        num_periods += 1

        # calculate each period's start and end date
        for i in range(1, num_periods):
            if i > 1:
                # if it is not the first period then advance the
                # period_start_date by the correct number of months.
                period_start_date = period_start_date + relativedelta(months=+num_months_in_period)

            period_end_date = period_start_date + \
                relativedelta(months=+num_months_in_period) + relativedelta(days=-1)

            # do not include periods that are earlier than most_recent specified by user
            if i < num_recents:
                continue
            timeperiods["{} {}".format(period_name, i)] = [period_start_date, period_end_date]

        return timeperiods

    def _generate_targetperiod_annotations(self):
        """
        Generates annotations for periodic_targets
        """
        last_data_record = CollectedData.objects.filter(indicator=OuterRef('pk')).order_by('-id')
        annotation_sum = Sum(
            Case(
                When(
                    Q(collecteddata__date_collected__gte=F('periodictarget__start_date')) &
                    Q(collecteddata__date_collected__lte=F('periodictarget__end_date')),
                    then=F('collecteddata__achieved')
                )
            )
        )
        annotation_avg = Avg(
            Case(
                When(
                    Q(collecteddata__date_collected__gte=F('periodictarget__start_date')) &
                    Q(collecteddata__date_collected__lte=F('periodictarget__end_date')),
                    then=F('collecteddata__achieved')
                )
            )
        )
        annotation_last = Max(
            Case(
                When(
                    Q(collecteddata__date_collected__gte=F('periodictarget__start_date')) &
                    Q(collecteddata__date_collected__lte=F('periodictarget__end_date')),
                    then=Subquery(last_data_record.values('achieved')[:1])
                )
            )
        )
        self.annotations["target_sum"] = annotation_sum
        self.annotations["target_avg"] = annotation_avg
        self.annotations["target_last"] = annotation_last

        return self.annotations

    def get_context_data(self, **kwargs):
        context = super(IPTT_ReportView, self).get_context_data(**kwargs)
        reporttype = kwargs.get('reporttype')
        program_id = kwargs.get('program_id')

        try:
            period = int(self.request.GET.get('period', 1))
        except ValueError:
            period = 1  # default to annual interval

        try:
            num_recents = int(self.request.GET.get('numrecents', 0))
        except ValueError:
            num_recents = 0  # default to 0, which is all periods or targets

        try:
            program = Program.objects.get(pk=program_id)
        except Program.DoesNotExist:
            context['redirect'] = reverse_lazy('iptt_quickstart')
            messages.info(self.request, _("Please select a valid program."))
            return context

        # calculate aggregated actuals (sum, avg, last) per reporting period
        # (monthly, quarterly, tri-annually, seminu-annualy, and yearly) for each indicator
        lastlevel = Level.objects.filter(indicator__id=OuterRef('pk')).order_by('-id')
        last_data_record = CollectedData.objects.filter(indicator=OuterRef('pk')).order_by('-id')
        indicators = Indicator.objects.filter(program__in=[program_id])\
            .annotate(actualsum=Sum('collecteddata__achieved'),
                      actualavg=Avg('collecteddata__achieved'),
                      lastlevel=Subquery(lastlevel.values('name')[:1]),
                      lastdata=Subquery(last_data_record.values('achieved')[:1]))

        if reporttype == 'timeperiods':
            # determine the full date range of data collection for this program
            data_date_range = Indicator.objects.filter(program__in=[program_id])\
                .aggregate(sdate=Min('collecteddata__date_collected'), edate=Max('collecteddata__date_collected'))
            start_date = data_date_range['sdate']
            end_date = data_date_range['edate']

            try:
                # convert datetime to date object to avoid timezone issues in templates
                first_datacollected_date = start_date.date()
            except AttributeError:
                first_datacollected_date = None
                self.annotations = {}
                timeperiods = []
                report_start_date = None
                report_end_date = None

            if first_datacollected_date:
                num_periods = self._get_num_periods(start_date, end_date, period)
                num_months_in_period = self._get_num_months(period)
                report_start_date = self._get_first_period(first_datacollected_date, num_months_in_period)
                timeperiods = self._generate_timeperiods(report_start_date, period, num_periods, num_recents)
                report_end_date = timeperiods[timeperiods.keys()[-1]][1]
                self.annotations = self._generate_timperiod_annotations(timeperiods)

                # update the queryset with annotations for timeperiods
                indicators = indicators\
                    .values(
                        'id', 'number', 'name', 'program', 'lastlevel', 'unit_of_measure', 'direction_of_change',
                        'unit_of_measure_type', 'is_cumulative', 'baseline', 'lop_target', 'actualsum', 'actualavg',
                        'lastdata')\
                    .annotate(**self.annotations)

        elif reporttype == 'targetperiods':
            # get the full date range for periodic_targets setup for this program and period
            date_range = Indicator.objects.filter(program__in=[program_id], target_frequency=period).aggregate(
                sdate=Min('periodictarget__start_date'), edate=Max('periodictarget__end_date'))
            indicator_ids = indicators.values('id')
            pts = PeriodicTarget.objects.filter(indicator__in=indicator_ids)\
                .prefetch_related('indicator')\
                .values('id', 'period', 'target', 'indicator__name')\
                .annotate(actual_s=Sum('collecteddata__achieved'))
            report_start_date = date_range['sdate']
            report_end_date = date_range['edate']
        else:
            context['redirect'] = reverse_lazy('iptt_quickstart')
            messages.info(self.request, _("Please select a valid report type."))
            return context

        indicators = indicators.order_by('number', 'name')

        context['start_date'] = report_start_date
        context['end_date'] = report_end_date
        context['timeperiods'] = timeperiods
        context['indicators'] = indicators
        context['program'] = program
        context['reporttype'] = reporttype
        return context

    def get(self, request, *args, **kwargs):
<<<<<<< HEAD
        context = self._generate_context(request, **kwargs)
        context['form'] = IPTTReportFilterForm(*[request], program=context['program'])
        context['report_wide'] = True
        return self.render_to_response(context)

    def post(self, request, *args, **kwargs):

        form = IPTTReportFilterForm(request.POST, request=request)

        if form.is_valid():
            return self.form_valid(form, request, **kwargs)

        elif not form.is_valid():
            return self.form_invalid(form, request, **kwargs)

    def form_valid(self, form, request, **kwargs):

        context = self._generate_context(request, **kwargs)
        context['form'] = form
        context['report_wide'] = True
        return self.render_to_response(context=context)

    def form_invalid(self, form, request, **kwargs):

        context = self._generate_context(request, **kwargs)
        context['form'] = form
        context['report_wide'] = True
        return self.render_to_response(context=context)
=======
        context = self.get_context_data(**kwargs)
        if context.get('redirect', None):
            return HttpResponseRedirect(reverse_lazy('iptt_quickstart'))
        return self.render_to_response(context)

    def post(self, request, *args, **kwargs):
        pass
>>>>>>> 8b9846f4
<|MERGE_RESOLUTION|>--- conflicted
+++ resolved
@@ -388,41 +388,10 @@
         return context
 
     def get(self, request, *args, **kwargs):
-<<<<<<< HEAD
-        context = self._generate_context(request, **kwargs)
-        context['form'] = IPTTReportFilterForm(*[request], program=context['program'])
-        context['report_wide'] = True
-        return self.render_to_response(context)
-
-    def post(self, request, *args, **kwargs):
-
-        form = IPTTReportFilterForm(request.POST, request=request)
-
-        if form.is_valid():
-            return self.form_valid(form, request, **kwargs)
-
-        elif not form.is_valid():
-            return self.form_invalid(form, request, **kwargs)
-
-    def form_valid(self, form, request, **kwargs):
-
-        context = self._generate_context(request, **kwargs)
-        context['form'] = form
-        context['report_wide'] = True
-        return self.render_to_response(context=context)
-
-    def form_invalid(self, form, request, **kwargs):
-
-        context = self._generate_context(request, **kwargs)
-        context['form'] = form
-        context['report_wide'] = True
-        return self.render_to_response(context=context)
-=======
         context = self.get_context_data(**kwargs)
         if context.get('redirect', None):
             return HttpResponseRedirect(reverse_lazy('iptt_quickstart'))
         return self.render_to_response(context)
 
     def post(self, request, *args, **kwargs):
-        pass
->>>>>>> 8b9846f4
+        pass