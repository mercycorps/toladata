import logging
import copy
from django.http import HttpResponseRedirect
from django.shortcuts import render
from django.views.generic.list import ListView

from rest_framework import viewsets
<<<<<<< HEAD
from rest_framework.decorators import api_view
from rest_framework.response import Response
=======
>>>>>>> ecbc7bd2

from indicators.serializers import LevelTierSerializer, LevelSerializer
from indicators.models import Level, LevelTier
from workflow.models import Program


logger = logging.getLogger('django')

# TODO: add security
class ResultsFrameworkBuilder(ListView):
    model = Level
    template_name = 'indicators/results_framework_page.html'
    metrics = False

    def get(self, request, *args, **kwargs):
        # TODO:  put in a try block
        program = Program.objects.get(pk=int(self.kwargs['program_id']))

        if request.user.is_anonymous or not request.user.tola_user.has_access(program_id=program.id):
            return HttpResponseRedirect('/')

        tiers = LevelTier.objects.filter(program=program)
        levels = Level.objects.filter(program=program)

        js_context = {
            'program_id': program.id,
            'levels': LevelSerializer(levels, many=True).data,
            'levelTiers': LevelTierSerializer(tiers, many=True).data,
            'tierPresets': LevelTier.PRESETS,
        }

        context_data = {
            'program': program,
            'js_context': js_context,
        }
        return render(request, self.template_name, context_data)

<<<<<<< HEAD
# TODO: add security
class LevelViewSet (viewsets.ModelViewSet):

    serializer_class = LevelSerializer
    queryset = Level.objects.all()

# TODO: add security
@api_view(http_method_names=['POST'])
def insert_new_level(request):

    level_data = copy.copy(request.data)
    # Update new Level data in preparation for saving
    program = Program.objects.get(id=request.data['program'])
    if request.data['parent'] == "root":
        parent = None
    else:
        parent = Level.objects.get(id=request.data['parent'])
    level_data['parent'] = parent
    level_data['program'] = program
    if 'ontology' in request.data:
        del level_data['ontology']
    del level_data['level_depth']

    # First update the customsort values of all Levels that getting pushed down by the new Level.
    # No need to do it if the top tier level is being saved
    if request.data['parent'] != "root":
        levels_to_shift = Level.objects\
            .filter(program=program, parent_id=parent.id, customsort__gte=request.data['customsort'])\
            .order_by('-customsort')
        for s_level in levels_to_shift:
            s_level.customsort += 1
            s_level.save()

    # Now the new level can be saved
    new_level = Level.objects.create(**level_data)
    new_level.save()

    # Return all Levels for the program. There shouldn't be so much that it slows things down much.
    return Response(LevelSerializer(Level.objects.filter(program=program), many=True).data)

# TODO: add security
@api_view(http_method_names=['POST'])
def save_leveltiers(request):
    program = Program.objects.get(id=request.data['program_id'])
    for n, tier in enumerate(request.data['tiers']):
        tierObj = LevelTier.objects.create(
            program=program,
            tier_depth=n+1,
            name=tier
        )
        tierObj.save()
    return Response({"message": "success"})
=======

class LevelViewSet (viewsets.ModelViewSet):

    serializer_class = LevelSerializer
    queryset = Level.objects.all()
>>>>>>> ecbc7bd2
<|MERGE_RESOLUTION|>--- conflicted
+++ resolved
@@ -5,11 +5,8 @@
 from django.views.generic.list import ListView
 
 from rest_framework import viewsets
-<<<<<<< HEAD
 from rest_framework.decorators import api_view
 from rest_framework.response import Response
-=======
->>>>>>> ecbc7bd2
 
 from indicators.serializers import LevelTierSerializer, LevelSerializer
 from indicators.models import Level, LevelTier
@@ -47,7 +44,6 @@
         }
         return render(request, self.template_name, context_data)
 
-<<<<<<< HEAD
 # TODO: add security
 class LevelViewSet (viewsets.ModelViewSet):
 
@@ -99,11 +95,4 @@
             name=tier
         )
         tierObj.save()
-    return Response({"message": "success"})
-=======
-
-class LevelViewSet (viewsets.ModelViewSet):
-
-    serializer_class = LevelSerializer
-    queryset = Level.objects.all()
->>>>>>> ecbc7bd2
+    return Response({"message": "success"})