from django.db import connection
from django.http import HttpResponse, JsonResponse
from django.shortcuts import render
from django.http import HttpResponseRedirect
from urlparse import urlparse
import re
from .models import Indicator, PeriodicTarget, DisaggregationLabel, DisaggregationValue, CollectedData, IndicatorType, Level, ExternalServiceRecord, ExternalService, TolaTable
from workflow.models import Program, SiteProfile, Country, Sector, TolaSites, TolaUser, FormGuidance
from django.shortcuts import render_to_response
from django.contrib import messages
from django.core.serializers.json import DjangoJSONEncoder
from tola.util import getCountry, get_table
from tables import IndicatorDataTable
from django_tables2 import RequestConfig
from workflow.forms import FilterForm
from .forms import IndicatorForm, CollectedDataForm

from django.db.models import Count, Sum, Max
from django.db.models import Q
from django.views.generic.edit import CreateView, UpdateView, DeleteView
from django.views.generic.list import ListView
from django.views.generic.detail import View
from django.views.generic import TemplateView
from django.utils.decorators import method_decorator
from django.contrib.auth.decorators import user_passes_test
from django.core.exceptions import PermissionDenied
from django.core import serializers
from django.utils import timezone
from django.urls import reverse, reverse_lazy

from workflow.mixins import AjaxableResponseMixin
import json

import requests
from export import IndicatorResource, CollectedDataResource
# from reportlab.pdfgen import canvas
from weasyprint import HTML, CSS
from django.template.loader import get_template
from django.http import HttpResponse
from datetime import datetime
from dateutil.relativedelta import relativedelta #('%Y-%m-%d') %b %d, %Y
from feed.serializers import FlatJsonSerializer
import dateutil.parser

_PERIODICTARGET_DEFINITION = {
    Indicator.LOP: lambda **params: {"period": Indicator.TARGET_FREQUENCIES[Indicator.LOP-1][1]},
    Indicator.MID_END: lambda **params: [{"period": "Midline"}, {"period": "Endline"}],
    Indicator.EVENT: lambda **params: {"period": params.get('n')},
    Indicator.ANNUAL: lambda **params: {"period": "Year %s" % params.get('i'), \
        "start_date": (params.get('s') + relativedelta(years=+( (params.get('i') -1 )*1))).strftime('%Y-%m-%d'), \
        "end_date": ( params.get('s') + relativedelta(years=+(params.get('i')*1)) + relativedelta(days=-1) ).strftime('%Y-%m-%d')},
    Indicator.SEMI_ANNUAL: lambda **params: {"period": "Semi-annual period %s" % params.get('i'), \
        "start_date": (params.get('s') + relativedelta(months=+( (params.get('i') -1 )*6))).strftime('%Y-%m-%d'), \
        "end_date": ( params.get('s') + relativedelta(months=+( params.get('i')*6)) + relativedelta(days=-1) ).strftime('%Y-%m-%d')},
    Indicator.TRI_ANNUAL: lambda **params: {"period": "Tri-annual period %s" % params.get('i'), \
        "start_date": (params.get('s') + relativedelta(months=+( (params.get('i') -1 )*4))).strftime('%Y-%m-%d'), \
        "end_date": ( (params.get('s') + relativedelta(months=+( params.get('i' )*4))) + relativedelta(days=-1) ).strftime('%Y-%m-%d')},
    Indicator.QUARTERLY: lambda **params: {"period": "Quarter %s" % params.get('i'), \
        "start_date": (params.get('s') + relativedelta(months=+( (params.get('i') -1 )*3))).strftime('%Y-%m-%d'), \
        "end_date": ( (params.get('s') + relativedelta(months=+( params.get('i')*3)))+ relativedelta(days=-1) ).strftime('%Y-%m-%d')},
    Indicator.MONTHLY: lambda **params: {"period": (params.get('s') + relativedelta(months=+( (params.get('i') -1 )*1))).strftime("%B") \
        + " " + (params.get('s') + relativedelta(months=+( (params.get('i') -1 )*1))).strftime("%Y"), \
        "start_date": (params.get('s') + relativedelta(months=+( (params.get('i') -1 )*1))).strftime('%Y-%m-%d'), \
        "end_date": ( (params.get('s') + relativedelta(months=+params.get('i' ))) + relativedelta(days=-1) ).strftime('%Y-%m-%d')},
}

def group_excluded(*group_names, **url):
    """
    If user is in the group passed in permission denied
    :param group_names:
    :param url:
    :return: Bool True or False is users passes test
    """
    def in_groups(u):
        if u.is_authenticated():
            if not bool(u.groups.filter(name__in=group_names)):
                return True
            raise PermissionDenied
        return False
    return user_passes_test(in_groups)


class IndicatorList(ListView):
    """
    Main Indicator Home Page, displays a list of Indicators Filterable by Program
    """
    model = Indicator
    template_name = 'indicators/indicator_list.html'

    def get(self, request, *args, **kwargs):

        countries = getCountry(request.user)
        getPrograms = Program.objects.all().filter(funding_status="Funded", country__in=countries).distinct()
        getIndicators = Indicator.objects.all().filter(program__country__in=countries).exclude(collecteddata__isnull=True)
        getIndicatorTypes = IndicatorType.objects.all()
        program = self.kwargs['program']
        indicator = self.kwargs['indicator']
        type = self.kwargs['type']
        indicator_name = ""
        type_name = ""
        program_name = ""

        q = {'id__isnull': False}
        # if we have a program filter active
        if int(program) != 0:
            q = {
                'id': program,
            }
            # redress the indicator list based on program
            getIndicators = Indicator.objects.select_related().filter(program=program)
            program_name = Program.objects.get(id=program)
        # if we have an indicator type active
        if int(type) != 0:
            r = {
                'indicator__indicator_type__id': type,
            }
            q.update(r)
            # redress the indicator list based on type
            getIndicators = Indicator.objects.select_related().filter(indicator_type__id=type)
            type_name = IndicatorType.objects.get(id=type).indicator_type
        # if we have an indicator id append it to the query filter
        if int(indicator) != 0:
            s = {
                'indicator': indicator,
            }
            q.update(s)
            indicator_name = Indicator.objects.get(id=indicator)

        indicators = Program.objects.all().filter(funding_status="Funded", country__in=countries).filter(**q).order_by('name').annotate(indicator_count=Count('indicator'))
        return render(request, self.template_name, {'getPrograms': getPrograms,'getIndicators':getIndicators,
                                                    'program_name':program_name, 'indicator_name':indicator_name,
                                                    'type_name':type_name, 'program':program, 'indicator': indicator, 'type': type,
                                                    'getProgramsIndicator': indicators, 'getIndicatorTypes': getIndicatorTypes})


def import_indicator(service=1,deserialize=True):
    """
    Import a indicators from a web service (the dig only for now)
    :param service:
    :param deserialize:
    :return:
    """
    service = ExternalService.objects.get(id=service)
    response = requests.get(service.feed_url)

    if deserialize == True:
        data = json.loads(response.content) # deserialises it
    else:
        # send json data back not deserialized data
        data = response
    #debug the json data string uncomment dump and print
    #data2 = json.dumps(json_data) # json formatted string
    #print data2

    return data


def indicator_create(request, id=0):
    """
    Create an Indicator with a service template first, or custom.  Step one in Inidcator creation.
    Passed on to IndicatorCreate to do the creation
    :param request:
    :param id:
    :return:
    """
    getIndicatorTypes = IndicatorType.objects.all()
    getCountries = Country.objects.all()
    countries = getCountry(request.user)
    country_id = Country.objects.get(country=countries[0]).id
    getPrograms = Program.objects.all().filter(funding_status="Funded",country__in=countries).distinct()
    getServices = ExternalService.objects.all()
    program_id = id

    if request.method == 'POST':
        #set vars from form and get values from user

        type = IndicatorType.objects.get(indicator_type="custom")
        country = Country.objects.get(id=request.POST['country'])
        program = Program.objects.get(id=request.POST['program'])
        service = request.POST['services']
        level = Level.objects.all()[0]
        node_id = request.POST['service_indicator']
        sector = None
        # add a temp name for custom indicators
        name = "Temporary"
        source = None
        definition = None
        external_service_record = None

        #import recursive library for substitution
        import re

        #checkfor service indicator and update based on values
        if node_id != None and int(node_id) != 0:
            getImportedIndicators = import_indicator(service)
            for item in getImportedIndicators:
                if item['nid'] == node_id:
                    getSector, created = Sector.objects.get_or_create(sector=item['sector'])
                    sector=getSector
                    getLevel, created = Level.objects.get_or_create(name=item['level'].title())
                    level=getLevel
                    name=item['title']
                    source=item['source']
                    definition=item['definition']
                    #replace HTML tags if they are in the string
                    definition = re.sub("<.*?>", "", definition)

                    getService = ExternalService.objects.get(id=service)
                    full_url = getService.url + "/" + item['nid']
                    external_service_record = ExternalServiceRecord(record_id=item['nid'],external_service=getService,full_url=full_url)
                    external_service_record.save()
                    getType, created = IndicatorType.objects.get_or_create(indicator_type=item['type'].title())
                    type=getType

        #save form
        new_indicator = Indicator(sector=sector,name=name,source=source,definition=definition, external_service_record=external_service_record)
        new_indicator.save()
        new_indicator.program.add(program)
        new_indicator.indicator_type.add(type)
        new_indicator.level.add(level)

        latest = new_indicator.id

        #redirect to update page
        messages.success(request, 'Success, Basic Indicator Created!')
        redirect_url = '/indicators/indicator_update/' + str(latest)+ '/'
        return HttpResponseRedirect(redirect_url)

    # send the keys and vars from the json data to the template along with submitted feed info and silos for new form
    return render(request, "indicators/indicator_create.html", {'country_id': country_id, 'program_id':int(program_id),'getCountries':getCountries,
                                                                'getPrograms': getPrograms,'getIndicatorTypes':getIndicatorTypes, 'getServices': getServices})


class IndicatorCreate(CreateView):
    """
    Indicator Form for indicators not using a template or service indicator first as well as the post reciever
    for creating an indicator.  Then redirect back to edit view in IndicatorUpdate.
    """
    model = Indicator
    template_name = 'indicators/indicator_form.html'

    #pre-populate parts of the form
    def get_initial(self):
        user_profile = TolaUser.objects.get(user=self.request.user)
        initial = {
            'program': self.kwargs['id'],
            }

        return initial

    def get_context_data(self, **kwargs):
        context = super(IndicatorCreate, self).get_context_data(**kwargs)
        context.update({'id': self.kwargs['id']})
        return context

    @method_decorator(group_excluded('ViewOnly', url='workflow/permission'))
    def dispatch(self, request, *args, **kwargs):
        return super(IndicatorCreate, self).dispatch(request, *args, **kwargs)

    # add the request to the kwargs
    def get_form_kwargs(self):
        kwargs = super(IndicatorCreate, self).get_form_kwargs()
        kwargs['request'] = self.request
        program = Indicator.objects.all().filter(id=self.kwargs['pk']).values("program__id")
        kwargs['program'] = program
        return kwargs

    def form_invalid(self, form):

        messages.error(self.request, 'Invalid Form', fail_silently=False)

        return self.render_to_response(self.get_context_data(form=form))

    def form_valid(self, form):
        form.save()
        messages.success(self.request, 'Success, Indicator Created!')
        form = ""
        return self.render_to_response(self.get_context_data(form=form))

    form_class = IndicatorForm


class PeriodicTargetView(View):
    """
    This view is responsible for generating periodic targets or deleting them (via POST)
    """
    model = PeriodicTarget

    def get(self, request, *args, **kwargs):
        indicator = Indicator.objects.get(pk=self.kwargs.get('indicator', None))
        if request.GET.get('existingTargetsOnly'):
            pts = FlatJsonSerializer().serialize(indicator.periodictarget_set.all().order_by('customsort','create_date', 'period'))
            return HttpResponse(pts)
        try:
            numTargets = int(request.GET.get('numTargets', None))
        except Exception as e:
            numTargets = PeriodicTarget.objects.filter(indicator=indicator).count() + 1
        params = {
            's': indicator.target_frequency_start,
            'n': '',
            'i': numTargets
        }
        pt_generated = _PERIODICTARGET_DEFINITION[indicator.target_frequency](**params)
        pt_generated_json = json.dumps(pt_generated, cls=DjangoJSONEncoder)
        return HttpResponse(pt_generated_json)

    def post(self, request, *args, **kwargs):
        indicator = Indicator.objects.get(pk=self.kwargs.get('indicator', None))
        deleteall = self.kwargs.get('deleteall', None)
        if deleteall == 'true':
            periodic_targets = PeriodicTarget.objects.filter(indicator=indicator)
            for pt in periodic_targets:
                pt.collecteddata_set.all().update(periodic_target=None)
                pt.delete()
        return HttpResponse('{"status": "success", "message": "Request processed successfully!"}')


def handleDataCollectedRecords(indicatr, lop, existing_target_frequency, new_target_frequency, generated_pt_ids=[]):
    # If the target_frequency is changed from LOP to something else then disassociate all
    # collected_data from the LOP periodic_target and then delete the LOP periodic_target
    # if existing_target_frequency == Indicator.LOP and new_target_frequency != Indicator.LOP:
    if existing_target_frequency != new_target_frequency:
        CollectedData.objects.filter(indicator=indicatr).update(periodic_target=None)
        PeriodicTarget.objects.filter(indicator=indicatr).delete()

    # If the user sets target_frequency to LOP then create a LOP periodic_target and associate all
    # collected data for this indicator with this single LOP periodic_target
    if existing_target_frequency != Indicator.LOP and new_target_frequency == Indicator.LOP:
        lop_pt = PeriodicTarget.objects.create(indicator=indicatr, period=Indicator.TARGET_FREQUENCIES[0][1], target=lop, create_date = timezone.now())
        CollectedData.objects.filter(indicator=indicatr).update(periodic_target=lop_pt)

    if generated_pt_ids:
        pts = PeriodicTarget.objects.filter(indicator=indicatr, pk__in=generated_pt_ids)
        for pt in pts:
            CollectedData.objects.filter(indicator=indicatr, date_collected__range=[pt.start_date, pt.end_date]).update(periodic_target=pt)

class IndicatorUpdate(UpdateView):
    """
    Update and Edit Indicators.
    """
    model = Indicator

    #template_name = 'indicators/indicator_form.html'
    def get_template_names(self):
        if self.request.GET.get('modal'):
            return 'indicators/indicator_form_modal.html'
        return 'indicators/indicator_form.html'

    @method_decorator(group_excluded('ViewOnly', url='workflow/permission'))
    def dispatch(self, request, *args, **kwargs):

        if request.method == 'GET':
            # If target_frequency is set but not targets are saved then unset target_frequency too.
            indicator = self.get_object()
            if indicator.target_frequency and \
                    indicator.target_frequency != 1 and \
                    not indicator.periodictarget_set.count():
                indicator.target_frequency = None
                indicator.target_frequency_start = None
                indicator.target_frequency_num_periods = 1
                indicator.save()

        try:
            self.guidance = FormGuidance.objects.get(form="Indicator")
        except FormGuidance.DoesNotExist:
            self.guidance = None
        return super(IndicatorUpdate, self).dispatch(request, *args, **kwargs)

    def get_context_data(self, **kwargs):
        context = super(IndicatorUpdate, self).get_context_data(**kwargs)
        context.update({'id': self.kwargs['pk']})
        getIndicator = Indicator.objects.get(id=self.kwargs['pk'])

        context.update({'i_name': getIndicator.name})
        context['programId'] = getIndicator.program.all()[0].id
        context['periodic_targets'] = PeriodicTarget.objects.filter(indicator=getIndicator).annotate(num_data=Count('collecteddata')).order_by('customsort','create_date', 'period')
        context['targets_sum'] = PeriodicTarget.objects.filter(indicator=getIndicator).aggregate(Sum('target'))['target__sum']

        #get external service data if any
        try:
            getExternalServiceRecord = ExternalServiceRecord.objects.all().filter(indicator__id=self.kwargs['pk'])
        except ExternalServiceRecord.DoesNotExist:
            getExternalServiceRecord = None
        context.update({'getExternalServiceRecord': getExternalServiceRecord})
        if self.request.GET.get('targetsonly') == 'true':
            context['targetsonly'] = True
        elif self.request.GET.get('targetsactive') == 'true':
            context['targetsactive'] = True

        return context

    def get_initial(self):
<<<<<<< HEAD
        initial = {
            'target_frequency_num_periods': 1,
=======
        target_frequency_num_periods = self.get_object().target_frequency_num_periods
        if not target_frequency_num_periods:
            target_frequency_num_periods = 1
        initial = {
            'target_frequency_num_periods': target_frequency_num_periods
>>>>>>> e2dcfb0e
        }

        return initial

    # add the request to the kwargs
    def get_form_kwargs(self):
        kwargs = super(IndicatorUpdate, self).get_form_kwargs()
        kwargs['request'] = self.request
        program = Indicator.objects.all().filter(id=self.kwargs['pk']).values_list("program__id", flat=True)
        kwargs['program'] = program
        return kwargs

    def form_invalid(self, form):
        messages.error(self.request, 'Invalid Form', fail_silently=False)
        print(".............................%s............................" % form.errors )
        return self.render_to_response(self.get_context_data(form=form))


    def form_valid(self, form, **kwargs):
        periodic_targets = self.request.POST.get('periodic_targets', None)
        indicatr = Indicator.objects.get(pk=self.kwargs.get('pk'))
        generatedTargets = []
        existing_target_frequency = indicatr.target_frequency
        new_target_frequency = form.cleaned_data.get('target_frequency', None)
        lop = form.cleaned_data.get('lop_target', None)

        if periodic_targets == 'generateTargets':
            params = {
                's': form.cleaned_data.get('target_frequency_start', None),
                'n': form.cleaned_data.get('target_frequency_custom', None)
            }

            # handle (delete) association of colelcted data records if necessary
            handleDataCollectedRecords(indicatr, lop, existing_target_frequency, new_target_frequency)

            target_frequency_num_periods = form.cleaned_data.get('target_frequency_num_periods', 0)
            if target_frequency_num_periods == None: target_frequency_num_periods = 1
            for i in range(0, target_frequency_num_periods):
                params['i'] = i + 1

                pt = _PERIODICTARGET_DEFINITION[new_target_frequency](**params)
                if isinstance(pt, list):
                    generatedTargets = generatedTargets + pt
                else:
                    generatedTargets.append(pt)

        if periodic_targets and periodic_targets != 'generateTargets':
            # now create/update periodic targets
            pt_json = json.loads(periodic_targets)
            generated_pt_ids = []
            for i, pt in enumerate(pt_json):
                pk = int(pt.get('id'))
                if pk == 0: pk = None
                try:
                    start_date = dateutil.parser.parse(pt.get('start_date', None))
                    start_date = datetime.strftime(start_date, '%Y-%m-%d')
                except ValueError:
                    # raise ValueError("Incorrect data value")
                    start_date = None

                try:
                    end_date = dateutil.parser.parse(pt.get('end_date', None))
                    end_date = datetime.strftime(end_date, '%Y-%m-%d')
                except ValueError:
                    #raise ValueError("Incorrect data value")
                    end_date = None

                periodic_target,created = PeriodicTarget.objects.update_or_create(\
                    indicator=indicatr, id=pk,\
                    defaults={'period': pt.get('period', ''), 'target': pt.get('target', 0), 'customsort': i,\
                            'start_date': start_date, 'end_date': end_date, 'edit_date': timezone.now() })
                #print("%s|%s = %s, %s" % (created, pk, pt.get('period'), pt.get('target') ))
                if created:
                    periodic_target.create_date = timezone.now()
                    periodic_target.save()
                    generated_pt_ids.append(periodic_target.id)

            # handle related collected_data records for the new periodic targets
            handleDataCollectedRecords(indicatr, lop, existing_target_frequency, new_target_frequency, generated_pt_ids)

        self.object = form.save()
        #periodic_targets = PeriodicTarget.objects.filter(indicator=indicatr).order_by('customsort','create_date', 'period')
        periodic_targets = PeriodicTarget.objects.filter(indicator=indicatr).annotate(num_data=Count('collecteddata')).order_by('customsort','create_date', 'period')

        if self.request.is_ajax():
            data = serializers.serialize('json', [self.object])
<<<<<<< HEAD
            pts = serializers.serialize('json', periodic_targets)
            #return JsonResponse({"indicator": json.loads(data), "pts": json.loads(pts)})
            return HttpResponse("[" + data + "," + pts + "]")
=======
            pts = FlatJsonSerializer().serialize(periodic_targets)
            if generatedTargets:
                generatedTargets = json.dumps(generatedTargets, cls=DjangoJSONEncoder)
            else:
                generatedTargets = "[]"

            targets_sum = self.get_context_data().get('targets_sum')
            if targets_sum == None: targets_sum = "0"
            return HttpResponse("[" + data + "," + pts + "," + generatedTargets + "," + str(targets_sum) + "]")
>>>>>>> e2dcfb0e
        else:
            messages.success(self.request, 'Success, Indicator Updated!')
        return self.render_to_response(self.get_context_data(form=form))
    form_class = IndicatorForm


class IndicatorDelete(DeleteView):
    """
    Delete and Indicator
    """
    model = Indicator
    success_url = '/indicators/home/0/0/0/'

    @method_decorator(group_excluded('ViewOnly', url='workflow/permission'))
    def dispatch(self, request, *args, **kwargs):
        return super(IndicatorDelete, self).dispatch(request, *args, **kwargs)

    def form_invalid(self, form):

        messages.error(self.request, 'Invalid Form', fail_silently=False)

        return self.render_to_response(self.get_context_data(form=form))

    def form_valid(self, form):

        form.save()

        messages.success(self.request, 'Success, Indicator Deleted!')
        return self.render_to_response(self.get_context_data(form=form))

    form_class = IndicatorForm


class PeriodicTargetDeleteView(DeleteView):
    model = PeriodicTarget

    def delete(self, request, *args, **kwargs):
        collecteddata_count = self.get_object().collecteddata_set.count()
        if collecteddata_count > 0:
            self.get_object().collecteddata_set.all().update(periodic_target=None)

        #super(PeriodicTargetDeleteView).delete(request, args, kwargs)
        indicator = self.get_object().indicator
        self.get_object().delete()
        targets_sum = PeriodicTarget.objects.filter(indicator=indicator).aggregate(Sum('target'))['target__sum']
        indicator = None
        return JsonResponse({"status": "success", "msg": "Periodic Target deleted successfully.", "targets_sum": targets_sum})

class CollectedDataCreate(CreateView):
    """
    CollectedData Form
    """
    model = CollectedData
    #template_name = 'indicators/collecteddata_form.html'
    def get_template_names(self):
        if self.request.is_ajax():
            return 'indicators/collecteddata_form_modal.html'
        return 'indicators/collecteddata_form.html'

    form_class = CollectedDataForm

    @method_decorator(group_excluded('ViewOnly', url='workflow/permission'))
    def dispatch(self, request, *args, **kwargs):
        try:
            self.guidance = FormGuidance.objects.get(form="CollectedData")
        except FormGuidance.DoesNotExist:
            self.guidance = None
        return super(CollectedDataCreate, self).dispatch(request, *args, **kwargs)

    def get_context_data(self, **kwargs):
        context = super(CollectedDataCreate, self).get_context_data(**kwargs)
        try:
            getDisaggregationLabel = DisaggregationLabel.objects.all().filter(disaggregation_type__indicator__id=self.kwargs['indicator'])
            getDisaggregationLabelStandard = DisaggregationLabel.objects.all().filter(disaggregation_type__standard=True)
        except DisaggregationLabel.DoesNotExist:
            getDisaggregationLabelStandard = None
            getDisaggregationLabel = None

        #set values to None so the form doesn't display empty fields for previous entries
        getDisaggregationValue = None
        indicator = Indicator.objects.get(pk=self.kwargs.get('indicator'))

        context.update({'getDisaggregationValue': getDisaggregationValue})
        context.update({'getDisaggregationLabel': getDisaggregationLabel})
        context.update({'getDisaggregationLabelStandard': getDisaggregationLabelStandard})
        context.update({'indicator_id': self.kwargs['indicator']})
        context.update({'indicator': indicator})
        context.update({'program_id': self.kwargs['program']})

        return context

    def get_initial(self):
        initial = {
            'indicator': self.kwargs['indicator'],
            'program': self.kwargs['program'],
        }

        return initial

    # add the request to the kwargs
    def get_form_kwargs(self):
        kwargs = super(CollectedDataCreate, self).get_form_kwargs()
        kwargs['request'] = self.request
        kwargs['program'] = self.kwargs['program']
        kwargs['indicator'] = self.kwargs['indicator']
        kwargs['tola_table'] = None

        return kwargs


    def form_invalid(self, form):

        messages.error(self.request, 'Invalid Form', fail_silently=False)

        return self.render_to_response(self.get_context_data(form=form))

    def form_valid(self, form):
        disaggregation_labels = DisaggregationLabel.objects.filter(\
                                    Q(disaggregation_type__indicator__id=self.request.POST['indicator']) | \
                                    Q(disaggregation_type__standard=True))

        # update the count with the value of Table unique count
        if form.instance.update_count_tola_table and form.instance.tola_table:
            try:
                getTable = TolaTable.objects.get(id=self.request.POST['tola_table'])
            except DisaggregationLabel.DoesNotExist:
                getTable = None
            if getTable:
                # if there is a trailing slash, remove it since TT api does not like it.
                url = getTable.url if getTable.url[-1:] != "/" else getTable.url[:-1]
                url = url if url[-5:] != "/data" else url[:-5]
                count = getTableCount(url, getTable.table_id)
            else:
                count = 0
            form.instance.achieved = count

        new = form.save()

        process_disaggregation = False

        for label in disaggregation_labels:
            if process_disaggregation == True:
                break
            for k, v in self.request.POST.iteritems():
                if k == str(label.id) and len(v) > 0:
                    process_disaggregation = True
                    break

        if process_disaggregation == True:
            for label in disaggregation_labels:
                for k, v in self.request.POST.iteritems():
                    if k == str(label.id):
                        save = new.disaggregation_value.create(disaggregation_label=label, value=v)
                        new.disaggregation_value.add(save.id)
            process_disaggregation = False


        if self.request.is_ajax():
            data = serializers.serialize('json', [new])
            return HttpResponse(data)

        messages.success(self.request, 'Success, Data Created!')

        redirect_url = '/indicators/home/0/0/0/#hidden-' + str(self.kwargs['program'])
        return HttpResponseRedirect(redirect_url)


class CollectedDataUpdate(UpdateView):
    """
    CollectedData Form
    """
    model = CollectedData
    #template_name = 'indicators/collecteddata_form.html'
    def get_template_names(self):
        if self.request.is_ajax():
            return 'indicators/collecteddata_form_modal.html'
        return 'indicators/collecteddata_form.html'

    @method_decorator(group_excluded('ViewOnly', url='workflow/permission'))
    def dispatch(self, request, *args, **kwargs):
        try:
            self.guidance = FormGuidance.objects.get(form="CollectedData")
        except FormGuidance.DoesNotExist:
            self.guidance = None
        return super(CollectedDataUpdate, self).dispatch(request, *args, **kwargs)

    def get_context_data(self, **kwargs):
        context = super(CollectedDataUpdate, self).get_context_data(**kwargs)
        #get the indicator_id for the collected data
        getIndicator = CollectedData.objects.get(id=self.kwargs['pk'])

        try:
            getDisaggregationLabel = DisaggregationLabel.objects.all().filter(disaggregation_type__indicator__id=getIndicator.indicator_id)
            getDisaggregationLabelStandard = DisaggregationLabel.objects.all().filter(disaggregation_type__standard=True)
        except DisaggregationLabel.DoesNotExist:
            getDisaggregationLabel = None
            getDisaggregationLabelStandard = None

        try:
            getDisaggregationValue = DisaggregationValue.objects.all().filter(collecteddata=self.kwargs['pk']).exclude(disaggregation_label__disaggregation_type__standard=True)
            getDisaggregationValueStandard = DisaggregationValue.objects.all().filter(collecteddata=self.kwargs['pk']).filter(disaggregation_label__disaggregation_type__standard=True)
        except DisaggregationLabel.DoesNotExist:
            getDisaggregationValue = None
            getDisaggregationValueStandard = None

        context.update({'getDisaggregationLabelStandard': getDisaggregationLabelStandard})
        context.update({'getDisaggregationValueStandard': getDisaggregationValueStandard})
        context.update({'getDisaggregationValue': getDisaggregationValue})
        context.update({'getDisaggregationLabel': getDisaggregationLabel})
        context.update({'id': self.kwargs['pk']})
        context.update({'indicator_id': getIndicator.indicator_id})
        context.update({'indicator': getIndicator})


        return context

    def form_invalid(self, form):
        messages.error(self.request, 'Invalid Form', fail_silently=False)
        return self.render_to_response(self.get_context_data(form=form))

    # add the request to the kwargs
    def get_form_kwargs(self):
        get_data = CollectedData.objects.get(id=self.kwargs['pk'])
        kwargs = super(CollectedDataUpdate, self).get_form_kwargs()
        kwargs['request'] = self.request
        kwargs['program'] = get_data.program
        kwargs['indicator'] = get_data.indicator
        if get_data.tola_table:
            kwargs['tola_table'] = get_data.tola_table.id
        else:
            kwargs['tola_table'] = None
        return kwargs

    def form_valid(self, form):

        getCollectedData = CollectedData.objects.get(id=self.kwargs['pk'])
        getDisaggregationLabel = DisaggregationLabel.objects.all().filter(Q(disaggregation_type__indicator__id=self.request.POST['indicator']) | Q(disaggregation_type__standard=True)).distinct()

        getIndicator = CollectedData.objects.get(id=self.kwargs['pk'])

        # update the count with the value of Table unique count
        if form.instance.update_count_tola_table and form.instance.tola_table:
            try:
                getTable = TolaTable.objects.get(id=self.request.POST['tola_table'])
            except TolaTable.DoesNotExist:
                getTable = None
            if getTable:
                # if there is a trailing slash, remove it since TT api does not like it.
                url = getTable.url if getTable.url[-1:] != "/" else getTable.url[:-1]
                url = url if url[-5:] != "/data" else url[:-5]
                count = getTableCount(url, getTable.table_id)
            else:
                count = 0
            form.instance.achieved = count

        # save the form then update manytomany relationships
        form.save()

        # Insert or update disagg values
        for label in getDisaggregationLabel:
            for key, value in self.request.POST.iteritems():
                if key == str(label.id):
                    value_to_insert = value
                    save = getCollectedData.disaggregation_value.create(disaggregation_label=label, value=value_to_insert)
                    getCollectedData.disaggregation_value.add(save.id)

        if self.request.is_ajax():
            data = serializers.serialize('json', [self.object])
            return HttpResponse(data)

        messages.success(self.request, 'Success, Data Updated!')

        redirect_url = '/indicators/home/0/0/0/#hidden-' + str(getIndicator.program.id)
        return HttpResponseRedirect(redirect_url)

    form_class = CollectedDataForm


class CollectedDataDelete(DeleteView):
    """
    CollectedData Delete
    """
    model = CollectedData
    success_url = '/indicators/home/0/0/0/'

    @method_decorator(group_excluded('ViewOnly', url='workflow/permission'))
    def dispatch(self, request, *args, **kwargs):
        return super(CollectedDataDelete, self).dispatch(request, *args, **kwargs)


def getTableCount(url,table_id):
    """
    Count the number of rowns in a TolaTable
    :param table_id: The TolaTable ID to update count from and return
    :return: count : count of rows from TolaTable
    """
    token = TolaSites.objects.get(site_id=1)
    if token.tola_tables_token:
        headers = {'content-type': 'application/json', 'Authorization': 'Token ' + token.tola_tables_token }
    else:
        headers = {'content-type': 'application/json'}
        print "Token Not Found"

    response = requests.get(url,headers=headers, verify=True)
    data = json.loads(response.content)
    count = None
    try:
        count = data['data_count']
        TolaTable.objects.filter(table_id = table_id).update(unique_count=count)
    except KeyError:
        pass

    return count


def merge_two_dicts(x, y):
    """
    Given two dictionary Items, merge them into a new dict as a shallow copy.
    :param x: Dict 1
    :param y: Dict 2
    :return: Merge of the 2 Dicts
    """
    z = x.copy()
    z.update(y)
    return z


def collecteddata_import(request):
    """
    Import collected data from Tola Tables
    :param request:
    :return:
    """
    owner = request.user
    #get the TolaTables URL and token from the sites object
    service = TolaSites.objects.get(site_id=1)

    # add filter to get just the users tables only
    user_filter_url = service.tola_tables_url + "&owner__username=" + str(owner)
    shared_filter_url = service.tola_tables_url + "&shared__username=" + str(owner)

    user_json = get_table(user_filter_url)
    shared_json = get_table(shared_filter_url)

    if type(shared_json) is not dict:
        data = user_json + shared_json
    else:
        data = user_json

    if request.method == 'POST':
        id = request.POST['service_table']
        filter_url = service.tola_tables_url + "&id=" + id

        data = get_table(filter_url)

        # Get Data Info
        for item in data:
            name = item['name']
            url = item['data']
            remote_owner = item['owner']['username']

        #send table ID to count items in data
        count = getTableCount(url,id)

        # get the users country
        countries = getCountry(request.user)
        check_for_existence = TolaTable.objects.all().filter(name=name,owner=owner)
        if check_for_existence:
            result = check_for_existence[0].id
        else:
            create_table = TolaTable.objects.create(name=name,owner=owner,remote_owner=remote_owner,table_id=id,url=url, unique_count=count)
            create_table.country.add(countries[0].id)
            create_table.save()
            result = create_table.id

        # send result back as json
        message = result
        return HttpResponse(json.dumps(message), content_type='application/json')

    # send the keys and vars from the json data to the template along with submitted feed info and silos for new form
    return render(request, "indicators/collecteddata_import.html", {'getTables': data})


def service_json(request,service):
    """
    For populating service indicators in dropdown
    :param service: The remote data service
    :return: JSON object of the indicators from the service
    """
    service_indicators = import_indicator(service,deserialize=False)
    return HttpResponse(service_indicators, content_type="application/json")


def collected_data_json(AjaxableResponseMixin, indicator, program):
    ind = Indicator.objects.get(pk=indicator)
    template_name = 'indicators/collected_data_table.html'

    collecteddata = CollectedData.objects\
        .filter(indicator=indicator).prefetch_related('evidence', 'periodic_target')\
        .order_by('periodic_target__customsort', 'date_collected')

    detail_url = ''
    try:
        for data in collecteddata:
            if data.tola_table:
                data.tola_table.detail_url = const_table_det_url(str(data.tola_table.url))
    except Exception, e:
        pass

    collected_sum = CollectedData.objects\
        .select_related('periodic_target')\
        .filter(indicator=indicator)\
        .aggregate(Sum('periodic_target__target'),Sum('achieved'))

    return render_to_response(template_name, {
                'collecteddata': collecteddata,
                'collected_sum': collected_sum,
                'indicator': ind,
                'program_id': program})


def program_indicators_json(AjaxableResponseMixin,program,indicator,type):
    """
    Displayed on the Indicator home page as a table of indicators related to a Program
    Called from Program "Indicator" button onClick
    :param AjaxableResponseMixin:
    :param program:
    :return: List of Indicators and the Program they are related to
    """
    template_name = 'indicators/program_indicators_table.html'

    q = {'program__id__isnull': False}
    # if we have a program filter active
    if int(program) != 0:
        q = {
            'program__id': program,
        }
    # if we have an indicator type active
    if int(type) != 0:
        r = {
            'indicator_type__id': type,
        }
        q.update(r)
    # if we have an indicator id append it to the query filter
    if int(indicator) != 0:
        s = {
            'id': indicator,
        }
        q.update(s)

    indicators = Indicator.objects.all().filter(**q).annotate(data_count=Count('collecteddata'))
    return render_to_response(template_name, {'indicators': indicators, 'program_id': program})


def tool(request):
    """
    Placeholder for Indicator planning Tool TBD
    :param request:
    :return:
    """
    return render(request, 'indicators/tool.html')


# REPORT VIEWS
def indicator_report(request, program=0, indicator=0, type=0):
    """
    This is the indicator library report.  List of all indicators across a country or countries filtered by
    program.  Lives in the "Report" navigation.
    URL: indicators/report/0/
    :param request:
    :param program:
    :return:
    """
    countries = getCountry(request.user)
    getPrograms = Program.objects.all().filter(funding_status="Funded", country__in=countries).distinct()
    getIndicatorTypes = IndicatorType.objects.all()

    filters = {}
    if int(program) != 0:
        filters['program__id'] = program
    if int(type) != 0:
        filters['indicator_type'] = type
    if int(indicator) != 0:
        filters['id'] = indicator
    if program == 0 and type == 0:
        filters['program__country__in'] = countries

    indicator_data = Indicator.objects.filter(**filters)\
            .prefetch_related('sector')\
            .select_related('program', 'external_service_record','indicator_type',\
                'disaggregation', 'reporting_frequency')\
            .values('id','program__name','baseline','level__name','lop_target',\
                   'program__id','external_service_record__external_service__name',\
                   'key_performance_indicator','name','indicator_type__id', 'indicator_type__indicator_type',\
                   'sector__sector','disaggregation__disaggregation_type',\
                   'means_of_verification','data_collection_method',\
                   'reporting_frequency__frequency','create_date','edit_date',\
                   'source','method_of_analysis')

    data = json.dumps(list(indicator_data), cls=DjangoJSONEncoder)

    # send the keys and vars from the json data to the template along with submitted feed info and silos for new form
    return render(request, "indicators/report.html", {
                  'program': program,
                  'getPrograms': getPrograms,
                  'getIndicatorTypes': getIndicatorTypes,
                  'getIndicators': indicator_data,
                  'data': data})


class IndicatorReport(View, AjaxableResponseMixin):
    def get(self, request, *args, **kwargs):

        countries = getCountry(request.user)
        getPrograms = Program.objects.all().filter(funding_status="Funded", country__in=countries).distinct()

        getIndicatorTypes = IndicatorType.objects.all()

        program = int(self.kwargs['program'])
        indicator = int(self.kwargs['indicator'])
        type = int(self.kwargs['type'])

        filters = {}
        if program != 0:
            filters['program__id'] = program
        if type != 0:
            filters['indicator_type'] = type
        if indicator != 0:
            filters['id'] = indicator
        if program == 0 and type == 0:
            filters['program__country__in'] = countries

        getIndicators = Indicator.objects.filter(**filters)\
            .prefetch_related('sector')\
            .select_related('program', 'external_service_record','indicator_type',\
                'disaggregation', 'reporting_frequency')\
            .values('id','program__name','baseline','level__name','lop_target',\
                   'program__id','external_service_record__external_service__name',\
                   'key_performance_indicator','name','indicator_type__indicator_type',\
                   'sector__sector','disaggregation__disaggregation_type',\
                   'means_of_verification','data_collection_method',\
                   'reporting_frequency__frequency','create_date','edit_date',\
                   'source','method_of_analysis')


        q = request.GET.get('search', None)
        if q:
            getIndicators = getIndicators.filter(
                Q(indicator_type__indicator_type__contains=q) |
                Q(name__contains=q) |
                Q(number__contains=q) |
                Q(number__contains=q) |
                Q(sector__sector__contains=q) |
                Q(definition__contains=q)
            )

        get_indicators = json.dumps(list(getIndicators), cls=DjangoJSONEncoder)

        return JsonResponse(get_indicators, safe=False)


def programIndicatorReport(request, program=0):
    """
    This is the GRID report or indicator plan for a program.  Shows a simple list of indicators sorted by level
    and number. Lives in the "Indicator" home page as a link.
    URL: indicators/program_report/[program_id]/
    :param request:
    :param program:
    :return:
    """
    program = int(program)
    countries = getCountry(request.user)
    getPrograms = Program.objects.all().filter(funding_status="Funded", country__in=countries).distinct()
    getIndicators = Indicator.objects.all().filter(program__id=program).select_related().order_by('level', 'number')
    getProgram = Program.objects.get(id=program)

    getIndicatorTypes = IndicatorType.objects.all()

    if request.method == "GET" and "search" in request.GET:
        # list1 = list()
        # for obj in filtered:
        #    list1.append(obj)
        getIndicators = Indicator.objects.all().filter(
            Q(indicator_type__icontains=request.GET["search"]) |
            Q(name__icontains=request.GET["search"]) |
            Q(number__icontains=request.GET["search"]) |
            Q(definition__startswith=request.GET["search"])
        ).filter(program__id=program).select_related().order_by('level', 'number')

    # send the keys and vars from the json data to the template along with submitted feed info and silos for new form
    return render(request, "indicators/grid_report.html", {'getIndicators': getIndicators, 'getPrograms': getPrograms,
                                                           'getProgram': getProgram, 'form': FilterForm(),
                                                           'helper': FilterForm.helper,
                                                           'getIndicatorTypes': getIndicatorTypes})


def indicator_data_report(request, id=0, program=0, type=0):
    """
    This is the Indicator Visual report for each indicator and program.  Displays a list collected data entries
    and sums it at the bottom.  Lives in the "Reports" navigation.
    URL: indicators/data/[id]/[program]/[type]
    :param request:
    :param id: Indicator ID
    :param program: Program ID
    :param type: Type ID
    :return:
    """
    countries = getCountry(request.user)
    getPrograms = Program.objects.all().filter(funding_status="Funded", country__in=countries).distinct()
    getIndicators = Indicator.objects.select_related().filter(program__country__in=countries)
    getIndicatorTypes = IndicatorType.objects.all()
    indicator_name = None
    program_name = None
    type_name = None
    q = {'indicator__id__isnull': False}
    z = None

    # Build query based on filters and search
    if int(id) != 0:
        getSiteProfile = Indicator.objects.all().filter(id=id).select_related()
        indicator_name = Indicator.objects.get(id=id).name
        z = {
            'indicator__id': id
        }
    else:
        getSiteProfile = SiteProfile.objects.all().select_related()
        z = {
            'indicator__program__country__in': countries,
        }

    if int(program) != 0:
        getSiteProfile = SiteProfile.objects.all().filter(projectagreement__program__id=program).select_related()
        program_name = Program.objects.get(id=program).name
        q = {
            'program__id': program
        }
        # redress the indicator list based on program
        getIndicators = Indicator.objects.select_related().filter(program=program)

    if int(type) != 0:
        type_name = IndicatorType.objects.get(id=type).indicator_type
        q = {
            'indicator__indicator_type__id': type,
        }

    if z:
        q.update(z)

    if request.method == "GET" and "search" in request.GET:
        queryset = CollectedData.objects.filter(**q).filter(
            Q(agreement__project_name__contains=request.GET["search"]) |
            Q(description__icontains=request.GET["search"]) |
            Q(indicator__name__contains=request.GET["search"])
        ).select_related()
    else:

        queryset = CollectedData.objects.all().filter(**q).select_related()

    # pass query to table and configure
    table = IndicatorDataTable(queryset)
    table.paginate(page=request.GET.get('page', 1), per_page=20)

    RequestConfig(request).configure(table)

    # send the keys and vars from the json data to the template along with submitted feed info and silos for new form
    return render(request, "indicators/data_report.html",
                  {'getQuantitativeData': queryset, 'countries': countries, 'getSiteProfile': getSiteProfile,
                   'getPrograms': getPrograms, 'getIndicators': getIndicators,
                   'getIndicatorTypes': getIndicatorTypes, 'form': FilterForm(), 'helper': FilterForm.helper,
                   'id': id, 'program': program, 'type': type, 'indicator': id, 'indicator_name': indicator_name,
                   'type_name': type_name, 'program_name': program_name})


class IndicatorReportData(View, AjaxableResponseMixin):
    """
    This is the Indicator Visual report data, returns a json object of report data to be displayed in the table report
    URL: indicators/report_data/[id]/[program]/
    :param request:
    :param id: Indicator ID
    :param program: Program ID
    :param type: Type ID
    :return: json dataset
    """

    def get(self, request, program, type, id):
        q = {'program__id__isnull': False}
        # if we have a program filter active
        if int(program) != 0:
            q = {
                'program__id': program,
            }
        # if we have an indicator type active
        if int(type) != 0:
            r = {
                'indicator_type__id': type,
            }
            q.update(r)
        # if we have an indicator id append it to the query filter
        if int(id) != 0:
            s = {
                'id': id,
            }
            q.update(s)

        countries = getCountry(request.user)

        indicator = Indicator.objects.filter(program__country__in=countries).filter(**q).values(\
            'id', 'program__name', 'baseline','level__name','lop_target','program__id',\
            'external_service_record__external_service__name', 'key_performance_indicator',\
            'name','indicator_type__id', 'indicator_type__indicator_type', \
            'sector__sector').order_by('create_date')

        #indicator = {x['id']:x for x in indcator}.values()

        indicator_count = Indicator.objects.all().filter(program__country__in=countries).filter(**q).filter(
            collecteddata__isnull=True).distinct().count()
        indicator_data_count = Indicator.objects.all().filter(program__country__in=countries).filter(**q).filter(collecteddata__isnull=False).distinct().count()

        indicator_serialized = json.dumps(list(indicator))

        final_dict = {
            'indicator': indicator_serialized,
            'indicator_count': indicator_count,
            'data_count': indicator_data_count
        }

        if request.GET.get('export'):
            indicator_export = Indicator.objects.all().filter(**q)
            dataset = IndicatorResource().export(indicator_export)
            response = HttpResponse(dataset.csv, content_type='application/ms-excel')
            response['Content-Disposition'] = 'attachment; filename=indicator_data.csv'
            return response

        return JsonResponse(final_dict, safe=False)


class CollectedDataReportData(View, AjaxableResponseMixin):
    """
    This is the Collected Data reports data in JSON format for a specific indicator
    URL: indicators/collectedaata/[id]/
    :param request:
    :param indicator: Indicator ID
    :return: json dataset
    """

    def get(self, request, *args, **kwargs):

        countries = getCountry(request.user)
        program = kwargs['program']
        indicator = kwargs['indicator']
        type = kwargs['type']

        q = {'program__id__isnull': False}
        # if we have a program filter active
        if int(program) != 0:
            q = {
                'indicator__program__id': program,
            }
        # if we have an indicator type active
        if int(type) != 0:
            r = {
                'indicator__indicator_type__id': type,
            }
            q.update(r)
        # if we have an indicator id append it to the query filter
        if int(indicator) != 0:
            s = {
                'indicator__id': indicator,
            }
            q.update(s)

        getCollectedData = CollectedData.objects.all().select_related('periodic_target').prefetch_related('evidence', 'indicator', 'program',
                                                                        'indicator__objectives',
                                                                        'indicator__strategic_objectives').filter(
            program__country__in=countries).filter(
            **q).order_by(
            'indicator__program__name',
            'indicator__number').values('id', 'indicator__id', 'indicator__name', 'indicator__program__id', 'indicator__program__name',
                                        'indicator__indicator_type__indicator_type', 'indicator__indicator_type__id', 'indicator__level__name',
                                        'indicator__sector__sector', 'date_collected', 'indicator__baseline',
                                        'indicator__lop_target', 'indicator__key_performance_indicator',
                                        'indicator__external_service_record__external_service__name', 'evidence',
                                        'tola_table', 'periodic_target', 'achieved')

        #getCollectedData = {x['id']:x for x in getCollectedData}.values()

        collected_sum = CollectedData.objects.select_related('periodic_target').filter(program__country__in=countries).filter(**q).aggregate(
            Sum('periodic_target__target'), Sum('achieved'))

        # datetime encoding breaks without using this
        from django.core.serializers.json import DjangoJSONEncoder
        collected_serialized = json.dumps(list(getCollectedData), cls=DjangoJSONEncoder)

        final_dict = {
            'collected': collected_serialized,
            'collected_sum': collected_sum
        }

        return JsonResponse(final_dict, safe=False)

def dictfetchall(cursor):
    "Return all rows from a cursor as a dict"
    columns = [col[0] for col in cursor.description]
    return [
        dict(zip(columns, row))
        for row in cursor.fetchall()
    ]


class DisaggregationReportMixin(object):
    def get_context_data(self, **kwargs):
        context = super(DisaggregationReportMixin, self).get_context_data(**kwargs)

        countries = getCountry(self.request.user)
        programs = Program.objects.filter(funding_status="Funded", country__in=countries).distinct()
        indicators = Indicator.objects.filter(program__country__in=countries)

        program_selected = Program.objects.filter(id=kwargs.get('program', None)).first()
        if not program_selected:
            program_selected = programs.first()

        if program_selected:
            if program_selected.indicator_set.count() > 0:
                indicators = indicators.filter(program=program_selected.id)

        disagg_query = "SELECT i.id AS IndicatorID, dt.disaggregation_type AS DType, "\
            "l.customsort AS customsort, l.label AS Disaggregation, SUM(dv.value) AS Actuals "\
                "FROM indicators_collecteddata_disaggregation_value AS cdv "\
                "INNER JOIN indicators_collecteddata AS c ON c.id = cdv.collecteddata_id "\
                "INNER JOIN indicators_indicator AS i ON i.id = c.indicator_id "\
                "INNER JOIN indicators_indicator_program AS ip ON ip.indicator_id = i.id "\
                "INNER JOIN workflow_program AS p ON p.id = ip.program_id "\
                "INNER JOIN indicators_disaggregationvalue AS dv ON dv.id = cdv.disaggregationvalue_id "\
                "INNER JOIN indicators_disaggregationlabel AS l ON l.id = dv.disaggregation_label_id "\
                "INNER JOIN indicators_disaggregationtype AS dt ON dt.id = l.disaggregation_type_id "\
                "WHERE p.id = %s "\
                "GROUP BY IndicatorID, DType, customsort, Disaggregation "\
                "ORDER BY IndicatorID, DType, customsort, Disaggregation;"  % program_selected.id
        cursor = connection.cursor()
        cursor.execute(disagg_query)
        disdata = dictfetchall(cursor)


        indicator_query = "SELECT DISTINCT p.id as PID, i.id AS IndicatorID, i.number AS INumber, i.name AS Indicator, "\
            "i.lop_target AS LOP_Target, SUM(cd.achieved) AS Overall "\
            "FROM indicators_indicator AS i "\
            "INNER JOIN indicators_indicator_program AS ip ON ip.indicator_id = i.id "\
            "INNER JOIN workflow_program AS p ON p.id = ip.program_id "\
            "LEFT OUTER JOIN indicators_collecteddata AS cd ON i.id = cd.indicator_id "\
            "WHERE p.id = %s "\
            "GROUP BY PID, IndicatorID "\
            "ORDER BY Indicator; " % program_selected.id
        cursor.execute(indicator_query)
        idata = dictfetchall(cursor)

        for indicator in idata:
            indicator["disdata"] = []
            for i, dis in enumerate(disdata):
                if dis['IndicatorID'] == indicator['IndicatorID']:
                    indicator["disdata"].append(disdata[i])


        context['data'] = idata
        context['getPrograms'] = programs
        context['getIndicators'] = indicators
        context['program_selected'] = program_selected
        return context

class DisaggregationReport(DisaggregationReportMixin, TemplateView):
    template_name = 'indicators/disaggregation_report.html'

    def get_context_data(self, **kwargs):
        context = super(DisaggregationReport, self).get_context_data(**kwargs)
        context['disaggregationprint_button'] = True
        return context


class DisaggregationPrint(DisaggregationReportMixin, TemplateView):
    template_name = 'indicators/disaggregation_print.html'


    def get(self, request, *args, **kwargs):
        context = super(DisaggregationPrint, self).get_context_data(**kwargs)
        hmtl_string = render(request, self.template_name, {'data': context['data'], 'program_selected': context['program_selected']})
        pdffile = HTML(string=hmtl_string.content)

        result = pdffile.write_pdf(stylesheets=[CSS(
            string='@page {\
                size: letter; margin: 1cm;\
                @bottom-right{\
                    content: "Page " counter(page) " of " counter(pages);\
                };\
            }'\
        )])
        res = HttpResponse(result, content_type='application/pdf')
        res['Content-Disposition'] = 'attachment; filename=indicators_disaggregation_report.pdf'
        res['Content-Transfer-Encoding'] = 'binary'
        #return super(DisaggregationReport, self).get(request, *args, **kwargs)
        return res

from django.template.loader import render_to_string
#import tempfile

class TVAPrint(TemplateView):
    template_name = 'indicators/tva_print.html'

    def get(self, request, *args, **kwargs):
        program = Program.objects.filter(id=kwargs.get('program', None)).first()
        indicators = Indicator.objects\
            .select_related('sector')\
            .prefetch_related('indicator_type', 'level', 'program')\
            .filter(program=program)\
            .annotate(actuals=Sum('collecteddata__achieved'))

        #hmtl_string = render_to_string('indicators/tva_print.html', {'data': context['data'], 'program': context['program']})
        hmtl_string = render(request, 'indicators/tva_print.html', {'data': indicators, 'program': program})
        pdffile = HTML(string=hmtl_string.content)
        # stylesheets=[CSS(string='@page { size: letter; margin: 1cm}')]
        result = pdffile.write_pdf(stylesheets=[CSS(
            string='@page {\
                size: letter; margin: 1cm;\
                @bottom-right{\
                    content: "Page " counter(page) " of " counter(pages);\
                };\
            }'\
        )])
        res = HttpResponse(result, content_type='application/pdf')
        #res['Content-Disposition'] = 'inline; filename="ztvareport.pdf"'
        res['Content-Disposition'] = 'attachment; filename=tva.pdf'
        res['Content-Transfer-Encoding'] = 'binary'
        """
        with tempfile.NamedTemporaryFile(delete=True) as output:
            output.write(result)
            output.flush()
            output = open(output.name, 'r')
            res.write(output.read())
        """
        """
        # Create the PDF object, using the response object as its "file."
        p = canvas.Canvas(res)
        p.drawString(100, 100, 'hello world!')
        p.showPage()
        p.save()
        """
        return res

class TVAReport(TemplateView):
    template_name = 'indicators/tva_report.html'

    def get_context_data(self, **kwargs):
        context = super(TVAReport, self).get_context_data(**kwargs)
        countries = getCountry(self.request.user)
        filters = {'program__country__in': countries}
        program = Program.objects.filter(id=kwargs.get('program', None)).first()
        indicator_type = IndicatorType.objects.filter(id=kwargs.get('type', None)).first()
        indicator = Indicator.objects.filter(id=kwargs.get('indicator', None)).first()

        if program:
            filters['program'] = program.pk
        if indicator_type:
            filters['indicator__indicator_type__id'] = indicator_type.pk
        if indicator:
            filters['indicator'] = indicator.pk

        indicators = Indicator.objects\
            .select_related('sector')\
            .prefetch_related('indicator_type', 'level', 'program')\
            .filter(**filters)\
            .annotate(actuals=Sum('collecteddata__achieved'))
            #.annotate(actuals=Sum('collecteddata__disaggregation_value__value'))
        context['data'] = indicators
        context['getIndicators'] = Indicator.objects.filter(program__country__in=countries).exclude(collecteddata__isnull=True)
        context['getPrograms'] = Program.objects.filter(funding_status="Funded", country__in=countries).distinct()
        context['getIndicatorTypes'] = IndicatorType.objects.all()
        context['program'] = program
        context['export_to_pdf_url'] = True
        return context



class CollectedDataList(ListView):
    """
    This is the Indicator CollectedData report for each indicator and program.  Displays a list collected data entries
    and sums it at the bottom.  Lives in the "Reports" navigation.
    URL: indicators/data/[id]/[program]/[type]
    :param request:
    :param indicator: Indicator ID
    :param program: Program ID
    :param type: Type ID
    :return:
    """
    model = CollectedData
    template_name = 'indicators/collecteddata_list.html'

    def get(self, request, *args, **kwargs):

        countries = getCountry(request.user)
        getPrograms = Program.objects.all().filter(funding_status="Funded", country__in=countries).distinct()
        getIndicators = Indicator.objects.all().filter(program__country__in=countries).exclude(
            collecteddata__isnull=True)
        getIndicatorTypes = IndicatorType.objects.all()
        program = self.kwargs['program']
        indicator = self.kwargs['indicator']
        type = self.kwargs['type']
        indicator_name = ""
        type_name = ""
        program_name = ""

        q = {'program__id__isnull': False}
        # if we have a program filter active
        if int(program) != 0:
            q = {
                'program__id': program,
            }
            # redress the indicator list based on program
            getIndicators = Indicator.objects.select_related().filter(program=program)
            program_name = Program.objects.get(id=program)
        # if we have an indicator type active
        if int(type) != 0:
            r = {
                'indicator__indicator_type__id': type,
            }
            q.update(r)
            # redress the indicator list based on type
            getIndicators = Indicator.objects.select_related().filter(indicator_type__id=type)
            type_name = IndicatorType.objects.get(id=type).indicator_type
        # if we have an indicator id append it to the query filter
        if int(indicator) != 0:
            s = {
                'indicator': indicator,
            }
            q.update(s)
            indicator_name = Indicator.objects.get(id=indicator)

        indicators = CollectedData.objects.all().select_related('periodic_target').prefetch_related('evidence', 'indicator', 'program',
                                                                  'indicator__objectives',
                                                                  'indicator__strategic_objectives').filter(
            program__country__in=countries).filter(
            **q).order_by(
            'indicator__program__name',
            'indicator__number').values('indicator__id', 'indicator__name', 'indicator__program__name',
                                        'indicator__indicator_type__indicator_type', 'indicator__level__name',
                                        'indicator__sector__sector', 'date_collected', 'indicator__baseline',
                                        'indicator__lop_target', 'indicator__key_performance_indicator',
                                        'indicator__external_service_record__external_service__name', 'evidence',
                                        'tola_table', 'periodic_target', 'achieved')

        if self.request.GET.get('export'):
            dataset = CollectedDataResource().export(indicators)
            response = HttpResponse(dataset.csv, content_type='application/ms-excel')
            response['Content-Disposition'] = 'attachment; filename=indicator_data.csv'
            return response

        return render(request, self.template_name, {'indicators': indicators, 'getPrograms': getPrograms,
                                                    'getIndicatorTypes': getIndicatorTypes,
                                                    'getIndicators': getIndicators,
                                                    'program': program, 'indicator': indicator, 'type': type,
                                                    'filter_program': program_name, 'filter_indicator': indicator_name,
                                                    'indicator': indicator, 'program': program, 'type': type,
                                                    'indicator_name': indicator_name,
                                                    'program_name': program_name, 'type_name': type_name})


class IndicatorExport(View):
    """
    Export all indicators to a CSV file
    """
    def get(self, request, *args, **kwargs ):


        if int(kwargs['id']) == 0:
            del kwargs['id']
        if int(kwargs['indicator_type']) == 0:
            del kwargs['indicator_type']
        if int(kwargs['program']) == 0:
            del kwargs['program']

        countries = getCountry(request.user)

        queryset = Indicator.objects.filter(**kwargs).filter(program__country__in=countries)


        indicator = IndicatorResource().export(queryset)
        response = HttpResponse(indicator.csv, content_type='application/ms-excel')
        response['Content-Disposition'] = 'attachment; filename=indicator.csv'
        return response


class IndicatorDataExport(View):
    """
    Export all indicators to a CSV file
    """
    def get(self, request, *args, **kwargs ):

        if int(kwargs['indicator']) == 0:
            del kwargs['indicator']
        if int(kwargs['program']) == 0:
            del kwargs['program']
        if int(kwargs['type']) == 0:
            del kwargs['type']
        else:
           kwargs['indicator__indicator_type__id'] = kwargs['type']
           del kwargs['type']

        countries = getCountry(request.user)

        queryset = CollectedData.objects.filter(**kwargs).filter(indicator__program__country__in=countries)
        dataset = CollectedDataResource().export(queryset)
        response = HttpResponse(dataset.csv, content_type='application/ms-excel')
        response['Content-Disposition'] = 'attachment; filename=indicator_data.csv'
        return response


class CountryExport(View):

    def get(self, *args, **kwargs ):
        country = CountryResource().export()
        response = HttpResponse(country.csv, content_type="csv")
        response['Content-Disposition'] = 'attachment; filename=country.csv'
        return response

def const_table_det_url(url):
    url_data = urlparse(url)
    root = url_data.scheme
    org_host = url_data.netloc
    path = url_data.path
    components = re.split('/', path)

    s = []
    for c in components:
        s.append(c)

    new_url = str(root)+'://'+str(org_host)+'/silo_detail/'+str(s[3])+'/'

    return new_url<|MERGE_RESOLUTION|>--- conflicted
+++ resolved
@@ -390,16 +390,11 @@
         return context
 
     def get_initial(self):
-<<<<<<< HEAD
-        initial = {
-            'target_frequency_num_periods': 1,
-=======
         target_frequency_num_periods = self.get_object().target_frequency_num_periods
         if not target_frequency_num_periods:
             target_frequency_num_periods = 1
         initial = {
             'target_frequency_num_periods': target_frequency_num_periods
->>>>>>> e2dcfb0e
         }
 
         return initial
@@ -486,11 +481,6 @@
 
         if self.request.is_ajax():
             data = serializers.serialize('json', [self.object])
-<<<<<<< HEAD
-            pts = serializers.serialize('json', periodic_targets)
-            #return JsonResponse({"indicator": json.loads(data), "pts": json.loads(pts)})
-            return HttpResponse("[" + data + "," + pts + "]")
-=======
             pts = FlatJsonSerializer().serialize(periodic_targets)
             if generatedTargets:
                 generatedTargets = json.dumps(generatedTargets, cls=DjangoJSONEncoder)
@@ -500,7 +490,6 @@
             targets_sum = self.get_context_data().get('targets_sum')
             if targets_sum == None: targets_sum = "0"
             return HttpResponse("[" + data + "," + pts + "," + generatedTargets + "," + str(targets_sum) + "]")
->>>>>>> e2dcfb0e
         else:
             messages.success(self.request, 'Success, Indicator Updated!')
         return self.render_to_response(self.get_context_data(form=form))
