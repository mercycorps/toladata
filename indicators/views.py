from django.http import HttpResponse, JsonResponse
from django.shortcuts import render
from django.http import HttpResponseRedirect
from urlparse import urlparse
import re
from .models import Indicator, DisaggregationLabel, DisaggregationValue, CollectedData, IndicatorType, Level, ExternalServiceRecord, ExternalService, TolaTable
from workflow.models import Program, SiteProfile, Country, Sector, TolaSites, TolaUser, FormGuidance
from django.shortcuts import render_to_response
from django.contrib import messages
from tola.util import getCountry, get_table
from tables import IndicatorDataTable
from django_tables2 import RequestConfig
from workflow.forms import FilterForm
from .forms import IndicatorForm, CollectedDataForm

from django.db.models import Count, Sum
from django.db.models import Q
from django.views.generic.edit import CreateView, UpdateView, DeleteView
from django.views.generic.list import ListView
from django.views.generic.detail import View
from django.utils.decorators import method_decorator
from django.contrib.auth.decorators import user_passes_test
from django.core.exceptions import PermissionDenied

from workflow.mixins import AjaxableResponseMixin
import json

import requests
from export import IndicatorResource, CollectedDataResource


def group_excluded(*group_names, **url):
    """
    If user is in the group passed in permission denied
    :param group_names:
    :param url:
    :return: Bool True or False is users passes test
    """
    def in_groups(u):
        if u.is_authenticated():
            if not bool(u.groups.filter(name__in=group_names)):
                return True
            raise PermissionDenied
        return False
    return user_passes_test(in_groups)


class IndicatorList(ListView):
    """
    Main Indicator Home Page, displays a list of Indicators Filterable by Program
    """
    model = Indicator
    template_name = 'indicators/indicator_list.html'

    def get(self, request, *args, **kwargs):

        countries = getCountry(request.user)
        getPrograms = Program.objects.all().filter(funding_status="Funded", country__in=countries).distinct()
        getIndicators = Indicator.objects.all().filter(program__country__in=countries).exclude(collecteddata__isnull=True)
        getIndicatorTypes = IndicatorType.objects.all()
        program = self.kwargs['program']
        indicator = self.kwargs['indicator']
        type = self.kwargs['type']
        indicator_name = ""
        type_name = ""
        program_name = ""

        q = {'id__isnull': False}
        # if we have a program filter active
        if int(program) != 0:
            q = {
                'id': program,
            }
            # redress the indicator list based on program
            getIndicators = Indicator.objects.select_related().filter(program=program)
            program_name = Program.objects.get(id=program)
        # if we have an indicator type active
        if int(type) != 0:
            r = {
                'indicator__indicator_type__id': type,
            }
            q.update(r)
            # redress the indicator list based on type
            getIndicators = Indicator.objects.select_related().filter(indicator_type__id=type)
            type_name = IndicatorType.objects.get(id=type).indicator_type
        # if we have an indicator id append it to the query filter
        if int(indicator) != 0:
            s = {
                'indicator': indicator,
            }
            q.update(s)
            indicator_name = Indicator.objects.get(id=indicator)

        indicators = Program.objects.all().filter(funding_status="Funded", country__in=countries).filter(**q).order_by('name').annotate(indicator_count=Count('indicator'))
        return render(request, self.template_name, {'getPrograms': getPrograms,'getIndicators':getIndicators,
                                                    'program_name':program_name, 'indicator_name':indicator_name,
                                                    'type_name':type_name, 'program':program, 'indicator': indicator, 'type': type,
                                                    'getProgramsIndicator': indicators, 'getIndicatorTypes': getIndicatorTypes})


def import_indicator(service=1,deserialize=True):
    """
    Import a indicators from a web service (the dig only for now)
    :param service:
    :param deserialize:
    :return:
    """
    service = ExternalService.objects.get(id=service)
    response = requests.get(service.feed_url)

    if deserialize == True:
        data = json.loads(response.content) # deserialises it
    else:
        # send json data back not deserialized data
        data = response
    #debug the json data string uncomment dump and print
    #data2 = json.dumps(json_data) # json formatted string
    #print data2

    return data


def indicator_create(request, id=0):
    """
    Create an Indicator with a service template first, or custom.  Step one in Inidcator creation.
    Passed on to IndicatorCreate to do the creation
    :param request:
    :param id:
    :return:
    """
    getIndicatorTypes = IndicatorType.objects.all()
    getCountries = Country.objects.all()
    countries = getCountry(request.user)
    country_id = Country.objects.get(country=countries[0]).id
    getPrograms = Program.objects.all().filter(funding_status="Funded",country__in=countries).distinct()
    getServices = ExternalService.objects.all()
    program_id = id

    if request.method == 'POST':
        #set vars from form and get values from user

        type = IndicatorType.objects.get(indicator_type="custom")
        country = Country.objects.get(id=request.POST['country'])
        program = Program.objects.get(id=request.POST['program'])
        service = request.POST['services']
        level = Level.objects.all()[0]
        node_id = request.POST['service_indicator']
        sector = None
        # add a temp name for custom indicators
        name = "Temporary"
        source = None
        definition = None
        external_service_record = None

        #import recursive library for substitution
        import re

        #checkfor service indicator and update based on values
        if node_id != None and int(node_id) != 0:
            getImportedIndicators = import_indicator(service)
            for item in getImportedIndicators:
                if item['nid'] == node_id:
                    getSector, created = Sector.objects.get_or_create(sector=item['sector'])
                    sector=getSector
                    getLevel, created = Level.objects.get_or_create(name=item['level'].title())
                    level=getLevel
                    name=item['title']
                    source=item['source']
                    definition=item['definition']
                    #replace HTML tags if they are in the string
                    definition = re.sub("<.*?>", "", definition)

                    getService = ExternalService.objects.get(id=service)
                    full_url = getService.url + "/" + item['nid']
                    external_service_record = ExternalServiceRecord(record_id=item['nid'],external_service=getService,full_url=full_url)
                    external_service_record.save()
                    getType, created = IndicatorType.objects.get_or_create(indicator_type=item['type'].title())
                    type=getType

        #save form
        new_indicator = Indicator(sector=sector,name=name,source=source,definition=definition, external_service_record=external_service_record)
        new_indicator.save()
        new_indicator.program.add(program)
        new_indicator.indicator_type.add(type)
        new_indicator.level.add(level)

        latest = new_indicator.id

        #redirect to update page
        messages.success(request, 'Success, Basic Indicator Created!')
        redirect_url = '/indicators/indicator_update/' + str(latest)+ '/'
        return HttpResponseRedirect(redirect_url)

    # send the keys and vars from the json data to the template along with submitted feed info and silos for new form
    return render(request, "indicators/indicator_create.html", {'country_id': country_id, 'program_id':int(program_id),'getCountries':getCountries,
                                                                'getPrograms': getPrograms,'getIndicatorTypes':getIndicatorTypes, 'getServices': getServices})


class IndicatorCreate(CreateView):
    """
    Indicator Form for indicators not using a template or service indicator first as well as the post reciever
    for creating an indicator.  Then redirect back to edit view in IndicatorUpdate.
    """
    model = Indicator
    template_name = 'indicators/indicator_form.html'

    #pre-populate parts of the form
    def get_initial(self):
        user_profile = TolaUser.objects.get(user=self.request.user)
        initial = {
            'program': self.kwargs['id'],
            }

        return initial

    def get_context_data(self, **kwargs):
        context = super(IndicatorCreate, self).get_context_data(**kwargs)
        context.update({'id': self.kwargs['id']})
        return context

    @method_decorator(group_excluded('ViewOnly', url='workflow/permission'))
    def dispatch(self, request, *args, **kwargs):
        return super(IndicatorCreate, self).dispatch(request, *args, **kwargs)

    # add the request to the kwargs
    def get_form_kwargs(self):
        kwargs = super(IndicatorCreate, self).get_form_kwargs()
        kwargs['request'] = self.request
        program = Indicator.objects.all().filter(id=self.kwargs['pk']).values("program__id")
        kwargs['program'] = program
        return kwargs

    def form_invalid(self, form):

        messages.error(self.request, 'Invalid Form', fail_silently=False)

        return self.render_to_response(self.get_context_data(form=form))

    def form_valid(self, form):
        form.save()
        messages.success(self.request, 'Success, Indicator Created!')
        form = ""
        return self.render_to_response(self.get_context_data(form=form))

    form_class = IndicatorForm


class IndicatorUpdate(UpdateView):
    """
    Update and Edit Indicators.
    """
    model = Indicator
    template_name = 'indicators/indicator_form.html'

    @method_decorator(group_excluded('ViewOnly', url='workflow/permission'))
    def dispatch(self, request, *args, **kwargs):
        try:
            self.guidance = FormGuidance.objects.get(form="Indicator")
        except FormGuidance.DoesNotExist:
            self.guidance = None
        return super(IndicatorUpdate, self).dispatch(request, *args, **kwargs)

    def get_context_data(self, **kwargs):
        context = super(IndicatorUpdate, self).get_context_data(**kwargs)
        context.update({'id': self.kwargs['pk']})
        getIndicator = Indicator.objects.get(id=self.kwargs['pk'])

        context.update({'i_name': getIndicator.name})

        #get external service data if any
        try:
            getExternalServiceRecord = ExternalServiceRecord.objects.all().filter(indicator__id=self.kwargs['pk'])
        except ExternalServiceRecord.DoesNotExist:
            getExternalServiceRecord = None
        context.update({'getExternalServiceRecord': getExternalServiceRecord})

        return context

    # add the request to the kwargs
    def get_form_kwargs(self):
        kwargs = super(IndicatorUpdate, self).get_form_kwargs()
        kwargs['request'] = self.request
        program = Indicator.objects.all().filter(id=self.kwargs['pk']).values_list("program__id", flat=True)
        kwargs['program'] = program
        return kwargs

    def form_invalid(self, form):
        messages.error(self.request, 'Invalid Form', fail_silently=False)
        return self.render_to_response(self.get_context_data(form=form))

    def form_valid(self, form):
        form.save()

        messages.success(self.request, 'Success, Indicator Updated!')

        if self.request.POST.has_key('_addanother'):
            url = "/indicators/indicator_create/"
            program = self.request.POST['program']
            qs = program + "/"
            return HttpResponseRedirect(''.join((url, qs)))

        return self.render_to_response(self.get_context_data(form=form))

    form_class = IndicatorForm


class IndicatorDelete(DeleteView):
    """
    Delete and Indicator
    """
    model = Indicator
    success_url = '/indicators/home/0/0/0/'

    @method_decorator(group_excluded('ViewOnly', url='workflow/permission'))
    def dispatch(self, request, *args, **kwargs):
        return super(IndicatorDelete, self).dispatch(request, *args, **kwargs)

    def form_invalid(self, form):

        messages.error(self.request, 'Invalid Form', fail_silently=False)

        return self.render_to_response(self.get_context_data(form=form))

    def form_valid(self, form):

        form.save()

        messages.success(self.request, 'Success, Indicator Deleted!')
        return self.render_to_response(self.get_context_data(form=form))

    form_class = IndicatorForm


class CollectedDataCreate(CreateView):
    """
    CollectedData Form
    """
    model = CollectedData
    template_name = 'indicators/collecteddata_form.html'
    form_class = CollectedDataForm

    @method_decorator(group_excluded('ViewOnly', url='workflow/permission'))
    def dispatch(self, request, *args, **kwargs):
        try:
            self.guidance = FormGuidance.objects.get(form="CollectedData")
        except FormGuidance.DoesNotExist:
            self.guidance = None
        return super(CollectedDataCreate, self).dispatch(request, *args, **kwargs)

    def get_context_data(self, **kwargs):
        context = super(CollectedDataCreate, self).get_context_data(**kwargs)
        try:
            getDisaggregationLabel = DisaggregationLabel.objects.all().filter(disaggregation_type__indicator__id=self.kwargs['indicator'])
            getDisaggregationLabelStandard = DisaggregationLabel.objects.all().filter(disaggregation_type__standard=True)
        except DisaggregationLabel.DoesNotExist:
            getDisaggregationLabelStandard = None
            getDisaggregationLabel = None

        #set values to None so the form doesn't display empty fields for previous entries
        getDisaggregationValue = None

        context.update({'getDisaggregationValue': getDisaggregationValue})
        context.update({'getDisaggregationLabel': getDisaggregationLabel})
        context.update({'getDisaggregationLabelStandard': getDisaggregationLabelStandard})
        context.update({'indicator_id': self.kwargs['indicator']})
        context.update({'program_id': self.kwargs['program']})

        return context

    def get_initial(self):
        initial = {
            'indicator': self.kwargs['indicator'],
            'program': self.kwargs['program'],
        }

        return initial

    # add the request to the kwargs
    def get_form_kwargs(self):
        kwargs = super(CollectedDataCreate, self).get_form_kwargs()
        kwargs['request'] = self.request
        kwargs['program'] = self.kwargs['program']
        kwargs['tola_table'] = None

        return kwargs


    def form_invalid(self, form):

        messages.error(self.request, 'Invalid Form', fail_silently=False)

        return self.render_to_response(self.get_context_data(form=form))

    def form_valid(self, form):

        getDisaggregationLabel = DisaggregationLabel.objects.all().filter(Q(disaggregation_type__indicator__id=self.request.POST['indicator']) | Q(disaggregation_type__standard=True))

        # update the count with the value of Table unique count
        if form.instance.update_count_tola_table and form.instance.tola_table:
            try:
                getTable = TolaTable.objects.get(id=self.request.POST['tola_table'])
            except DisaggregationLabel.DoesNotExist:
                getTable = None
            if getTable:
                count = getTableCount(getTable.url,getTable.table_id)
            else:
                count = 0
            form.instance.achieved = count

        new = form.save()

        #save disagg
        for label in getDisaggregationLabel:
            for key, value in self.request.POST.iteritems():
                if key == label.id:
                    value_to_insert = value
                else:
                    value_to_insert = None
            if value_to_insert:
                insert_disaggregationvalue = DisaggregationValue(dissaggregation_label=label, value=value_to_insert,collecteddata=new)
                insert_disaggregationvalue.save()

        messages.success(self.request, 'Success, Data Created!')

        redirect_url = '/indicators/home/0/0/0/#hidden-' + str(self.kwargs['program'])
        return HttpResponseRedirect(redirect_url)


class CollectedDataUpdate(UpdateView):
    """
    CollectedData Form
    """
    model = CollectedData
    template_name = 'indicators/collecteddata_form.html'

    @method_decorator(group_excluded('ViewOnly', url='workflow/permission'))
    def dispatch(self, request, *args, **kwargs):
        try:
            self.guidance = FormGuidance.objects.get(form="CollectedData")
        except FormGuidance.DoesNotExist:
            self.guidance = None
        return super(CollectedDataUpdate, self).dispatch(request, *args, **kwargs)

    def get_context_data(self, **kwargs):
        context = super(CollectedDataUpdate, self).get_context_data(**kwargs)
        #get the indicator_id for the collected data
        getIndicator = CollectedData.objects.get(id=self.kwargs['pk'])

        try:
            getDisaggregationLabel = DisaggregationLabel.objects.all().filter(disaggregation_type__indicator__id=getIndicator.indicator_id)
            getDisaggregationLabelStandard = DisaggregationLabel.objects.all().filter(disaggregation_type__standard=True)
        except DisaggregationLabel.DoesNotExist:
            getDisaggregationLabel = None
            getDisaggregationLabelStandard = None

        try:
            getDisaggregationValue = DisaggregationValue.objects.all().filter(collecteddata=self.kwargs['pk']).exclude(disaggregation_label__disaggregation_type__standard=True)
            getDisaggregationValueStandard = DisaggregationValue.objects.all().filter(collecteddata=self.kwargs['pk']).filter(disaggregation_label__disaggregation_type__standard=True)
        except DisaggregationLabel.DoesNotExist:
            getDisaggregationValue = None
            getDisaggregationValueStandard = None

        context.update({'getDisaggregationLabelStandard': getDisaggregationLabelStandard})
        context.update({'getDisaggregationValueStandard': getDisaggregationValueStandard})
        context.update({'getDisaggregationValue': getDisaggregationValue})
        context.update({'getDisaggregationLabel': getDisaggregationLabel})
        context.update({'id': self.kwargs['pk']})
        context.update({'indicator_id': getIndicator.indicator_id})

        return context

    def form_invalid(self, form):
        messages.error(self.request, 'Invalid Form', fail_silently=False)
        return self.render_to_response(self.get_context_data(form=form))

    # add the request to the kwargs
    def get_form_kwargs(self):
        get_data = CollectedData.objects.get(id=self.kwargs['pk'])
        kwargs = super(CollectedDataUpdate, self).get_form_kwargs()
        kwargs['request'] = self.request
        kwargs['program'] = get_data.program
        if get_data.tola_table:
            kwargs['tola_table'] = get_data.tola_table.id
        else:
            kwargs['tola_table'] = None
        return kwargs

    def form_valid(self, form):

        getCollectedData = CollectedData.objects.get(id=self.kwargs['pk'])
        getDisaggregationLabel = DisaggregationLabel.objects.all().filter(Q(disaggregation_type__indicator__id=self.request.POST['indicator']) | Q(disaggregation_type__standard=True)).distinct()

        getIndicator = CollectedData.objects.get(id=self.kwargs['pk'])

        # update the count with the value of Table unique count
        if form.instance.update_count_tola_table and form.instance.tola_table:
            try:
                getTable = TolaTable.objects.get(id=self.request.POST['tola_table'])
            except TolaTable.DoesNotExist:
                getTable = None
            if getTable:
                count = getTableCount(getTable.url,getTable.table_id)
            else:
                count = 0
            form.instance.achieved = count

        # save the form then update manytomany relationships
        form.save()

        # Insert or update disagg values
        for label in getDisaggregationLabel:
            for key, value in self.request.POST.iteritems():
                if key == str(label.id):
                    value_to_insert = value
                    save = getCollectedData.disaggregation_value.create(disaggregation_label=label, value=value_to_insert)
                    getCollectedData.disaggregation_value.add(save.id)

        messages.success(self.request, 'Success, Data Updated!')

        redirect_url = '/indicators/home/0/0/0/#hidden-' + str(getIndicator.program.id)
        return HttpResponseRedirect(redirect_url)

    form_class = CollectedDataForm


class CollectedDataDelete(DeleteView):
    """
    CollectedData Delete
    """
    model = CollectedData
    success_url = '/indicators/home/0/0/0/'

    @method_decorator(group_excluded('ViewOnly', url='workflow/permission'))
    def dispatch(self, request, *args, **kwargs):
        return super(CollectedDataDelete, self).dispatch(request, *args, **kwargs)


def getTableCount(url,table_id):
    """
    Count the number of rowns in a TolaTable
    :param table_id: The TolaTable ID to update count from and return
    :return: count : count of rows from TolaTable
    """
    filter_url = url

    # loop over the result table and count the number of records for actuals
    actual_data = get_table(filter_url)
    count = 0

    if actual_data:
        # check if json data is in the 'data' attribute or at the top level of the JSON object
        try:
            looper = actual_data['data']
        except KeyError:
            looper = actual_data

        for item in looper:
            count = count + 1

    # update with new count
    TolaTable.objects.filter(table_id = table_id).update(unique_count=count)

    return count


def merge_two_dicts(x, y):
    """
    Given two dictionary Items, merge them into a new dict as a shallow copy.
    :param x: Dict 1
    :param y: Dict 2
    :return: Merge of the 2 Dicts
    """
    z = x.copy()
    z.update(y)
    return z


def collecteddata_import(request):
    """
    Import collected data from Tola Tables
    :param request:
    :return:
    """
    owner = request.user
    #get the TolaTables URL and token from the sites object
    service = TolaSites.objects.get(site_id=1)

    # add filter to get just the users tables only
    user_filter_url = service.tola_tables_url + "&owner__username=" + str(owner)
    shared_filter_url = service.tola_tables_url + "&shared__username=" + str(owner)

    user_json = get_table(user_filter_url)
    shared_json = get_table(shared_filter_url)

    if type(shared_json) is not dict:
        data = user_json + shared_json
    else:
        data = user_json

    if request.method == 'POST':
        id = request.POST['service_table']
        filter_url = service.tola_tables_url + "&id=" + id

        data = get_table(filter_url)

        # Get Data Info
        for item in data:
            name = item['name']
            url = item['data']
            remote_owner = item['owner']['username']

        #send table ID to count items in data
        count = getTableCount(url,id)

        # get the users country
        countries = getCountry(request.user)
        check_for_existence = TolaTable.objects.all().filter(name=name,owner=owner)
        if check_for_existence:
            result = "error"
        else:
            create_table = TolaTable.objects.create(name=name,owner=owner,remote_owner=remote_owner,table_id=id,url=url, unique_count=count)
            create_table.country.add(countries[0].id)
            create_table.save()
            result = "success"

        # send result back as json
        message = result
        return HttpResponse(json.dumps(message), content_type='application/json')

    # send the keys and vars from the json data to the template along with submitted feed info and silos for new form
    return render(request, "indicators/collecteddata_import.html", {'getTables': data})


def service_json(request,service):
    """
    For populating service indicators in dropdown
    :param service: The remote data service
    :return: JSON object of the indicators from the service
    """
    service_indicators = import_indicator(service,deserialize=False)
    return HttpResponse(service_indicators, content_type="application/json")


def collected_data_json(AjaxableResponseMixin, indicator,program):
    """
    Displayed on the Indicator home page as a table of collected data entries related to an indicator
    Called from Indicator "data" button onClick
    :param AjaxableResponseMixin:
    :param indicator:
    :param program:
    :return: List of CollectedData entries and sum of there achieved & Targets as well as related indicator and program
    """

    template_name = 'indicators/collected_data_table.html'
    collecteddata = CollectedData.objects.all().filter(indicator=indicator).prefetch_related('evidence')

    detail_url = ''
    try:
        for data in collecteddata:
            if data.tola_table:
                data.tola_table.detail_url = const_table_det_url(str(data.tola_table.url))
    except Exception, e:
        pass

    collected_sum = CollectedData.objects.filter(indicator=indicator).aggregate(Sum('targeted'),Sum('achieved'))
    return render_to_response(template_name, {'collecteddata': collecteddata, 'collected_sum': collected_sum,
                                              'indicator_id': indicator, 'program_id': program})


def program_indicators_json(AjaxableResponseMixin,program,indicator,type):
    """
    Displayed on the Indicator home page as a table of indicators related to a Program
    Called from Program "Indicator" button onClick
    :param AjaxableResponseMixin:
    :param program:
    :return: List of Indicators and the Program they are related to
    """
    template_name = 'indicators/program_indicators_table.html'

    q = {'program__id__isnull': False}
    # if we have a program filter active
    if int(program) != 0:
        q = {
            'program__id': program,
        }
    # if we have an indicator type active
    if int(type) != 0:
        r = {
            'indicator_type__id': type,
        }
        q.update(r)
    # if we have an indicator id append it to the query filter
    if int(indicator) != 0:
        s = {
            'id': indicator,
        }
        q.update(s)

    indicators = Indicator.objects.all().filter(**q).annotate(data_count=Count('collecteddata'))
    return render_to_response(template_name, {'indicators': indicators, 'program_id': program})


def tool(request):
    """
    Placeholder for Indicator planning Tool TBD
    :param request:
    :return:
    """
    return render(request, 'indicators/tool.html')


# REPORT VIEWS
def indicator_report(request, program=0, indicator=0, type=0):
    """
    This is the indicator library report.  List of all indicators across a country or countries filtered by
    program.  Lives in the "Report" navigation.
    URL: indicators/report/0/
    :param request:
    :param program:
    :return:
    """
    countries = getCountry(request.user)
    getPrograms = Program.objects.all().filter(funding_status="Funded", country__in=countries).distinct()

    getIndicators = []

    if program != 0:
        getIndicators = Indicator.objects.filter(program__id= program)

    getIndicatorTypes = IndicatorType.objects.all()

    # send the keys and vars from the json data to the template along with submitted feed info and silos for new form
    return render(request, "indicators/report.html",
                  {'program': program, 'getPrograms': getPrograms, 'form': FilterForm(), 'helper': FilterForm.helper,
                   'getIndicatorTypes': getIndicatorTypes, 'getIndicators': getIndicators})


class IndicatorReport(View, AjaxableResponseMixin):
    def get(self, request, *args, **kwargs):

        countries = getCountry(request.user)
        getPrograms = Program.objects.all().filter(funding_status="Funded", country__in=countries).distinct()

        getIndicatorTypes = IndicatorType.objects.all()

        program = int(self.kwargs['program'])
        indicator = int(self.kwargs['indicator'])
        type = int(self.kwargs['type'])

        filters = {}
        if program != 0:
<<<<<<< HEAD
            getIndicators = Indicator.objects.all().filter(program__id=program).select_related().values('id',
                                                                                                        'program__name',
                                                                                                        'baseline',
                                                                                                        'level__name',
                                                                                                        'lop_target',
                                                                                                        'program__id',
                                                                                                        'external_service_record__external_service__name',
                                                                                                        'key_performance_indicator',
                                                                                                        'name',
                                                                                                        'indicator_type__indicator_type',
                                                                                                        'sector__sector',
                                                                                                        'disaggregation',
                                                                                                        'means_of_verification',
                                                                                                        'data_collection_method',
                                                                                                        'reporting_frequency__frequency',
                                                                                                        'create_date',
                                                                                                        'edit_date',
                                                                                                        'source',
                                                                                                        'method_of_analysis')

        elif type != 0:
            getIndicators = Indicator.objects.all().filter(indicator_type=type).select_related().values('id',
                                                                                                        'program__name',
                                                                                                        'baseline',
                                                                                                        'level__name',
                                                                                                        'lop_target',
                                                                                                        'program__id',
                                                                                                        'external_service_record__external_service__name',
                                                                                                        'key_performance_indicator',
                                                                                                        'name',
                                                                                                        'indicator_type__indicator_type',
                                                                                                        'sector__sector',
                                                                                                        'disaggregation',
                                                                                                        'means_of_verification',
                                                                                                        'data_collection_method',
                                                                                                        'reporting_frequency__frequency',
                                                                                                        'create_date',
                                                                                                        'edit_date',
                                                                                                        'source',
                                                                                                        'method_of_analysis')

        else:
            getIndicators = Indicator.objects.all().select_related().filter(program__country__in=countries).values('id',
                                                                                                                   'program__name',
                                                                                                                   'baseline',
                                                                                                                   'level__name',
                                                                                                                   'lop_target',
                                                                                                                   'program__id',
                                                                                                                   'external_service_record__external_service__name',
                                                                                                                   'key_performance_indicator',
                                                                                                                   'name',
                                                                                                                   'indicator_type__indicator_type',
                                                                                                                   'sector__sector',
                                                                                                                   'disaggregation',
                                                                                                                   'means_of_verification',
                                                                                                                   'data_collection_method',
                                                                                                                   'reporting_frequency__frequency',
                                                                                                                   'create_date',
                                                                                                                   'edit_date',
                                                                                                                   'source',
                                                                                                                   'method_of_analysis')

        if request.method == "GET" and "search" in request.GET:
            getIndicators = Indicator.objects.filter(
                Q(indicator_type__indicator_type__contains=request.GET["search"]) |
                Q(name__contains=request.GET["search"]) | Q(number__contains=request.GET["search"]) |
                Q(number__contains=request.GET["search"]) | Q(sector__sector__contains=request.GET["search"]) |
                Q(definition__contains=request.GET["search"])
            ).values('id', 'program__name', 'baseline', 'level__name', 'lop_target', 'program__id',
                     'external_service_record__external_service__name', 'key_performance_indicator', 'name',
                     'indicator_type__indicator_type', 'sector__sector', 'disaggregation', 'means_of_verification',
                     'data_collection_method', 'reporting_frequency__frequency', 'create_date', 'edit_date', 'source',
                     'method_of_analysis')
=======
            filters['program__id'] = program
        if type != 0:
            filters['indicator_type'] = type
        if indicator != 0:
            filters['id'] = indicator
        if program == 0 and type == 0:
            filters['program__country__in'] = countries

        getIndicators = Indicator.objects.filter(**filters).select_related(\
            'program', 'external_service_record','indicator_type', 'sector', \
            'disaggregation', 'reporting_frequency').\
            values('id','program__name','baseline','level__name','lop_target',\
                   'program__id','external_service_record__external_service__name',\
                   'key_performance_indicator','name','indicator_type__indicator_type',\
                   'sector__sector','disaggregation__disaggregation_type',\
                   'means_of_verification','data_collection_method',\
                   'reporting_frequency__frequency','create_date','edit_date',\
                   'source','method_of_analysis')


        q = request.GET.get('search', None)
        if q:
            getIndicators = getIndicators.filter(
                Q(indicator_type__indicator_type__contains=q) |
                Q(name__contains=q) |
                Q(number__contains=q) |
                Q(number__contains=q) |
                Q(sector__sector__contains=q) |
                Q(definition__contains=q)
            )
>>>>>>> a1496e2b

        from django.core.serializers.json import DjangoJSONEncoder

        get_indicators = json.dumps(list(getIndicators), cls=DjangoJSONEncoder)

        return JsonResponse(get_indicators, safe=False)


def programIndicatorReport(request, program=0):
    """
    This is the GRID report or indicator plan for a program.  Shows a simple list of indicators sorted by level
    and number. Lives in the "Indicator" home page as a link.
    URL: indicators/program_report/[program_id]/
    :param request:
    :param program:
    :return:
    """
    program = int(program)
    countries = getCountry(request.user)
    getPrograms = Program.objects.all().filter(funding_status="Funded", country__in=countries).distinct()
    getIndicators = Indicator.objects.all().filter(program__id=program).select_related().order_by('level', 'number')
    getProgram = Program.objects.get(id=program)

    getIndicatorTypes = IndicatorType.objects.all()

    if request.method == "GET" and "search" in request.GET:
        # list1 = list()
        # for obj in filtered:
        #    list1.append(obj)
        getIndicators = Indicator.objects.all().filter(
            Q(indicator_type__icontains=request.GET["search"]) |
            Q(name__icontains=request.GET["search"]) |
            Q(number__icontains=request.GET["search"]) |
            Q(definition__startswith=request.GET["search"])
        ).filter(program__id=program).select_related().order_by('level', 'number')

    # send the keys and vars from the json data to the template along with submitted feed info and silos for new form
    return render(request, "indicators/grid_report.html", {'getIndicators': getIndicators, 'getPrograms': getPrograms,
                                                           'getProgram': getProgram, 'form': FilterForm(),
                                                           'helper': FilterForm.helper,
                                                           'getIndicatorTypes': getIndicatorTypes})


def indicator_data_report(request, id=0, program=0, type=0):
    """
    This is the Indicator Visual report for each indicator and program.  Displays a list collected data entries
    and sums it at the bottom.  Lives in the "Reports" navigation.
    URL: indicators/data/[id]/[program]/[type]
    :param request:
    :param id: Indicator ID
    :param program: Program ID
    :param type: Type ID
    :return:
    """
    countries = getCountry(request.user)
    getPrograms = Program.objects.all().filter(funding_status="Funded", country__in=countries).distinct()
    getIndicators = Indicator.objects.select_related().filter(program__country__in=countries)
    getTypes = IndicatorType.objects.all()
    indicator_name = None
    program_name = None
    type_name = None
    q = {'indicator__id__isnull': False}
    z = None

    # Build query based on filters and search
    if int(id) != 0:
        getSiteProfile = Indicator.objects.all().filter(id=id).select_related()
        indicator_name = Indicator.objects.get(id=id).name
        z = {
            'indicator__id': id
        }
    else:
        getSiteProfile = SiteProfile.objects.all().select_related()
        z = {
            'indicator__program__country__in': countries,
        }

    if int(program) != 0:
        getSiteProfile = SiteProfile.objects.all().filter(projectagreement__program__id=program).select_related()
        program_name = Program.objects.get(id=program).name
        q = {
            'program__id': program
        }
        # redress the indicator list based on program
        getIndicators = Indicator.objects.select_related().filter(program=program)

    if int(type) != 0:
        type_name = IndicatorType.objects.get(id=type).indicator_type
        q = {
            'indicator__indicator_type__id': type,
        }

    if z:
        q.update(z)

    if request.method == "GET" and "search" in request.GET:
        queryset = CollectedData.objects.filter(**q).filter(
            Q(agreement__project_name__contains=request.GET["search"]) |
            Q(description__icontains=request.GET["search"]) |
            Q(indicator__name__contains=request.GET["search"])
        ).select_related()
    else:

        queryset = CollectedData.objects.all().filter(**q).select_related()

    # pass query to table and configure
    table = IndicatorDataTable(queryset)
    table.paginate(page=request.GET.get('page', 1), per_page=20)

    RequestConfig(request).configure(table)

    # send the keys and vars from the json data to the template along with submitted feed info and silos for new form
    return render(request, "indicators/data_report.html",
                  {'getQuantitativeData': queryset, 'countries': countries, 'getSiteProfile': getSiteProfile,
                   'getPrograms': getPrograms, 'getIndicators': getIndicators,
                   'getTypes': getTypes, 'form': FilterForm(), 'helper': FilterForm.helper,
                   'id': id, 'program': program, 'type': type, 'indicator': id, 'indicator_name': indicator_name,
                   'type_name': type_name, 'program_name': program_name})


class IndicatorReportData(View, AjaxableResponseMixin):
    """
    This is the Indicator Visual report data, returns a json object of report data to be displayed in the table report
    URL: indicators/report_data/[id]/[program]/
    :param request:
    :param id: Indicator ID
    :param program: Program ID
    :param type: Type ID
    :return: json dataset
    """

    def get(self, request, program, type, id):
        q = {'program__id__isnull': False}
        # if we have a program filter active
        if int(program) != 0:
            q = {
                'program__id': program,
            }
        # if we have an indicator type active
        if int(type) != 0:
            r = {
                'indicator_type__id': type,
            }
            q.update(r)
        # if we have an indicator id append it to the query filter
        if int(id) != 0:
            s = {
                'id': id,
            }
            q.update(s)

        countries = getCountry(request.user)

        indicator = Indicator.objects.filter(program__country__in=countries).filter(**q).values('id', 'program__name', 'baseline','level__name','lop_target','program__id','external_service_record__external_service__name', 'key_performance_indicator','name','indicator_type__indicator_type','sector__sector').order_by('create_date')

        #indicator = {x['id']:x for x in indcator}.values()

        indicator_count = Indicator.objects.all().filter(program__country__in=countries).filter(**q).filter(
            collecteddata__isnull=True).distinct().count()
        indicator_data_count = Indicator.objects.all().filter(program__country__in=countries).filter(**q).filter(collecteddata__isnull=False).distinct().count()

        indicator_serialized = json.dumps(list(indicator))

        final_dict = {
            'indicator': indicator_serialized,
            'indicator_count': indicator_count,
            'data_count': indicator_data_count
        }

        if request.GET.get('export'):
            indicator_export = Indicator.objects.all().filter(**q)
            dataset = IndicatorResource().export(indicator_export)
            response = HttpResponse(dataset.csv, content_type='application/ms-excel')
            response['Content-Disposition'] = 'attachment; filename=indicator_data.csv'
            return response

        return JsonResponse(final_dict, safe=False)


class CollectedDataReportData(View, AjaxableResponseMixin):
    """
    This is the Collected Data reports data in JSON format for a specific indicator
    URL: indicators/collectedaata/[id]/
    :param request:
    :param indicator: Indicator ID
    :return: json dataset
    """

    def get(self, request, *args, **kwargs):

        countries = getCountry(request.user)
        program = kwargs['program']
        indicator = kwargs['indicator']
        type = kwargs['type']

        q = {'program__id__isnull': False}
        # if we have a program filter active
        if int(program) != 0:
            q = {
                'indicator__program__id': program,
            }
        # if we have an indicator type active
        if int(type) != 0:
            r = {
                'indicator__indicator_type__id': type,
            }
            q.update(r)
        # if we have an indicator id append it to the query filter
        if int(indicator) != 0:
            s = {
                'indicator__id': indicator,
            }
            q.update(s)

        getCollectedData = CollectedData.objects.all().prefetch_related('evidence', 'indicator', 'program',
                                                                        'indicator__objectives',
                                                                        'indicator__strategic_objectives').filter(
            program__country__in=countries).filter(
            **q).order_by(
            'indicator__program__name',
            'indicator__number').values('id', 'indicator__id', 'indicator__name', 'indicator__program__name',
                                        'indicator__indicator_type__indicator_type', 'indicator__level__name',
                                        'indicator__sector__sector', 'date_collected', 'indicator__baseline',
                                        'indicator__lop_target', 'indicator__key_performance_indicator',
                                        'indicator__external_service_record__external_service__name', 'evidence',
                                        'tola_table', 'targeted', 'achieved')

        #getCollectedData = {x['id']:x for x in getCollectedData}.values()

        collected_sum = CollectedData.objects.filter(program__country__in=countries).filter(**q).aggregate(
            Sum('targeted'), Sum('achieved'))

        # datetime encoding breaks without using this
        from django.core.serializers.json import DjangoJSONEncoder
        collected_serialized = json.dumps(list(getCollectedData), cls=DjangoJSONEncoder)

        final_dict = {
            'collected': collected_serialized,
            'collected_sum': collected_sum
        }

        return JsonResponse(final_dict, safe=False)


class CollectedDataList(ListView):
    """
    This is the Indicator CollectedData report for each indicator and program.  Displays a list collected data entries
    and sums it at the bottom.  Lives in the "Reports" navigation.
    URL: indicators/data/[id]/[program]/[type]
    :param request:
    :param indicator: Indicator ID
    :param program: Program ID
    :param type: Type ID
    :return:
    """
    model = CollectedData
    template_name = 'indicators/collecteddata_list.html'

    def get(self, request, *args, **kwargs):

        countries = getCountry(request.user)
        getPrograms = Program.objects.all().filter(funding_status="Funded", country__in=countries).distinct()
        getIndicators = Indicator.objects.all().filter(program__country__in=countries).exclude(
            collecteddata__isnull=True)
        getIndicatorTypes = IndicatorType.objects.all()
        program = self.kwargs['program']
        indicator = self.kwargs['indicator']
        type = self.kwargs['type']
        indicator_name = ""
        type_name = ""
        program_name = ""

        q = {'program__id__isnull': False}
        # if we have a program filter active
        if int(program) != 0:
            q = {
                'program__id': program,
            }
            # redress the indicator list based on program
            getIndicators = Indicator.objects.select_related().filter(program=program)
            program_name = Program.objects.get(id=program)
        # if we have an indicator type active
        if int(type) != 0:
            r = {
                'indicator__indicator_type__id': type,
            }
            q.update(r)
            # redress the indicator list based on type
            getIndicators = Indicator.objects.select_related().filter(indicator_type__id=type)
            type_name = IndicatorType.objects.get(id=type).indicator_type
        # if we have an indicator id append it to the query filter
        if int(indicator) != 0:
            s = {
                'indicator': indicator,
            }
            q.update(s)
            indicator_name = Indicator.objects.get(id=indicator)

        indicators = CollectedData.objects.all().prefetch_related('evidence', 'indicator', 'program',
                                                                  'indicator__objectives',
                                                                  'indicator__strategic_objectives').filter(
            program__country__in=countries).filter(
            **q).order_by(
            'indicator__program__name',
            'indicator__number').values('indicator__id', 'indicator__name', 'indicator__program__name',
                                        'indicator__indicator_type__indicator_type', 'indicator__level__name',
                                        'indicator__sector__sector', 'date_collected', 'indicator__baseline',
                                        'indicator__lop_target', 'indicator__key_performance_indicator',
                                        'indicator__external_service_record__external_service__name', 'evidence',
                                        'tola_table', 'targeted', 'achieved')

        if self.request.GET.get('export'):
            dataset = CollectedDataResource().export(indicators)
            response = HttpResponse(dataset.csv, content_type='application/ms-excel')
            response['Content-Disposition'] = 'attachment; filename=indicator_data.csv'
            return response

        return render(request, self.template_name, {'indicators': indicators, 'getPrograms': getPrograms,
                                                    'getIndicatorTypes': getIndicatorTypes,
                                                    'getIndicators': getIndicators,
                                                    'program': program, 'indicator': indicator, 'type': type,
                                                    'filter_program': program_name, 'filter_indicator': indicator_name,
                                                    'indicator': indicator, 'program': program, 'type': type,
                                                    'indicator_name': indicator_name,
                                                    'program_name': program_name, 'type_name': type_name})


class IndicatorExport(View):
    """
    Export all indicators to a CSV file
    """
    def get(self, request, *args, **kwargs ):


        if int(kwargs['id']) == 0:
            del kwargs['id']
        if int(kwargs['indicator_type']) == 0:
            del kwargs['indicator_type']
        if int(kwargs['program']) == 0:
            del kwargs['program']

        countries = getCountry(request.user)

        queryset = Indicator.objects.filter(**kwargs).filter(program__country__in=countries)


        indicator = IndicatorResource().export(queryset)
        response = HttpResponse(indicator.csv, content_type='application/ms-excel')
        response['Content-Disposition'] = 'attachment; filename=indicator.csv'
        return response


class IndicatorDataExport(View):
    """
    Export all indicators to a CSV file
    """
    def get(self, request, *args, **kwargs ):

        if int(kwargs['indicator']) == 0:
            del kwargs['indicator']
        if int(kwargs['program']) == 0:
            del kwargs['program']
        if int(kwargs['type']) == 0:
            del kwargs['type']
        else:
           kwargs['indicator__indicator_type__id'] = kwargs['type']
           del kwargs['type']

        countries = getCountry(request.user)

        queryset = CollectedData.objects.filter(**kwargs).filter(indicator__program__country__in=countries)
        dataset = CollectedDataResource().export(queryset)
        response = HttpResponse(dataset.csv, content_type='application/ms-excel')
        response['Content-Disposition'] = 'attachment; filename=indicator_data.csv'
        return response


class CountryExport(View):

    def get(self, *args, **kwargs ):
        country = CountryResource().export()
        response = HttpResponse(country.csv, content_type="csv")
        response['Content-Disposition'] = 'attachment; filename=country.csv'
        return response

def const_table_det_url(url):
    url_data = urlparse(url)
    root = url_data.scheme
    org_host = url_data.netloc
    path = url_data.path
    components = re.split('/', path)

    s = []
    for c in components:
        s.append(c)

    new_url = str(root)+'://'+str(org_host)+'/silo_detail/'+str(s[3])+'/'

    return new_url<|MERGE_RESOLUTION|>--- conflicted
+++ resolved
@@ -749,81 +749,6 @@
 
         filters = {}
         if program != 0:
-<<<<<<< HEAD
-            getIndicators = Indicator.objects.all().filter(program__id=program).select_related().values('id',
-                                                                                                        'program__name',
-                                                                                                        'baseline',
-                                                                                                        'level__name',
-                                                                                                        'lop_target',
-                                                                                                        'program__id',
-                                                                                                        'external_service_record__external_service__name',
-                                                                                                        'key_performance_indicator',
-                                                                                                        'name',
-                                                                                                        'indicator_type__indicator_type',
-                                                                                                        'sector__sector',
-                                                                                                        'disaggregation',
-                                                                                                        'means_of_verification',
-                                                                                                        'data_collection_method',
-                                                                                                        'reporting_frequency__frequency',
-                                                                                                        'create_date',
-                                                                                                        'edit_date',
-                                                                                                        'source',
-                                                                                                        'method_of_analysis')
-
-        elif type != 0:
-            getIndicators = Indicator.objects.all().filter(indicator_type=type).select_related().values('id',
-                                                                                                        'program__name',
-                                                                                                        'baseline',
-                                                                                                        'level__name',
-                                                                                                        'lop_target',
-                                                                                                        'program__id',
-                                                                                                        'external_service_record__external_service__name',
-                                                                                                        'key_performance_indicator',
-                                                                                                        'name',
-                                                                                                        'indicator_type__indicator_type',
-                                                                                                        'sector__sector',
-                                                                                                        'disaggregation',
-                                                                                                        'means_of_verification',
-                                                                                                        'data_collection_method',
-                                                                                                        'reporting_frequency__frequency',
-                                                                                                        'create_date',
-                                                                                                        'edit_date',
-                                                                                                        'source',
-                                                                                                        'method_of_analysis')
-
-        else:
-            getIndicators = Indicator.objects.all().select_related().filter(program__country__in=countries).values('id',
-                                                                                                                   'program__name',
-                                                                                                                   'baseline',
-                                                                                                                   'level__name',
-                                                                                                                   'lop_target',
-                                                                                                                   'program__id',
-                                                                                                                   'external_service_record__external_service__name',
-                                                                                                                   'key_performance_indicator',
-                                                                                                                   'name',
-                                                                                                                   'indicator_type__indicator_type',
-                                                                                                                   'sector__sector',
-                                                                                                                   'disaggregation',
-                                                                                                                   'means_of_verification',
-                                                                                                                   'data_collection_method',
-                                                                                                                   'reporting_frequency__frequency',
-                                                                                                                   'create_date',
-                                                                                                                   'edit_date',
-                                                                                                                   'source',
-                                                                                                                   'method_of_analysis')
-
-        if request.method == "GET" and "search" in request.GET:
-            getIndicators = Indicator.objects.filter(
-                Q(indicator_type__indicator_type__contains=request.GET["search"]) |
-                Q(name__contains=request.GET["search"]) | Q(number__contains=request.GET["search"]) |
-                Q(number__contains=request.GET["search"]) | Q(sector__sector__contains=request.GET["search"]) |
-                Q(definition__contains=request.GET["search"])
-            ).values('id', 'program__name', 'baseline', 'level__name', 'lop_target', 'program__id',
-                     'external_service_record__external_service__name', 'key_performance_indicator', 'name',
-                     'indicator_type__indicator_type', 'sector__sector', 'disaggregation', 'means_of_verification',
-                     'data_collection_method', 'reporting_frequency__frequency', 'create_date', 'edit_date', 'source',
-                     'method_of_analysis')
-=======
             filters['program__id'] = program
         if type != 0:
             filters['indicator_type'] = type
@@ -854,7 +779,6 @@
                 Q(sector__sector__contains=q) |
                 Q(definition__contains=q)
             )
->>>>>>> a1496e2b
 
         from django.core.serializers.json import DjangoJSONEncoder
 
