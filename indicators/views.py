--- conflicted
+++ resolved
@@ -5,23 +5,27 @@
 
 import dateutil.parser
 import requests
+import dateutil.parser
+from datetime import datetime
 from dateutil.relativedelta import relativedelta
-<<<<<<< HEAD
 from django.contrib import messages
-=======
-
+from django.core import serializers
 from django.core.serializers.json import DjangoJSONEncoder
 from django.core.urlresolvers import reverse_lazy
 from django.core.exceptions import PermissionDenied
->>>>>>> 89865ae4
 from django.core import serializers
-from django.core.serializers.json import DjangoJSONEncoder
+
 from django.db import connection
 from django.db.models import (
     Count, Min, Q, Sum, Avg, DecimalField, OuterRef, Subquery
 )
+from django.views.generic.edit import CreateView, DeleteView, UpdateView
+from django.views.generic.list import ListView
+from django.views.generic.detail import View
+from django.views.generic import TemplateView
 from django.http import HttpResponse, HttpResponseRedirect, JsonResponse
 from django.shortcuts import render, render_to_response
+from django.utils.decorators import method_decorator
 from django.template.loader import render_to_string
 from django.utils import timezone
 from django.utils.decorators import method_decorator
@@ -31,6 +35,7 @@
 from django.views.generic.list import ListView
 from django_tables2 import RequestConfig
 from weasyprint import HTML, CSS
+from django_tables2 import RequestConfig
 
 from export import IndicatorResource, CollectedDataResource
 from feed.serializers import FlatJsonSerializer
@@ -46,6 +51,9 @@
     Indicator, PeriodicTarget, DisaggregationLabel, DisaggregationValue,
     CollectedData, IndicatorType, Level, ExternalServiceRecord,
     ExternalService, TolaTable
+)
+from workflow.models import (
+    Program, SiteProfile, Country, Sector, TolaSites, FormGuidance
 )
 
 
@@ -315,6 +323,7 @@
         return kwargs
 
     def form_invalid(self, form):
+
         messages.error(self.request, 'Invalid Form', fail_silently=False)
 
         return self.render_to_response(self.get_context_data(form=form))
@@ -397,6 +406,7 @@
     # this single LOP periodic_target
     if existing_target_frequency != Indicator.LOP and \
             new_target_frequency == Indicator.LOP:
+
         lop_pt = PeriodicTarget.objects.create(
             indicator=indicatr, period=Indicator.TARGET_FREQUENCIES[0][1],
             target=lop, create_date=timezone.now()
