--- conflicted
+++ resolved
@@ -152,12 +152,6 @@
         self.user = kwargs.pop('user')
         self.indicator = kwargs.pop('indicator')
         self.program = kwargs.pop('program')
-<<<<<<< HEAD
-        self.indicator = kwargs.pop('indicator', None)
-        self.tola_table = kwargs.pop('tola_table')
-
-=======
->>>>>>> 9223c69a
         super(ResultForm, self).__init__(*args, **kwargs)
 
         self.set_initial_querysets()
