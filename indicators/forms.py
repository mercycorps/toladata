--- conflicted
+++ resolved
@@ -225,37 +225,10 @@
         countries = getCountry(self.request.user)
         super(IPTTReportQuickstartForm, self).__init__(*args, **kwargs)
         self.fields['formprefix'].initial = self.prefix
-<<<<<<< HEAD
-
-
-class IPTTReportFilterForm(ReportFormCommon):
-
-    level = forms.ModelChoiceField(queryset=Level.objects.none(), required=False, label='LEVEL')
-    ind_type = forms.ModelChoiceField(queryset=IndicatorType.objects.none(), required=False, label='TYPE')
-    sector = forms.ModelChoiceField(queryset=Sector.objects.none(), required=False, label='SECTOR')
-    site = forms.ModelChoiceField(queryset=SiteProfile.objects.none(), required=False, label='SITE')
-    indicators = forms.ModelChoiceField(queryset=Indicator.objects.none(), required=False, label='SELECT INDICATORS')
-    start_date = forms.DateField(label='START')
-    end_date = forms.DateField(label='END')
-
-    def __init__(self, *args, **kwargs):
-        self.request = args[0]
-        args = args[1:]
-        program = kwargs['program']
-        del kwargs['program']
-        super(IPTTReportFilterForm, self).__init__(*args, **kwargs)
-        self.fields['sector'].queryset = Sector.objects.all()
-        self.fields['level'].queryset = Level.objects.all()
-        self.fields['ind_type'].queryset = IndicatorType.objects.all()
-        self.fields['site'].queryset = program.get_sites()
-        self.fields['indicators'].queryset = Indicator.objects.filter(program=program)
-
-=======
         self.fields['program'].queryset = Program.objects.filter(country__in=countries).exclude(indicator=None)
         self.fields['program'].label = _("PROGRAM")
         self.fields['timeperiods'].label = _("TIME PERIODS")
         self.fields['numrecentperiods'].widget.attrs['placeholder'] = _("enter a number")
         self.fields['targetperiods'].label = _("TARGET PERIODS")
         self.fields['timeframe'].initial = self.SHOW_ALL
->>>>>>> 8b9846f4
-
+
