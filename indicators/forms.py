--- conflicted
+++ resolved
@@ -74,12 +74,8 @@
         self.fields['disaggregation'].queryset = DisaggregationType.objects\
             .filter(country__in=countries, standard=False)
         self.fields['program'].queryset = Program.objects.filter(
-<<<<<<< HEAD
-            funding_status="Funded", country__in=countries)
+            funding_status="Funded", country__in=countries).distinct()
         self.fields['program'].disabled = True
-=======
-            funding_status="Funded", country__in=countries).distinct()
->>>>>>> 02075ebe
         self.fields['objectives'].queryset = Objective.objects.filter(program__id__in=[self.programval.id])
         self.fields['strategic_objectives'].queryset = StrategicObjective.objects.filter(country__in=countries)
         self.fields['approved_by'].queryset = TolaUser.objects.filter(country__in=countries).distinct()
