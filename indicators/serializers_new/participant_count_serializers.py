--- conflicted
+++ resolved
@@ -385,20 +385,13 @@
 
                     actual_double_disagg = [actual for actual in disaggregations if
                                             actual['disaggregation_type'] == 'Actual with double counting'][0]
-<<<<<<< HEAD
+
                     value_direct = [label['value'] for label in actual_double_disagg['labels'] if label['label'] == 'Direct']
                     value_indirect = [label['value'] for label in actual_double_disagg['labels'] if label['label'] == 'Indirect']
 
                     if (disagg_type == 'Sectors Direct with double counting' and float(label_value['value']) > \
                        float(value_direct[0])) or (disagg_type == 'Sectors Indirect with double counting' and
                                                    float(label_value['value']) > float(value_indirect[0])):
-=======
-                    value = [label['value'] for label in actual_double_disagg['labels'] if label['label'] == 'Direct']
-
-                    if (disagg_type == 'Sectors Direct with double counting' or
-                        disagg_type == 'Sectors Indirect with double counting') and \
-                            float(label_value['value']) > float(value[0]):
->>>>>>> 7b82206a
                         raise exceptions.ValidationError(
                             _("Sector values should be less than or equal to the 'Direct/Indirect with double counting' value."))
 
