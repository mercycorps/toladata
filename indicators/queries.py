--- conflicted
+++ resolved
@@ -1118,12 +1118,9 @@
             }
         return {
             'indicator_count': getattr(self, 'indicator_count', None),
-<<<<<<< HEAD
             'nonreporting_count': len([indicator for indicator in self.scope_indicators if not indicator.reporting]),
             'reporting_count': len([indicator for indicator in self.scope_indicators if indicator.reporting]),
-=======
-            'nonreporting_count': len([indicator for indicator in self.annotated_indicators if not indicator.reporting]),
->>>>>>> 7f2d86de
+
             'low': len(
                 [indicator for indicator in self.annotated_indicators
                  if indicator.reporting and hasattr(indicator, 'over_under') and indicator.over_under == -1]
