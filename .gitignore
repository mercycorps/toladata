*.log
*.pot
*.pyc
# Python bytecode:
*.py[co]

# Packaging files:
*.egg*

# Editor temp files:
*.swp
*~

# Sphinx docs:
build

# SQLite3 database files:
*.db

# Logs:
*.log

<<<<<<< HEAD
# NodeJS modules
node_modules
chromedriver
geckodriver
=======
# Testing noise
chromedriver
geckodriver
errorShots
*.jar
>>>>>>> 2b69b0b6

#allvritualenv
venv/
venv-ta/

conf
conf/awstats.conf

#Misc.
.idea/
.DS_Store
media/
client_secrets.json
*.crt
*.key
error.log
*.secret
*.secret.yml
assets/
local.py
templates/links.html<|MERGE_RESOLUTION|>--- conflicted
+++ resolved
@@ -20,18 +20,11 @@
 # Logs:
 *.log
 
-<<<<<<< HEAD
-# NodeJS modules
-node_modules
-chromedriver
-geckodriver
-=======
 # Testing noise
 chromedriver
 geckodriver
 errorShots
 *.jar
->>>>>>> 2b69b0b6
 
 #allvritualenv
 venv/
