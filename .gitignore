*.log
*.pot
*.pyc
#local.py
# Python bytecode:
*.py[co]

# Packaging files:
*.egg*

# Editor temp files:
*.swp
*~

# Sphinx docs:
build

# SQLite3 database files:
*.db

# Logs:
*.log

#allvritualenv
venv/

#conf
conf/awstats.conf

#Misc.
.idea/
.DS_Store
media/
client_secrets.json
*.crt
*.key
error.log
<<<<<<< HEAD
*.secret
*.secret.yml
=======
assets/
>>>>>>> 90cc5b19
<|MERGE_RESOLUTION|>--- conflicted
+++ resolved
@@ -35,9 +35,6 @@
 *.crt
 *.key
 error.log
-<<<<<<< HEAD
 *.secret
 *.secret.yml
-=======
-assets/
->>>>>>> 90cc5b19
+assets/