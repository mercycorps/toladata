.form-group label {
    font-size: $small-font-size;
}
.label--required {
    &:after {
        color: $danger;
        content: "*";
    }
}
<<<<<<< HEAD

.react-select.is-invalid~.invalid-feedback {
    display: block;
}
=======
.input--inline {
    // subclass form-group or input for inline form elements inside a d-flex container
    margin-right: $grid-gutter-width/3;
    &:last-child {
        margin-right: 0;
    }
}
>>>>>>> 9223c69a
<|MERGE_RESOLUTION|>--- conflicted
+++ resolved
@@ -7,17 +7,14 @@
         content: "*";
     }
 }
-<<<<<<< HEAD
 
 .react-select.is-invalid~.invalid-feedback {
     display: block;
 }
-=======
 .input--inline {
     // subclass form-group or input for inline form elements inside a d-flex container
     margin-right: $grid-gutter-width/3;
     &:last-child {
         margin-right: 0;
     }
-}
->>>>>>> 9223c69a
+}