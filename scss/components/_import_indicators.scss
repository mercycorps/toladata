--- conflicted
+++ resolved
@@ -32,7 +32,6 @@
     }
 }
 
-<<<<<<< HEAD
 .advanced-button {
     display: flex;
     justify-content: center;
@@ -66,7 +65,6 @@
     padding: 0.25rem;
     border: 1px solid black;
     border-radius: 0.25rem;
-=======
 .popover-header {
     background-color: transparent;
     border: none;
@@ -74,5 +72,4 @@
 }
 .popover-body {
     padding: 1rem;
->>>>>>> 53e15e48
 }