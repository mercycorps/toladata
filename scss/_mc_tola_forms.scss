--- conflicted
+++ resolved
@@ -185,13 +185,8 @@
         margin-bottom: 0;
     }
 }
-<<<<<<< HEAD
 .item__value {
     flex: 0 1 auto;
-=======
-
-.item__value {    
->>>>>>> 5dba666c
 }
 
 .error-row {
